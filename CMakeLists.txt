--- conflicted
+++ resolved
@@ -167,76 +167,6 @@
   SET(CMAKE_C_FLAGS "-DPATTERN ${CMAKE_C_FLAGS}")
 ENDIF()
 
-<<<<<<< HEAD
- ############################################################################
-  #####
-  #####        Metis
-  #####
-  ############################################################################
-  # add metis library?
-  SET(METIS_DIR "" CACHE PATH "Installation directory for metis")
-  SET(PARMETIS_DIR "" CACHE PATH "Installation directory for parmetis")
-  INCLUDE(cmake/modules/FindMetis.cmake)
-
-  IF(METIS_FOUND)
-    OPTION ( USE_METIS "Use METIS TOOL for partioning" ON)
-    IF( USE_METIS )
-      # Set flags for building test program
-      INCLUDE_DIRECTORIES(${METIS_INCLUDE_DIR})
-
-      SET(CMAKE_REQUIRED_INCLUDES ${METIS_INCLUDE_DIR})
-      SET(CMAKE_REQUIRED_LIBRARIES ${METIS_LIBRARY})
-      SET(CMAKE_REQUIRED_LIBRARIES ${PARMETIS_LIBRARY})
-
-      SET(CMAKE_C_FLAGS "-DUSE_SCOTCH ${CMAKE_C_FLAGS}")
-      MESSAGE(STATUS
-        "Compilation with metis: ${METIS_LIBRARY}")
-      SET( LIBRARIES ${METIS_LINK_FLAGS} ${LIBRARIES})
-      SET( LIBRARIES ${PARMETIS_LIBRARY} ${LIBRARIES})
-      SET( LIBRARIES ${METIS_LIBRARY} ${LIBRARIES})
-    ENDIF()
-  ELSE ( )
-    MESSAGE ( WARNING "Metis library not found:"
-      "If you have already installed Metis and want to use it, "
-      "please set the CMake variable or environment variable METIS_DIR "
-      "to your metis directory.")
-  ENDIF ( )
- ############################################################################
-  #####
-  #####         Scotch
-  #####
-  ############################################################################
-  # add SCOTCH library?
-  SET(SCOTCH_DIR "" CACHE PATH "Installation directory for scotch")
-  INCLUDE(cmake/modules/FindScotch.cmake)
-
-  IF(SCOTCH_FOUND)
-    OPTION ( USE_SCOTCH "Use SCOTCH TOOL for renumbering" ON)
-    IF( USE_SCOTCH )
-      # Set flags for building test program
-      INCLUDE_DIRECTORIES(${SCOTCH_INCLUDE_DIR})
-
-      SET(CMAKE_REQUIRED_INCLUDES ${SCOTCH_INCLUDE_DIR})
-      SET(CMAKE_REQUIRED_LIBRARIES ${SCOTCH_LIBRARY})
-      SET(CMAKE_REQUIRED_LIBRARIES ${SCOTCHERR_LIBRARY})
-
-      SET(CMAKE_C_FLAGS "-DUSE_SCOTCH ${CMAKE_C_FLAGS}")
-      SET(SCOTCH_LINK_FLAGS "-lpthread")
-      MESSAGE(STATUS
-        "Compilation with scotch: ${SCOTCH_LIBRARY}")
-      SET( LIBRARIES ${SCOTCH_LINK_FLAGS} ${LIBRARIES})
-      SET( LIBRARIES ${SCOTCHERR_LIBRARY} ${LIBRARIES})
-      SET( LIBRARIES ${SCOTCH_LIBRARY} ${LIBRARIES})
-    ENDIF()
-  ELSE ( )
-    MESSAGE ( WARNING "Scotch library not found:"
-      "if you compile mmg platform without scotch, it is not a problem otherwise"
-      "(see https://gforge.inria.fr/frs/?group_id=248 to download it)."
-      "If you have already installed Scotch and want to use it, "
-      "please set the CMake variable or environment variable SCOTCH_DIR "
-      "to your scotch directory.")
-  ENDIF ( )
-=======
 ############################################################################
 #####
 #####        Metis
@@ -244,7 +174,6 @@
 ############################################################################
 # add metis library?
 SET(METIS_DIR "" CACHE PATH "Installation directory for metis")
->>>>>>> 2021412c
 
 FIND_PACKAGE(Metis)
 
