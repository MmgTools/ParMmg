--- conflicted
+++ resolved
@@ -155,15 +155,9 @@
 
   EXTERNALPROJECT_ADD ( Mmg
     GIT_REPOSITORY https://github.com/MmgTools/mmg.git
-<<<<<<< HEAD
     GIT_TAG b494176d
-    INSTALL_COMMAND  echo "DISABLED"
-    CMAKE_ARGS ${MMG_ARGS} -DUSE_ELAS=OFF -DUSE_SCOTCH=OFF  -DBUILD=MMG3D )
-=======
-    GIT_TAG 6aacafb9
     INSTALL_COMMAND  echo "Mmg installation DISABLED"
     CMAKE_ARGS ${MMG_ARGS} -DUSE_ELAS=OFF -DUSE_SCOTCH=OFF  -DBUILD=MMG -DBUILD_SHARED_LIBS=${LIBPARMMG_SHARED} )
->>>>>>> ceb23ecb
 
   EXTERNALPROJECT_GET_PROPERTY ( Mmg BINARY_DIR )
   SET ( MMG_BINARY_DIR ${BINARY_DIR} )
@@ -393,8 +387,9 @@
 #####         Compile parmmg libraries
 #####
 ############################################################################
-
-# Compile static library
+SET(LIBRARY_OUTPUT_PATH ${CMAKE_BINARY_DIR}/lib)
+
+OPTION ( LIBPARMMG_STATIC "Compile static library" ON)
 IF ( LIBPARMMG_STATIC )
   ADD_AND_INSTALL_LIBRARY ( lib${PROJECT_NAME}_a STATIC
     "${pmmg_library_files}" ${PROJECT_NAME} )
@@ -410,6 +405,7 @@
 ENDIF()
 
 # Compile shared library
+OPTION ( LIBPARMMG_SHARED "Compile dynamic library" OFF)
 IF ( LIBPARMMG_SHARED )
   ADD_AND_INSTALL_LIBRARY ( lib${PROJECT_NAME}_so SHARED
     "${pmmg_library_files}" ${PROJECT_NAME} )
