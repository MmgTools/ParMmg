CMAKE_MINIMUM_REQUIRED(VERSION 2.8.0)

INCLUDE(CMakeDependentOption)
INCLUDE(cmake/modules/macros.cmake)

PROJECT (parmmg)

# Must use GNUInstallDirs to install libraries into correct
# locations on all platforms.
include(GNUInstallDirs)

###############################################################################
#####
#####         Release version and date
#####
###############################################################################
SET (CMAKE_RELEASE_VERSION_MAJOR "1")
SET (CMAKE_RELEASE_VERSION_MINOR "0")
SET (CMAKE_RELEASE_VERSION_PATCH "0")
SET (CMAKE_RELEASE_DATE "Feb 15, 2019")

SET (CMAKE_RELEASE_VERSION
  "${CMAKE_RELEASE_VERSION_MAJOR}.${CMAKE_RELEASE_VERSION_MINOR}.${CMAKE_RELEASE_VERSION_PATCH}")

###############################################################################
#####
#####         Main CMake compilation variables
#####
###############################################################################

SET(PMMG_BINARY_DIR      ${PROJECT_BINARY_DIR}/src/parmmg)
SET(PMMG_SHRT_INCLUDE    parmmg )
SET(PMMG_INCLUDE         ${PROJECT_BINARY_DIR}/include/${PMMG_SHRT_INCLUDE} )

FILE(MAKE_DIRECTORY ${PMMG_BINARY_DIR})


# To see flags and options of compilation
#SET(CMAKE_VERBOSE_MAKEFILE TRUE)

# Executable path
SET(EXECUTABLE_OUTPUT_PATH ${PROJECT_BINARY_DIR}/bin)
SET(PMMG_SOURCE_DIR ${PROJECT_SOURCE_DIR}/src)
LIST(APPEND CMAKE_MODULE_PATH ${PROJECT_SOURCE_DIR}/cmake/modules)


# Find "exotic" compilers
IF (${CMAKE_C_COMPILER} MATCHES Clang OR ${CMAKE_C_COMPILER} MATCHES clang)
  # using clang
  SET(CMAKE_COMPILER_IS_CLANG TRUE)
ELSEIF(${CMAKE_C_COMPILER} MATCHES Icc OR ${CMAKE_C_COMPILER} MATCHES icc)
  # using icc
  SET(CMAKE_COMPILER_IS_INTEL TRUE)
ENDIF()

# Hide some options
MARK_AS_ADVANCED(CMAKE_OSX_ARCHITECTURES
  CMAKE_OSX_DEPLOYMENT_TARGET
  CMAKE_OSX_SYSROOT)

IF(CMAKE_COMPILER_IS_GNUCC)
  SET(CMAKE_C_FLAGS " -Wno-char-subscripts ${CMAKE_C_FLAGS}")
  IF(APPLE)
    # Add flags to the compiler to work on old mac
    ADD_DEFINITIONS( -mmacosx-version-min=10.4 -arch x86_64)

    # To avoid pbs with binary files...
    SET(CMAKE_EXE_LINKER_FLAGS "-arch x86_64 ${CMAKE_EXE_LINKER_FLAGS} ")

    # Determine if the processor supports 64bit execution
    EXECUTE_PROCESS(
      COMMAND sysctl hw.cpu64bit_capable
      ERROR_QUIET
      OUTPUT_VARIABLE 64_CMD
      OUTPUT_STRIP_TRAILING_WHITESPACE
      )
    STRING(REGEX REPLACE "^hw.cpu64bit_capable: (.*)" "\\1" 64_BIT "${64_CMD}")
    #  ELSEIF(UNIX)# UNIX must be after APPLE becaus APPLE is UNIX too
  ENDIF()
ENDIF()

IF(NOT CMAKE_COMPILER_IS_CLANG)
  # Compiler options for profiling... but not possible with clang
  OPTION ( PROFILING "Enable/Disable PROFILING" OFF )
  IF(PROFILING)
    ADD_DEFINITIONS(-pg)
    SET(CMAKE_EXE_LINKER_FLAGS "-pg ${CMAKE_EXE_LINKER_FLAGS}")
  ENDIF(PROFILING)
ENDIF(NOT CMAKE_COMPILER_IS_CLANG)

###############################################################################
#####
#####         Choose executable target to compile
#####
###############################################################################
IF(NOT CMAKE_BUILD_TYPE AND NOT CMAKE_CONFIGURATION_TYPES)
  MESSAGE(STATUS "Setting build type to 'Release' as none was specified.")
  seT(CMAKE_BUILD_TYPE Release CACHE STRING "Choose the type of build." FORCE)
  # Set the possible values of build type for cmake-gui
  SET_PROPERTY(CACHE CMAKE_BUILD_TYPE PROPERTY STRINGS "Debug" "Release"
    "MinSizeRel" "RelWithDebInfo")
  SET(CMAKE_CONFIGURATION_TYPES ${CMAKE_BUILD_TYPE} )
ENDIF()

# Only allow building of static OR shared libraries
SET(LIBRARY_OUTPUT_PATH ${CMAKE_BINARY_DIR}/lib)
FUNCTION (INVERT_BOOL OUTVAR INVAR)
  IF(${INVAR})
    SET(${OUTVAR} OFF PARENT_SCOPE)
  ELSE()
    SET(${OUTVAR} ON PARENT_SCOPE)
  ENDIF()
ENDFUNCTION()

OPTION ( LIBPARMMG_STATIC "Compile static library" ON)
OPTION ( LIBPARMMG_SHARED "Compile dynamic library" OFF)
INVERT_BOOL("LIBPARMMG_STATIC" ${LIBPARMMG_SHARED})

############################################################################
#####
#####         MPI
#####
############################################################################
# compile parallel version
ENABLE_LANGUAGE ( Fortran )
FIND_PACKAGE( MPI COMPONENTS C CXX OPTIONAL_COMPONENTS Fortran )

SET( CMAKE_C_COMPILE_FLAGS "${CMAKE_C_COMPILE_FLAGS} ${MPI_COMPILE_FLAGS}" )
SET( CMAKE_C_LINK_FLAGS "${CMAKE_C_LINK_FLAGS} ${MPI_LINK_FLAGS}" )

SET( CMAKE_CXX_COMPILE_FLAGS "${CMAKE_CXX_COMPILE_FLAGS} ${MPI_COMPILE_FLAGS}" )
SET( CMAKE_CXX_LINK_FLAGS "${CMAKE_CXX_LINK_FLAGS} ${MPI_LINK_FLAGS}" )

INCLUDE_DIRECTORIES( ${MPI_INCLUDE_PATH} )

# openmpi is bugged (deadlocks) : warn the user
EXECUTE_PROCESS ( COMMAND grep "OMPI_MAJOR_VERSION"  "${MPI_C_INCLUDE_PATH}/mpi.h"
  RESULT_VARIABLE CMD_ERROR
  OUTPUT_VARIABLE CMD_OUTPUT )

IF ( ${CMD_ERROR} MATCHES 0 )
  MESSAGE(WARNING "Possible deadlocks with open-mpi (see https://github.com/open-mpi/ompi/issues/6568 )...")
ENDIF()

SET( CMAKE_C_FLAGS "-DUSE_MPI ${CMAKE_C_FLAGS}" )
SET( CMAKE_CXX_FLAGS "-DUSE_MPI ${CMAKE_CXX_FLAGS}" )
MESSAGE( STATUS "Compilation with mpi" )
SET( LIBRARIES ${MPI_C_LIBRARIES} ${LIBRARIES} )
SET( LIBRARIES ${MPI_CXX_LIBRARIES} ${LIBRARIES} )

EXECUTE_PROCESS ( COMMAND  ${MPIEXEC} --help mapping
  RESULT_VARIABLE CMD_ERROR
  OUTPUT_VARIABLE CMD_OUTPUT )

STRING(REGEX REPLACE "\"" " " CMD_OUT ${CMD_OUTPUT})

IF ( ${CMD_OUT} MATCHES "oversubscribe" )
  MESSAGE ( STATUS "OK" )
  SET ( MPI_ARGS "-oversubscribe" )
ENDIF()

############################################################################
#####
#####         Scotch
#####
############################################################################
# Find SCOTCH library?
SET(SCOTCH_DIR "" CACHE PATH "Installation directory for scotch")
LIST(APPEND CMAKE_MODULE_PATH ${PROJECT_SOURCE_DIR}/cmake/modules)

# add Scotch library?
OPTION ( USE_SCOTCH "Use SCOTCH TOOL for renumbering" ON )

IF ( USE_SCOTCH )

  FIND_PACKAGE(SCOTCH)

  IF ( NOT SCOTCH_FOUND )
    MESSAGE ( WARNING "Scotch library not found:"
      "Using scotch reduce the execution time of mmg3d "
      "(see https://gforge.inria.fr/frs/?group_id=248 to download it)."
      "If you have already installed Scotch and want to use it, "
      "please set the CMake variable or environment variable SCOTCH_DIR "
      "to your scotch directory.")
  ENDIF ( )

ENDIF ( )


############################################################################
#####
#####         VTK (to parse (p)vtp/(p)vtu files )
#####
############################################################################
OPTION ( USE_VTK "Use VTK I/O" ON )

IF ( USE_VTK )
  FIND_PACKAGE(VTK QUIET)

  IF ( NOT VTK_FOUND )
    MESSAGE ( WARNING "VTK library not found: vtk I/O will not be available.")
  ENDIF ( )
ENDIF ( )

###############################################################################
#####
#####         Add dependent options
#####
###############################################################################

IF( SCOTCH_FOUND )
  SET(CMAKE_C_FLAGS "${CMAKE_C_FLAGS} -DUSE_SCOTCH")
  MESSAGE(STATUS
    "Compilation with scotch: ${SCOTCH_LIBRARIES}")
  SET( LIBRARIES ${LIBRARIES} ${SCOTCH_LIBRARIES})
ENDIF()


IF ( VTK_FOUND )
  ENABLE_LANGUAGE ( CXX )
  ADD_DEFINITIONS(-DUSE_VTK)
  MESSAGE ( STATUS "Compilation with VTK: add vtp and vtu I/O." )
  INCLUDE ( ${VTK_USE_FILE} )
  SET( LIBRARIES  ${LIBRARIES} "-lstdc++" ${VTK_LIBRARIES} )
ENDIF ( )

############################################################################
#####
#####        MMG (for mesh data structure)
#####
############################################################################
INCLUDE ( ExternalProject )

# Allow not to use pointmap
OPTION ( NO_POINTMAP "Do not use map for point tracking" OFF )
IF( NO_POINTMAP )
  SET(CMAKE_C_FLAGS       "-DNO_POINTMAP ${CMAKE_C_FLAGS}")
  SET(CMAKE_CXX_FLAGS     "-DNO_POINTMAP ${CMAKE_CXX_FLAGS}")
  SET(CMAKE_Fortran_FLAGS "-DNO_POINTMAP ${CMAKE_Fortran_FLAGS}")
ENDIF ()

# add pointmap flag
SET(CMAKE_C_FLAGS       "-DUSE_POINTMAP ${CMAKE_C_FLAGS}")
SET(CMAKE_CXX_FLAGS     "-DUSE_POINTMAP ${CMAKE_CXX_FLAGS}")
SET(CMAKE_Fortran_FLAGS "-DUSE_POINTMAP ${CMAKE_Fortran_FLAGS}")

# forward scotch configuration
SET ( SCOTCH_CFG -DUSE_SCOTCH=${USE_SCOTCH} -DSCOTCH_DIR=${SCOTCH_DIR}
  -DSCOTCH_scotch.h_DIRS=${SCOTCH_scotch.h_DIRS}
  -DSCOTCH_scotch_LIBRARY=${SCOTCH_scotch_LIBRARY}
  -DSCOTCH_scotcherrexit_LIBRARY=${SCOTCH_scotcherrexit_LIBRARY} )

# forward VTK config
SET ( VTK_CFG -DUSE_VTK=${USE_VTK} -DVTK_DIR=${VTK_DIR} )

# forward compiler
SET ( COMPILER_CFG -DCMAKE_CXX_COMPILER=${CMAKE_CXX_COMPILER}
  -DCMAKE_C_COMPILER=${CMAKE_C_COMPILER}
  -DCMAKE_Fortran_COMPILER=${CMAKE_Fortran_COMPILER} )

# forward flags
SET ( FLAGS_CFG -DCMAKE_CXX_FLAGS=${CMAKE_CXX_FLAGS}
  -DCMAKE_C_FLAGS=${CMAKE_C_FLAGS}
  -DCMAKE_Fortran_FLAGS=${CMAKE_Fortran_FLAGS}
  -DCMAKE_EXE_LINKER_FLAGS=${CMAKE_EXE_LINKER_FLAGS} )

OPTION ( DOWNLOAD_MMG "Download and build automatically Mmg." ON )

IF ( DOWNLOAD_MMG )
  UNSET(MMG_DIR CACHE)
  UNSET(MMG_BUILDDIR CACHE)

  EXTERNALPROJECT_ADD ( Mmg
    GIT_REPOSITORY https://github.com/MmgTools/mmg.git
<<<<<<< HEAD
    GIT_TAG 2d2beecfbb865b7d9fb74cacfc8d9ee56d337d1f
=======
    GIT_TAG ea591937403428311826c9264af8cbab76ac8b80
>>>>>>> fc346e2e
    INSTALL_COMMAND  echo "Mmg installation DISABLED"
    CMAKE_ARGS ${MMG_ARGS} -DUSE_ELAS=OFF ${COMPILER_CFG} ${FLAGS_CFG}
    ${SCOTCH_CFG} ${VTK_CFG} -DCMAKE_BUILD_TYPE=${CMAKE_BUILD_TYPE}
    -DBUILD=MMG -DBUILD_SHARED_LIBS=${LIBPARMMG_SHARED}
    -DUSE_POINTMAP=ON )

  EXTERNALPROJECT_GET_PROPERTY ( Mmg BINARY_DIR )
  SET ( MMG_BINARY_DIR ${BINARY_DIR} )
  EXTERNALPROJECT_GET_PROPERTY ( Mmg SOURCE_DIR )
  SET ( MMG_SOURCE_DIR ${SOURCE_DIR} )

  EXTERNALPROJECT_ADD_STEP ( Mmg reconfigure
    COMMAND ${CMAKE_COMMAND} -E remove ${MMG_BINARY_DIR}/CMakeCache.txt
    DEPENDEES update
    DEPENDERS configure )

  INCLUDE_DIRECTORIES(${MMG_BINARY_DIR}/include)

  IF( LIBPARMMG_STATIC )
    SET(MMG3D_LIBRARY ${MMG_BINARY_DIR}/lib/libmmg3d${CMAKE_STATIC_LIBRARY_SUFFIX})
  ELSE()
    SET(MMG3D_LIBRARY ${MMG_BINARY_DIR}/lib/libmmg3d${CMAKE_SHARED_LIBRARY_SUFFIX})
  ENDIF()
  MESSAGE(STATUS
    "Compilation with Mmg: ${MMG3D_LIBRARY}")
  SET( LIBRARIES ${MMG3D_LIBRARY} ${LIBRARIES})

  # Additionnal directories to access the Mmg sources
  INCLUDE_DIRECTORIES(${MMG_BINARY_DIR}/src/common)
  INCLUDE_DIRECTORIES(${MMG_SOURCE_DIR}/src/mmg3d)
  INCLUDE_DIRECTORIES(${MMG_SOURCE_DIR}/src/common)

ELSE ( )
  MESSAGE ( STATUS "Manual installation of Mmg: please, specify the MMG_DIR and MMG_BUILDDIR CMake variables" )

  SET(MMG_DIR "" CACHE PATH "Installation directory for mmg")
  SET(MMG_BUILDDIR "" CACHE PATH "Build directory for mmg")

  FIND_PACKAGE(MMG)

  IF(NOT MMG_FOUND )

    MESSAGE ( FATAL_ERROR "ERROR: The installation directory for mmg is required:"
      "(see https://github.com/MmgTools/mmg and  download the branch develop)."
      "If you have already installed Mmg and want to use it, "
      "please set the CMake variable or environment variable MMG_DIR "
      "to your mmg directory and the CMake variable or environment variable"
      " MMG_BUILDDIR "
      "to your mmg build directory.")
  ELSE()
    INCLUDE_DIRECTORIES(${MMG_INCLUDE_DIRS})

    MESSAGE(STATUS
      "Compilation with Mmg: ${MMG_LIBRARIES}")

    SET( LIBRARIES ${MMG_LIBRARIES} ${LIBRARIES})

    # Additionnal directories to access the Mmg sources
    INCLUDE_DIRECTORIES(${MMG_BUILDDIR_INTERNAL}/src/common)
    IF ( MMG_DIR )
      INCLUDE_DIRECTORIES(${MMG_DIR}/src/mmg2d)
      INCLUDE_DIRECTORIES(${MMG_DIR}/src/mmg3d)
      INCLUDE_DIRECTORIES(${MMG_DIR}/src/common)
    ELSE ( )
      MESSAGE ( FATAL_ERROR "ERROR: The source directory for mmg is required:"
        "(see https://github.com/MmgTools/mmg and  download the branch develop)."
        "If you have already installed Mmg and want to use it, "
        "please set the CMake variable or environment variable MMG_DIR "
        "to your mmg directory.")
    ENDIF ( )
  ENDIF ( )
ENDIF()

############################################################################
#####
#####        Metis / ParMetis
#####
############################################################################
OPTION ( DOWNLOAD_METIS "Download and build automatically Metis/ParMetis." ON )

IF ( DOWNLOAD_METIS )
  UNSET ( METIS_DIR CACHE )

  # Metis
  EXTERNALPROJECT_ADD ( Metis
    URL ${CMAKE_CURRENT_SOURCE_DIR}/dependencies/metis-5.1.0.tar.gz
    UPDATE_COMMAND ""
    CONFIGURE_COMMAND ${CMAKE_MAKE_PROGRAM} config prefix=../../../Metis-install
    BUILD_IN_SOURCE 1
    BUILD_COMMAND unset MFLAGS && unset MAKEFLAGS && unset MAKELEVEL && ${CMAKE_MAKE_PROGRAM}
    INSTALL_COMMAND unset MFLAGS && unset MAKEFLAGS && unset MAKELEVEL && ${CMAKE_MAKE_PROGRAM} install
    )

  EXTERNALPROJECT_GET_PROPERTY(Metis SOURCE_DIR)
  SET ( METIS_INSTALL_DIR ${SOURCE_DIR}/../Metis-install)

  INCLUDE_DIRECTORIES(${METIS_INSTALL_DIR}/include)
  SET ( METIS_LIBRARIES ${METIS_INSTALL_DIR}/lib/libmetis.a )

  SET(CMAKE_C_FLAGS "-DUSE_METIS ${CMAKE_C_FLAGS}")

  MESSAGE(STATUS
    "Compilation with metis: ${METIS_LIBRARIES}")
  SET( LIBRARIES ${METIS_LIBRARIES} ${LIBRARIES})

ELSE ( )
  # add metis library?
  SET(METIS_DIR "" CACHE PATH "Installation directory for metis")

  FIND_PACKAGE(METIS)

  IF( METIS_FOUND)
    OPTION ( USE_METIS "Detected METIS Tool" ON)
    IF( USE_METIS )
      # Set flags for building test program
      INCLUDE_DIRECTORIES(${METIS_INCLUDE_DIRS})

      SET(CMAKE_C_FLAGS "-DUSE_METIS ${CMAKE_C_FLAGS}")

      MESSAGE(STATUS
        "Compilation with metis: ${METIS_LIBRARIES}")
      SET( LIBRARIES ${METIS_LIBRARIES} ${LIBRARIES})
    ENDIF()
  ELSE ( )
    MESSAGE(STATUS ${METIS_INCLUDE_DIR} ${METIS_LIBRARIES} )

    MESSAGE ( ERROR " Metis library not found: "
      "If you have already installed Metis and want to use it, "
      "please set the CMake variable or environment variable METIS_DIR "
      "to your metis directory.")
  ENDIF ( )

  IF ( NOT ${METIS_INTSIZE} EQUAL 4 )
    MESSAGE ( WARNING "Metis integer uses ${METIS_INTSIZE} bytes."
      " Only int32 are supported." )
  ENDIF ( )

ENDIF ( )

############################################################################
#####
#####        ParMetis
#####
############################################################################

# add parmetis library?
#SET(PARMETIS_DIR "" CACHE PATH "Installation directory for parmetis")
#FIND_PACKAGE(Parmetis)
#
#IF( PARMETIS_FOUND)
#  OPTION ( USE_PARMETIS "Detected PARMETIS TOOL" ON)
#  IF( USE_PARMETIS )
#    # Set flags for building test program
#    INCLUDE_DIRECTORIES(${PARMETIS_INCLUDE_DIRS})
#
#    SET(CMAKE_C_FLAGS "-DUSE_PARMETIS ${CMAKE_C_FLAGS}")
#
#    MESSAGE(STATUS
#      "Compilation with parmetis: ${PARMETIS_LIBRARIES}")
#    SET( LIBRARIES ${PARMETIS_LIBRARIES} ${LIBRARIES})
#  ENDIF()
#ELSE ( )
#  #  MESSAGE(STATUS ${PARMETIS_INCLUDE_DIR} ${PARMETIS_LIBRARY} )
#  #
#  #  MESSAGE ( ERROR " parmetis library not found: "
#  #    "If you have already installed ParMetis and want to use it, "
#  #    "please set the CMake variable or environment variable PARMETIS_DIR "
#  #    "to your parmetis directory.")
#ENDIF ( )

############################################################################
#####
#####         Fortran header: libparmmgf.h
#####
############################################################################

ADD_EXECUTABLE(genheader_pmmg ${PROJECT_SOURCE_DIR}/scripts/genheader.c)

GENERATE_FORTRAN_HEADER ( pmmgtypes
  ${PMMG_SOURCE_DIR} libparmmgtypes.h
  ${PMMG_SHRT_INCLUDE}
  ${PMMG_BINARY_DIR} libparmmgtypesf.h
  )

GENERATE_FORTRAN_HEADER ( pmmg
  ${PMMG_SOURCE_DIR} libparmmg.h
  ${PMMG_SHRT_INCLUDE}
  ${PMMG_BINARY_DIR} libparmmgf.h
  )

###############################################################################
#####
#####         Sources and libraries
#####
###############################################################################
# Header files
INCLUDE_DIRECTORIES(${PMMG_SOURCE_DIR})

# Source files
FILE(
  GLOB
  pmmg_library_files
  ${PMMG_SOURCE_DIR}/*.c
  ${PMMG_SOURCE_DIR}/*.cpp
  )
LIST(REMOVE_ITEM pmmg_library_files
  ${PMMG_SOURCE_DIR}/parmmg.c
  ${REMOVE_FILE})
FILE(
  GLOB
  pmmg_main_file
  ${PMMG_SOURCE_DIR}/parmmg.c
  )

IF (NOT WIN32)
  FIND_LIBRARY(M_LIB m)
  SET( LIBRARIES ${LIBRARIES} ${M_LIB})
ENDIF()

############################################################################
#####
##### RPATH for MacOSX
#####
############################################################################

SET(CMAKE_MACOSX_RPATH 1)

############################################################################
#####
#####         Compile parmmg libraries
#####
############################################################################
SET(LIBRARY_OUTPUT_PATH ${CMAKE_BINARY_DIR}/lib)

OPTION ( LIBPARMMG_STATIC "Compile static library" ON)
IF ( LIBPARMMG_STATIC )
  ADD_AND_INSTALL_LIBRARY ( lib${PROJECT_NAME}_a STATIC
    "${pmmg_library_files}" ${PROJECT_NAME} )

  IF ( DOWNLOAD_MMG )
    Add_Dependencies(lib${PROJECT_NAME}_a Mmg)
  ENDIF ( )

  IF ( DOWNLOAD_METIS )
    Add_Dependencies(lib${PROJECT_NAME}_a Metis)
  ENDIF ( )

ENDIF()

# Compile shared library
OPTION ( LIBPARMMG_SHARED "Compile dynamic library" OFF)
IF ( LIBPARMMG_SHARED )
  ADD_AND_INSTALL_LIBRARY ( lib${PROJECT_NAME}_so SHARED
    "${pmmg_library_files}" ${PROJECT_NAME} )

  IF ( DOWNLOAD_MMG )
    Add_Dependencies(lib${PROJECT_NAME}_so Mmg)
  ENDIF ( )

  IF ( DOWNLOAD_METIS )
    Add_Dependencies(lib${PROJECT_NAME}_so Metis)
  ENDIF ( )

ENDIF()

# parmmg header files needed for library
SET( pmmg_headers
  ${PMMG_SOURCE_DIR}/libparmmg.h
  ${PMMG_BINARY_DIR}/libparmmgf.h
  ${PMMG_SOURCE_DIR}/libparmmgtypes.h
  ${PMMG_BINARY_DIR}/libparmmgtypesf.h
  )

# Install header files in /usr/local or equivalent
INSTALL(FILES ${pmmg_headers} DESTINATION ${CMAKE_INSTALL_INCLUDEDIR}/parmmg COMPONENT headers )

COPY_FORTRAN_HEADER_AND_CREATE_TARGET ( ${PMMG_BINARY_DIR} ${PMMG_INCLUDE} )

# Copy header files in project directory at configuration step
# (generated file don't exists yet or are outdated)
FILE(INSTALL  ${pmmg_headers} DESTINATION ${PMMG_INCLUDE}
  PATTERN "libparmmg*f.h"  EXCLUDE)

install(EXPORT ParMmgTargets
  FILE ParMmgTargets.cmake
  NAMESPACE ParMmg::
  DESTINATION ${CMAKE_INSTALL_LIBDIR}/cmake/parmmg
  )

###############################################################################
#####
#####         Compile PMMG executable
#####
###############################################################################
ADD_AND_INSTALL_EXECUTABLE ( ${PROJECT_NAME}
  "${pmmg_library_files}" ${pmmg_main_file} )

IF ( DOWNLOAD_MMG )
  Add_Dependencies(parmmg Mmg)
ENDIF ( )

IF ( DOWNLOAD_METIS )
  Add_Dependencies(parmmg Metis)
ENDIF ( )

############################################################################
#####
#####         Print git hash to source file
#####
############################################################################

IF (NOT WIN32 OR MINGW)

  ADD_CUSTOM_TARGET(GenerateGitHash
    COMMAND ./git_log_pmmg.sh ${PROJECT_SOURCE_DIR} ${PMMG_BINARY_DIR}
    WORKING_DIRECTORY ${PROJECT_SOURCE_DIR}/scripts/
    COMMENT "Getting git commit hash"
  )
  ADD_DEPENDENCIES(${PROJECT_NAME} GenerateGitHash)
  IF( LIBPARMMG_STATIC )
    ADD_DEPENDENCIES(lib${PROJECT_NAME}_a GenerateGitHash)
  ENDIF ()
  IF( LIBPARMMG_SHARED )
    ADD_DEPENDENCIES(lib${PROJECT_NAME}_so GenerateGitHash)
  ENDIF ()

  INCLUDE_DIRECTORIES(${PMMG_BINARY_DIR})

ENDIF ()

###############################################################################
#####
#####         Create API Documentation
#####
###############################################################################
FIND_PACKAGE(Doxygen)
IF(DOXYGEN_FOUND)

  # PARMMG Documentation
  CONFIGURE_FILE(${CMAKE_CURRENT_SOURCE_DIR}/doc/doxygen/Doxyfile.in
    ${CMAKE_CURRENT_SOURCE_DIR}/doc/doxygen/Doxyfile @ONLY)

  ADD_CUSTOM_TARGET(parmmg_doc
    COMMAND ${DOXYGEN_EXECUTABLE}
    ${CMAKE_CURRENT_SOURCE_DIR}/doc/doxygen/Doxyfile
    # COMMAND ${CMAKE_COMMAND} -E chdir
    # ${CMAKE_CURRENT_SOURCE_DIR}/doc/doxygen/latex make
    # COMMAND cp ${CMAKE_CURRENT_SOURCE_DIR}/doc/doxygen/latex/refman.pdf
    # ${CMAKE_CURRENT_SOURCE_DIR}
    WORKING_DIRECTORY ${CMAKE_CURRENT_SOURCE_DIR}/doc/doxygen/
    COMMENT "Generating PARMMG API documentation with Doxygen.
    Open the doc/doxygen/html/index.html file to see it." VERBATIM
    )


  if ( NOT TARGET doc )
    ADD_CUSTOM_TARGET(doc
      DEPENDS parmmg_doc
      COMMENT "Generating PARMMG API documentation with Doxygen.
     Open the doc/doxygen/html/index.html file to see it" VERBATIM
      )
  else()
    add_dependencies(doc parmmg_doc)
  endif()
ENDIF ( DOXYGEN_FOUND )

OPTION ( BUILD_TESTING "Enable / Disable tests" OFF )
CMAKE_DEPENDENT_OPTION (
  ONLY_LIBRARY_TESTS "Enable / Disable tests hosted outside the ParMmg repos
  (non library tests)" OFF  "BUILD_TESTING" OFF )


INCLUDE( ${PROJECT_SOURCE_DIR}/cmake/testing/pmmg_tests.cmake )<|MERGE_RESOLUTION|>--- conflicted
+++ resolved
@@ -272,11 +272,7 @@
 
   EXTERNALPROJECT_ADD ( Mmg
     GIT_REPOSITORY https://github.com/MmgTools/mmg.git
-<<<<<<< HEAD
-    GIT_TAG 2d2beecfbb865b7d9fb74cacfc8d9ee56d337d1f
-=======
-    GIT_TAG ea591937403428311826c9264af8cbab76ac8b80
->>>>>>> fc346e2e
+    GIT_TAG 50bf851930042661b9790aa386e9a53c1d546f20
     INSTALL_COMMAND  echo "Mmg installation DISABLED"
     CMAKE_ARGS ${MMG_ARGS} -DUSE_ELAS=OFF ${COMPILER_CFG} ${FLAGS_CFG}
     ${SCOTCH_CFG} ${VTK_CFG} -DCMAKE_BUILD_TYPE=${CMAKE_BUILD_TYPE}
