--- conflicted
+++ resolved
@@ -232,17 +232,11 @@
 
   EXTERNALPROJECT_ADD ( Mmg
     GIT_REPOSITORY https://github.com/MmgTools/mmg.git
-<<<<<<< HEAD
     GIT_TAG b36aa706cac051dce93884c7c692e787f08d0a0c
-    INSTALL_COMMAND  echo "DISABLED"
+    INSTALL_COMMAND  echo "Mmg installation DISABLED"
     CMAKE_ARGS ${MMG_ARGS} -DUSE_ELAS=OFF ${COMPILER_CFG}
     ${SCOTCH_CFG} ${VTK_CFG}
-    -DBUILD=MMG3D )
-=======
-    GIT_TAG 400ef17c
-    INSTALL_COMMAND  echo "Mmg installation DISABLED"
-    CMAKE_ARGS ${MMG_ARGS} -DUSE_ELAS=OFF -DUSE_SCOTCH=OFF  -DBUILD=MMG -DBUILD_SHARED_LIBS=${LIBPARMMG_SHARED} )
->>>>>>> bc15cb1b
+    -DBUILD=MMG -DBUILD_SHARED_LIBS=${LIBPARMMG_SHARED} )
 
   EXTERNALPROJECT_GET_PROPERTY ( Mmg BINARY_DIR )
   SET ( MMG_BINARY_DIR ${BINARY_DIR} )
