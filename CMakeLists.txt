--- conflicted
+++ resolved
@@ -258,11 +258,7 @@
     INSTALL_COMMAND ${CMAKE_MAKE_PROGRAM} install
     CMAKE_ARGS ${MMG_ARGS} -DUSE_ELAS=OFF ${COMPILER_CFG} ${FLAGS_CFG}
     ${SCOTCH_CFG} ${VTK_CFG} -DCMAKE_BUILD_TYPE=${CMAKE_BUILD_TYPE}
-<<<<<<< HEAD
-    -DBUILD=MMG -DBUILD_SHARED_LIBS=${LIBPARMMG_SHARED} -DUSE_VTK=${USE_VTK}
-=======
-    -DBUILD=MMG3D -DBUILD_SHARED_LIBS=${LIBPARMMG_SHARED}
->>>>>>> 131951a2
+    -DBUILD=MMG3D -DBUILD_SHARED_LIBS=${LIBPARMMG_SHARED}  -DUSE_VTK=${USE_VTK}
     -DMMG_INSTALL_PRIVATE_HEADERS=ON
     -DUSE_POINTMAP=${USE_POINTMAP} -DCMAKE_INSTALL_PREFIX=../Mmg-install)
 
