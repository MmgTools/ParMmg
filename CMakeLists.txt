--- conflicted
+++ resolved
@@ -210,7 +210,7 @@
 
 IF( SCOTCH_FOUND )
   SET(CMAKE_C_FLAGS "${CMAKE_C_FLAGS} -DUSE_SCOTCH")
- MESSAGE(STATUS
+  MESSAGE(STATUS
     "Compilation with scotch: ${SCOTCH_LIBRARIES}")
   SET( LIBRARIES ${LIBRARIES} ${SCOTCH_LIBRARIES})
 ENDIF()
@@ -272,11 +272,7 @@
 
   EXTERNALPROJECT_ADD ( Mmg
     GIT_REPOSITORY https://github.com/MmgTools/mmg.git
-<<<<<<< HEAD
-    GIT_TAG 50bf851930042661b9790aa386e9a53c1d546f20
-=======
-    GIT_TAG 2e7ae55ed8ba6a6ce4f950f1f57d2e81b3fe4e08
->>>>>>> cbff2e2e
+    GIT_TAG 8714d7b6dac82b3eec39bf5553db06f442c9a7ca
     INSTALL_COMMAND  echo "Mmg installation DISABLED"
     CMAKE_ARGS ${MMG_ARGS} -DUSE_ELAS=OFF ${COMPILER_CFG} ${FLAGS_CFG}
     ${SCOTCH_CFG} ${VTK_CFG} -DCMAKE_BUILD_TYPE=${CMAKE_BUILD_TYPE}
