--- conflicted
+++ resolved
@@ -173,16 +173,16 @@
 
 IF ( USE_SCOTCH )
 
-  FIND_PACKAGE(SCOTCH)
-
-  IF ( NOT SCOTCH_FOUND )
-    MESSAGE ( WARNING "Scotch library not found:"
-      "Using scotch reduce the execution time of mmg3d "
-      "(see https://gforge.inria.fr/frs/?group_id=248 to download it)."
-      "If you have already installed Scotch and want to use it, "
-      "please set the CMake variable or environment variable SCOTCH_DIR "
-      "to your scotch directory.")
-  ENDIF ( )
+FIND_PACKAGE(SCOTCH)
+
+IF ( NOT SCOTCH_FOUND )
+  MESSAGE ( WARNING "Scotch library not found:"
+    "Using scotch reduce the execution time of mmg3d "
+    "(see https://gforge.inria.fr/frs/?group_id=248 to download it)."
+    "If you have already installed Scotch and want to use it, "
+    "please set the CMake variable or environment variable SCOTCH_DIR "
+    "to your scotch directory.")
+ENDIF ( )
 
 ENDIF ( )
 
@@ -210,7 +210,7 @@
 
 IF( SCOTCH_FOUND )
   SET(CMAKE_C_FLAGS "${CMAKE_C_FLAGS} -DUSE_SCOTCH")
-  MESSAGE(STATUS
+ MESSAGE(STATUS
     "Compilation with scotch: ${SCOTCH_LIBRARIES}")
   SET( LIBRARIES ${LIBRARIES} ${SCOTCH_LIBRARIES})
 ENDIF()
@@ -259,11 +259,7 @@
 
   EXTERNALPROJECT_ADD ( Mmg
     GIT_REPOSITORY https://github.com/MmgTools/mmg.git
-<<<<<<< HEAD
     GIT_TAG c4a11154c6fcff07b81d767c4ae51007d7d9d025
-=======
-    GIT_TAG 1517dc08af273e68d482a7b8c0a3cb11ec02bcba
->>>>>>> 16a820f8
     INSTALL_COMMAND  echo "Mmg installation DISABLED"
     CMAKE_ARGS ${MMG_ARGS} -DUSE_ELAS=OFF ${COMPILER_CFG} ${FLAGS_CFG}
     ${SCOTCH_CFG} ${VTK_CFG} -DCMAKE_BUILD_TYPE=${CMAKE_BUILD_TYPE}
@@ -301,7 +297,7 @@
   SET(MMG_DIR "" CACHE PATH "Installation directory for mmg")
   SET(MMG_BUILDDIR "" CACHE PATH "Build directory for mmg")
 
-  FIND_PACKAGE(MMG)
+  FIND_PACKAGE(Mmg)
 
   IF(NOT MMG_FOUND )
 
