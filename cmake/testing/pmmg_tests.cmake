--- conflicted
+++ resolved
@@ -12,10 +12,10 @@
   foreach( MESH cube-unit-dual_density cube-unit-int_sphere )
     foreach( NP 1 2 4 6 8 )
       add_test( NAME ${MESH}-${NP}
-                COMMAND ${MPIEXEC} -np ${NP} $<TARGET_FILE:${PROJECT_NAME}>
-                ${CI_DIR_INPUTS}/Cube/${MESH}.mesh
-                -out ${CI_DIR_RESULTS}/${MESH}-${NP}-out.mesh
-                -m 11000 )
+        COMMAND ${MPIEXEC} -np ${NP} $<TARGET_FILE:${PROJECT_NAME}>
+        ${CI_DIR_INPUTS}/Cube/${MESH}.mesh
+        -out ${CI_DIR_RESULTS}/${MESH}-${NP}-out.mesh
+        -m 11000 )
     endforeach()
   endforeach()
 
@@ -23,10 +23,10 @@
   foreach( MESH dual_density int_sphere )
     foreach( NP 1 2 4 6 8 )
       add_test( NAME cube-unit-coarse-${MESH}-${NP}
-                COMMAND ${MPIEXEC} -np ${NP} $<TARGET_FILE:${PROJECT_NAME}>
-                ${CI_DIR_INPUTS}/Cube/cube-unit-coarse.mesh
-                -sol ${CI_DIR_INPUTS}/Cube/cube-unit-coarse-${MESH}.sol
-                -out ${CI_DIR_RESULTS}/${MESH}-${NP}-out.mesh )
+        COMMAND ${MPIEXEC} -np ${NP} $<TARGET_FILE:${PROJECT_NAME}>
+        ${CI_DIR_INPUTS}/Cube/cube-unit-coarse.mesh
+        -sol ${CI_DIR_INPUTS}/Cube/cube-unit-coarse-${MESH}.sol
+        -out ${CI_DIR_RESULTS}/${MESH}-${NP}-out.mesh )
     endforeach()
   endforeach()
 
@@ -35,13 +35,12 @@
   foreach( TYPE anisotropic-test )
     foreach( NP 1 2 4 6 8 )
 	    add_test( NAME ${TYPE}-torus-with-planar-shock-${NP}
-                COMMAND ${MPIEXEC} -np ${NP} $<TARGET_FILE:${PROJECT_NAME}>
-                ${CI_DIR_INPUTS}/Torus/torusholes.mesh
-                -sol ${CI_DIR_INPUTS}/Torus/torusholes.sol
-                -out ${CI_DIR_RESULTS}/${TYPE}-torus-with-planar-shock-${NP}-out.mesh )
+        COMMAND ${MPIEXEC} -np ${NP} $<TARGET_FILE:${PROJECT_NAME}>
+        ${CI_DIR_INPUTS}/Torus/torusholes.mesh
+        -sol ${CI_DIR_INPUTS}/Torus/torusholes.sol
+        -out ${CI_DIR_RESULTS}/${TYPE}-torus-with-planar-shock-${NP}-out.mesh )
     endforeach()
   endforeach()
-<<<<<<< HEAD
 
   ###############################################################################
   #####
@@ -73,37 +72,4 @@
     ADD_TEST ( NAME ${test_name} COMMAND $<TARGET_FILE:${test_name}> )
   ENDFOREACH ( )
 
-ENDIF()
-=======
-ENDIF()
-
-###############################################################################
-#####
-#####        Tests that needs the PARMMG LIBRARY
-#####
-###############################################################################
-
-SET ( PMMG_LIB_TESTS LnkdList_unitTest )
-SET ( PMMG_LIB_TESTS_MAIN_PATH ${CI_DIR_INPUTS}/LnkdList_unitTest/main.c )
-
-IF ( LIBPARMMG_STATIC )
-  SET ( lib_name lib${PROJECT_NAME}_a )
-ELSEIF ( LIBPARMMG_SHARED )
-  SET ( lib_name lib${PROJECT_NAME}_so )
-ELSE ()
-  MESSAGE(WARNING "You must activate the compilation of the static or"
-    " shared ${PROJECT_NAME} library to compile this tests." )
-ENDIF ( )
-
-LIST(LENGTH PMMG_LIB_TESTS nbTests_tmp)
-MATH(EXPR nbTests "${nbTests_tmp} - 1")
-
-FOREACH ( test_idx RANGE ${nbTests} )
-  LIST ( GET PMMG_LIB_TESTS           ${test_idx} test_name )
-  LIST ( GET PMMG_LIB_TESTS_MAIN_PATH ${test_idx} main_path )
-
-  ADD_LIBRARY_TEST ( ${test_name} ${main_path} copy_pmmg_headers ${lib_name} )
-
-  ADD_TEST ( NAME ${test_name} COMMAND $<TARGET_FILE:${test_name}> )
-ENDFOREACH ( )
->>>>>>> f32cd5bc
+ENDIF()