IF( BUILD_TESTING )
  include( CTest )

  set( CI_DIR  ${CMAKE_BINARY_DIR}/testparmmg CACHE PATH "path to test meshes repository" )
  set( CI_DIR_RESULTS  ${CMAKE_BINARY_DIR}/TEST_OUTPUTS )
  file( MAKE_DIRECTORY ${CI_DIR_RESULTS} )
  get_filename_component(PARENT_DIR ${CI_DIR} DIRECTORY)

  IF ( NOT ONLY_LIBRARY_TESTS )

    FIND_PACKAGE ( Git )

    IF ( Git_FOUND )

      IF ( NOT EXISTS ${CI_DIR} )
        EXECUTE_PROCESS(
          COMMAND ${GIT_EXECUTABLE} clone https://gitlab.inria.fr/ParMmg/testparmmg.git
          WORKING_DIRECTORY ${PARENT_DIR}
          )
      ENDIF()

      EXECUTE_PROCESS(
<<<<<<< HEAD
        COMMAND ${GIT_EXECUTABLE} -C ${CI_DIR} fetch
        COMMAND ${GIT_EXECUTABLE} -C ${CI_DIR} checkout 5e1dbce
        WORKING_DIRECTORY ${CI_DIR}
        #COMMAND_ECHO STDOUT
        )
    ELSE ( )
      MESSAGE ( WARNING "Git library not founded: library tests only will be runned" )
      SET ( ONLY_LIBRARY_TESTS ON )
    ENDIF ( )

  ENDIF ( )

  IF ( NOT ONLY_LIBRARY_TESTS )
=======
        COMMAND ${GIT_EXECUTABLE} clone https://gitlab.inria.fr/ParMmg/testparmmg.git --filter=blob:none
        WORKING_DIRECTORY ${PARENT_DIR}
        )
    ENDIF()
    EXECUTE_PROCESS(
      COMMAND ${GIT_EXECUTABLE} -C ${CI_DIR} fetch
      COMMAND ${GIT_EXECUTABLE} -C ${CI_DIR} checkout 445a6d014ef44eeed6936
      TIMEOUT 20
      WORKING_DIRECTORY ${CI_DIR}
      #COMMAND_ECHO STDOUT
      )
>>>>>>> c60be9f4

    set ( mesh_size 16384 )
    set ( myargs -niter 2 -metis-ratio 82 -v 5 )

    # remesh 2 sets of matching mesh/sol files (which are the output of mmg3d)
    # on 1,2,4,6,8 processors
    foreach( MESH cube-unit-dual_density cube-unit-int_sphere )
      foreach( NP 1 2 4 6 8 )
        add_test( NAME ${MESH}-${NP}
          COMMAND ${MPIEXEC} ${MPI_ARGS} ${MPIEXEC_NUMPROC_FLAG} ${NP} $<TARGET_FILE:${PROJECT_NAME}>
          ${CI_DIR}/Cube/${MESH}.meshb
          -out ${CI_DIR_RESULTS}/${MESH}-${NP}-out.mesh
          -m 11000 -mesh-size ${mesh_size} ${myargs})
      endforeach()
    endforeach()

    # remesh a unit cube with two different solution files on 1,2,4,6,8 processors
    foreach( MESH dual_density int_sphere )
      foreach( NP 1 2 4 6 8 )
        add_test( NAME cube-unit-coarse-${MESH}-${NP}
          COMMAND ${MPIEXEC} ${MPI_ARGS} ${MPIEXEC_NUMPROC_FLAG} ${NP} $<TARGET_FILE:${PROJECT_NAME}>
          ${CI_DIR}/Cube/cube-unit-coarse.meshb
          -sol ${CI_DIR}/Cube/cube-unit-coarse-${MESH}.sol
          -out ${CI_DIR_RESULTS}/${MESH}-${NP}-out.mesh
          -mesh-size ${mesh_size} ${myargs} )
      endforeach()
    endforeach()

    # remesh a non constant anisotropic test case: a torus with a planar shock
    # on 1,2,4,6,8 processors
    foreach( TYPE anisotropic-test )
      foreach( NP 1 2 4 6 8 )
        add_test( NAME ${TYPE}-torus-with-planar-shock-${NP}
          COMMAND ${MPIEXEC} ${MPI_ARGS} ${MPIEXEC_NUMPROC_FLAG} ${NP} $<TARGET_FILE:${PROJECT_NAME}>
          ${CI_DIR}/Torus/torusholes.mesh
          -sol ${CI_DIR}/Torus/torusholes.sol
          -out ${CI_DIR_RESULTS}/${TYPE}-torus-with-planar-shock-${NP}-out.mesh
          -mesh-size ${mesh_size} ${myargs} )
      endforeach()
    endforeach()

    ###############################################################################
    #####
    #####        Tests options (on 1, 6 and 8 procs)
    #####
    ###############################################################################

    # Default option: no metric
    foreach( NP 1 6 8 )
      add_test( NAME Sphere-${NP}
        COMMAND ${MPIEXEC} ${MPI_ARGS} ${MPIEXEC_NUMPROC_FLAG} ${NP} $<TARGET_FILE:${PROJECT_NAME}>
        ${CI_DIR}/Sphere/sphere.meshb
        -out ${CI_DIR_RESULTS}/sphere-${NP}-out.mesh
        -mesh-size ${mesh_size} ${myargs} )
    endforeach()

    # Option without arguments
    foreach( OPTION "optim" "optimLES" "noinsert" "noswap"  )
      foreach( NP 1 6 8 )
        add_test( NAME Sphere-optim-${OPTION}-${NP}
          COMMAND ${MPIEXEC} ${MPI_ARGS} ${MPIEXEC_NUMPROC_FLAG} ${NP} $<TARGET_FILE:${PROJECT_NAME}>
          -${OPTION}
          ${CI_DIR}/Sphere/sphere.meshb
          -out ${CI_DIR_RESULTS}/sphere-${OPTION}-${NP}-out.mesh
          -mesh-size ${mesh_size} ${myargs} )
      endforeach()
    endforeach()

    # Option with arguments
    SET ( OPTION
      "-v"
      "-hsiz"
      "-hausd"
      "-hgrad"
      "-hgrad"
      "-hmax"
      "-nr"
      "-ar" )

    SET ( VAL
      "5"
      "0.05"
      "0.005"
      "1.1"
      "-1"
      "0.05"
      ""
      "10" )

    SET ( NAME
      "v5"
      "hsiz0.05"
      "hausd0.005"
      "hgrad1.1"
      "nohgrad"
      "hmax0.05"
      "nr"
      "ar10" )

    SET ( MESH_SIZE
      "16384"
      "163840"
      "16384"
      "16384"
      "16384"
      "16384"
      "16384"
      "16384" )

    LIST(LENGTH OPTION nbTests_tmp)
    MATH(EXPR nbTests "${nbTests_tmp} - 1")

    FOREACH ( test_idx RANGE ${nbTests} )
      LIST ( GET OPTION    ${test_idx} test_option )
      LIST ( GET VAL       ${test_idx} test_val )
      LIST ( GET NAME      ${test_idx} test_name )
      LIST ( GET MESH_SIZE ${test_idx} test_mesh_size )

      FOREACH( NP 1 6 8 )
        add_test( NAME Sphere-optim-${test_name}-${NP}
          COMMAND ${MPIEXEC} ${MPI_ARGS} ${MPIEXEC_NUMPROC_FLAG} ${NP} $<TARGET_FILE:${PROJECT_NAME}>
          ${test_option} ${test_val}
          ${CI_DIR}/Sphere/sphere.meshb
          -out ${CI_DIR_RESULTS}/sphere-${test_name}-${NP}-out.mesh
          -m 11000 -mesh-size ${test_mesh_size} ${myargs} )
      ENDFOREACH()
    ENDFOREACH ( )

    ### test openbdy mode on 6 procs
    add_test( NAME opnbdy_peninsula-6
      COMMAND ${MPIEXEC} ${MPI_ARGS} ${MPIEXEC_NUMPROC_FLAG} 6 $<TARGET_FILE:${PROJECT_NAME}>
      -opnbdy
      ${CI_DIR}/OpnBdy_peninsula/peninsula.mesh
      -out ${CI_DIR_RESULTS}/opnbdy-peninsula.o.mesh
      )

    add_test( NAME opnbdy_island-6
      COMMAND ${MPIEXEC} ${MPI_ARGS} ${MPIEXEC_NUMPROC_FLAG} 6 $<TARGET_FILE:${PROJECT_NAME}>
      -opnbdy
      ${CI_DIR}/OpnBdy_island/island.mesh
      -out ${CI_DIR_RESULTS}/opnbdy-island.o.mesh
      )

    ###############################################################################
    #####
    #####        Test centralized/distributed I/O (on multidomain and openbdy tests)
    #####
    ###############################################################################

    add_test( NAME opnbdy_island-8
      COMMAND ${MPIEXEC} ${MPI_ARGS} ${MPIEXEC_NUMPROC_FLAG} 8 $<TARGET_FILE:${PROJECT_NAME}>
      -opnbdy -distributed-output
      ${CI_DIR}/OpnBdy_island/island.mesh
      -out ${CI_DIR_RESULTS}/opnbdy-island-distrib.o.mesh
      )
    add_test( NAME opnbdy_island-8-rerun
      COMMAND ${MPIEXEC} ${MPI_ARGS} ${MPIEXEC_NUMPROC_FLAG} 8 $<TARGET_FILE:${PROJECT_NAME}>
      -opnbdy -centralized-output
      ${CI_DIR_RESULTS}/opnbdy-island-distrib.o.mesh
      )
    set_tests_properties(opnbdy_island-8-rerun PROPERTIES DEPENDS opnbdy_island-8 )

    add_test( NAME multidom_wave-8
      COMMAND ${MPIEXEC} ${MPI_ARGS} ${MPIEXEC_NUMPROC_FLAG} 8 $<TARGET_FILE:${PROJECT_NAME}>
      -distributed-output -ar 89 -nobalance
      ${CI_DIR}/WaveSurface/wave.mesh
      -out ${CI_DIR_RESULTS}/multidom-wave-distrib.o.mesh
      ${myargs}
      )
    add_test( NAME multidom_wave-8-rerun
      COMMAND ${MPIEXEC} ${MPI_ARGS} ${MPIEXEC_NUMPROC_FLAG} 8 $<TARGET_FILE:${PROJECT_NAME}>
      -centralized-output -ar 89
      ${CI_DIR_RESULTS}/multidom-wave-distrib.o.mesh
      ${myargs}
      )

    set_tests_properties(multidom_wave-8-rerun PROPERTIES DEPENDS multidom_wave-8 )

    add_test( NAME multidom_wave-8-distrib_parRidge
      COMMAND ${MPIEXEC} ${MPI_ARGS} ${MPIEXEC_NUMPROC_FLAG} 8 $<TARGET_FILE:${PROJECT_NAME}>
      -centralized-output -ar 89
      ${CI_DIR}/WaveSurface_distrib/multidom-wave-distrib.o.mesh
      -out ${CI_DIR_RESULTS}/multidom-wave-distrib_parRidge-out.mesh
      ${myargs}
      )

    ###############################################################################
    #####
    #####        Tests fields interpolation with or without metric
    #####
    ###############################################################################
    add_test( NAME InterpolationFields-withMet-4
      COMMAND ${MPIEXEC} ${MPI_ARGS} ${MPIEXEC_NUMPROC_FLAG} 4 $<TARGET_FILE:${PROJECT_NAME}>
      ${CI_DIR}/Interpolation/coarse.meshb
      -out ${CI_DIR_RESULTS}/InterpolationFields-withMet-withFields-4-out.mesh
      -field ${CI_DIR}/Interpolation/sol-fields-coarse.sol
      -sol field3_iso-coarse.sol
      -mesh-size 60000 ${myargs} )

    add_test( NAME InterpolationFields-hsiz-4
      COMMAND ${MPIEXEC} ${MPI_ARGS} ${MPIEXEC_NUMPROC_FLAG} 4 $<TARGET_FILE:${PROJECT_NAME}>
      ${CI_DIR}/Interpolation/coarse.meshb
      -out ${CI_DIR_RESULTS}/InterpolationFields-hsiz-withFields-4-out.mesh
      -field ${CI_DIR}/Interpolation/sol-fields-coarse.sol
      -mesh-size 60000 -hsiz 0.2 ${myargs} )

    add_test( NAME InterpolationFields-noMet-withFields-4
      COMMAND ${MPIEXEC} ${MPI_ARGS} ${MPIEXEC_NUMPROC_FLAG} 4 $<TARGET_FILE:${PROJECT_NAME}>
      ${CI_DIR}/Interpolation/coarse.meshb
      -out ${CI_DIR_RESULTS}/InterpolationFields-noMet-withFields-4-out.mesh
      -field ${CI_DIR}/Interpolation/sol-fields-coarse.sol
      -mesh-size 60000 ${myargs} )

    add_test( NAME InterpolationFields-refinement-4
      COMMAND ${MPIEXEC} ${MPI_ARGS} ${MPIEXEC_NUMPROC_FLAG} 4 $<TARGET_FILE:${PROJECT_NAME}>
      ${CI_DIR}/Cube/cube-unit-coarse
      -out ${CI_DIR_RESULTS}/InterpolationFields-refinement-4-out.mesh
      -field ${CI_DIR}/Interpolation/cube-unit-coarse-field.sol ${myargs} )

    ###############################################################################
    #####
    #####        Tests distributed surface adaptation
    #####
    ###############################################################################

    # Run the test only if the mesh distribution has succeed
    FOREACH( API_mode 0 1 )
      FOREACH( NP 2 4 8 )

        ADD_TEST( NAME DistribSurf-A319-gen-${API_mode}-${NP}
          COMMAND  ${MPIEXEC} ${MPI_ARGS} ${MPIEXEC_NUMPROC_FLAG} ${NP}
          $<TARGET_FILE:libparmmg_distributed_external_gen_mesh>
          ${CI_DIR}/A319_gmsh/A319_in_a_box.mesh
          ${CI_DIR_RESULTS}/A319_in_a_box_${API_mode}-${NP}.mesh ${API_mode} )

        ADD_TEST( NAME DistribSurf-A319-adp-${API_mode}-${NP}
          COMMAND ${MPIEXEC} ${MPI_ARGS} ${MPIEXEC_NUMPROC_FLAG} ${NP} $<TARGET_FILE:${PROJECT_NAME}>
          ${CI_DIR_RESULTS}/A319_in_a_box_${API_mode}-${NP}.mesh
          -out ${CI_DIR_RESULTS}/DistribSurf-A319-${API_mode}-${NP}-out.mesh
          -optim -v 6 -hmin 20 -hausd 5 -centralized-output
          ${myargs} )

        SET_TESTS_PROPERTIES(DistribSurf-A319-adp-${API_mode}-${NP}
          PROPERTIES DEPENDS DistribSurf-A319-gen-${API_mode}-${NP})


        ADD_TEST( NAME DistribSphere_NOM-gen-${API_mode}-${NP}
          COMMAND  ${MPIEXEC} ${MPI_ARGS} ${MPIEXEC_NUMPROC_FLAG} ${NP}
          $<TARGET_FILE:libparmmg_distributed_external_gen_mesh>
          ${CI_DIR}/Sphere_NOM/sphere_nom.meshb
          ${CI_DIR_RESULTS}/sphere_nom_${API_mode}-${NP}.mesh ${API_mode} )

        ADD_TEST( NAME DistribSphere_NOM-adp-${API_mode}-${NP}
          COMMAND ${MPIEXEC} ${MPI_ARGS} ${MPIEXEC_NUMPROC_FLAG} ${NP} $<TARGET_FILE:${PROJECT_NAME}>
          ${CI_DIR_RESULTS}/sphere_nom_${API_mode}-${NP}.mesh
          -out ${CI_DIR_RESULTS}/DistribSphere_NOM-${API_mode}-${NP}-out.mesh
          -optim -v 6 -hmin 0.5 -hausd 2 -centralized-output
          ${myargs} -niter 3 ) #override previous value of -niter

        SET_TESTS_PROPERTIES(DistribSphere_NOM-adp-${API_mode}-${NP}
          PROPERTIES DEPENDS DistribSphere_NOM-gen-${API_mode}-${NP})


        ADD_TEST( NAME DistribTorus-gen-${API_mode}-${NP}
          COMMAND  ${MPIEXEC} ${MPI_ARGS} ${MPIEXEC_NUMPROC_FLAG} ${NP}
          $<TARGET_FILE:libparmmg_distributed_external_gen_mesh>
          ${CI_DIR}/Torus/torusholes.mesh
          ${CI_DIR_RESULTS}/torusholes_${API_mode}-${NP}.mesh ${API_mode} )

        ADD_TEST( NAME DistribTorus-adp-${API_mode}-${NP}
          COMMAND ${MPIEXEC} ${MPI_ARGS} ${MPIEXEC_NUMPROC_FLAG} ${NP} $<TARGET_FILE:${PROJECT_NAME}>
          ${CI_DIR_RESULTS}/torusholes_${API_mode}-${NP}.mesh
          -out ${CI_DIR_RESULTS}/torusholes-${API_mode}-${NP}-out.mesh
          -v 6 -centralized-output
          ${myargs} -niter 3 ) #override previous value of -niter

        SET_TESTS_PROPERTIES(DistribTorus-adp-${API_mode}-${NP}
          PROPERTIES DEPENDS DistribTorus-gen-${API_mode}-${NP})

      ENDFOREACH()
    ENDFOREACH()

  ENDIF()


  ###############################################################################
  #####
  #####        Tests that needs the PARMMG LIBRARY
  #####
  ###############################################################################
  SET ( LIB_TESTS OFF )

  IF ( BUILD_STATIC_LIBS )
    SET ( lib_name lib${PROJECT_NAME}_a )
    SET ( LIB_TESTS ON )
  ELSEIF ( BUILD_SHARED_LIBS )
    SET ( LIB_TESTS ON )
    SET ( lib_name lib${PROJECT_NAME}_so )
  ENDIF ( )

  if ( LIB_TESTS )
    #----------------- library examples in the ParMmg repo
    SET ( PMMG_LIB_TESTS
      libparmmg_centralized_auto_example0
      libparmmg_centralized_auto_cpp_example0
      libparmmg_centralized_manual_example0_io_0
      libparmmg_centralized_manual_example0_io_1
      #libparmmg_distributed_manual_example0
      )

    SET ( PMMG_LIB_TESTS_MAIN_PATH
      ${PROJECT_SOURCE_DIR}/libexamples/adaptation_example0/sequential_IO/automatic_IO/main.c
      ${PROJECT_SOURCE_DIR}/libexamples/adaptation_example0/sequential_IO/automatic_IO/main.cpp
      ${PROJECT_SOURCE_DIR}/libexamples/adaptation_example0/sequential_IO/manual_IO/main.c
      ${PROJECT_SOURCE_DIR}/libexamples/adaptation_example0/sequential_IO/manual_IO/main.c
      #${PROJECT_SOURCE_DIR}/libexamples/adaptation_example0/parallel_IO/manual_IO/main.c
      )

    SET ( PMMG_LIB_TESTS_INPUTMESH
      ${PROJECT_SOURCE_DIR}/libexamples/adaptation_example0/cube.mesh
      ${PROJECT_SOURCE_DIR}/libexamples/adaptation_example0/cube.mesh
      ""
      ""
      #${PROJECT_SOURCE_DIR}/libexamples/adaptation_example0/cube.mesh
      )

    SET ( PMMG_LIB_TESTS_INPUTMET
      ${PROJECT_SOURCE_DIR}/libexamples/adaptation_example0/cube-met.sol
      ${PROJECT_SOURCE_DIR}/libexamples/adaptation_example0/cube-met.sol
      ""
      ""
      #${PROJECT_SOURCE_DIR}/libexamples/adaptation_example0/cube-met.sol
      )

    SET ( PMMG_LIB_TESTS_INPUTSOL
      ${PROJECT_SOURCE_DIR}/libexamples/adaptation_example0/cube-solphys.sol
      ${PROJECT_SOURCE_DIR}/libexamples/adaptation_example0/cube-solphys.sol
      ""
      ""
      #""
      )

    SET ( PMMG_LIB_TESTS_OUTPUTMESH
      ${CI_DIR_RESULTS}/io-seq-auto-cube.o.mesh
      ${CI_DIR_RESULTS}/io-seq-auto-cpp-cube.o.mesh
      ${CI_DIR_RESULTS}/io-seq-manual-cube_io_0.o
      ${CI_DIR_RESULTS}/io-seq-manual-cube_io_1.o
      #${CI_DIR_RESULTS}/io-seq-par-cube.o
      )

    SET ( PMMG_LIB_TESTS_OPTIONS
      "-met"
      "-met"
      "0"
      "1"
      #"-met"
      )

    SET ( PMMG_LIB_TESTS_FIELDOPT
      "-field"
      "-field"
      ""
      ""
      #"-met"
      )

    # Distributed API test
    SET ( PMMG_DISTR_LIB_TESTS
      libparmmg_distributed_manual_example0
      libparmmg_distributed_automatic_example0
      )
    SET ( PMMG_DISTR_LIB_TESTS_MAIN_PATH
      ${PROJECT_SOURCE_DIR}/libexamples/adaptation_example0/parallel_IO/manual_IO/main.c
      ${PROJECT_SOURCE_DIR}/libexamples/adaptation_example0/parallel_IO/automatic_IO/main.c
      )
    SET ( PMMG_DISTR_LIB_TESTS_INPUTMESH
      ""
      ${PROJECT_SOURCE_DIR}/libexamples/adaptation_example0/cube.mesh
      )
    SET ( PMMG_DISTR_LIB_TESTS_INPUTMET
      ""
      ""
      )
    SET ( PMMG_DISTR_LIB_TESTS_INPUTSOL
      ""
      ""
      )
    SET ( PMMG_DISTR_LIB_TESTS_OUTPUTMESH
      ${CI_DIR_RESULTS}/io-par-manual-cube.o
      ${CI_DIR_RESULTS}/io-par-automatic-cube.o
      )

    LIST(LENGTH PMMG_DISTR_LIB_TESTS nbTests_tmp)
    MATH(EXPR nbTests "${nbTests_tmp} - 1")

    FOREACH ( test_idx RANGE ${nbTests} )
      LIST ( GET PMMG_DISTR_LIB_TESTS            ${test_idx} test_name )
      LIST ( GET PMMG_DISTR_LIB_TESTS_MAIN_PATH  ${test_idx} main_path )
      LIST ( GET PMMG_DISTR_LIB_TESTS_INPUTMESH  ${test_idx} input_mesh )
      LIST ( GET PMMG_DISTR_LIB_TESTS_INPUTMET   ${test_idx} input_met )
      LIST ( GET PMMG_DISTR_LIB_TESTS_INPUTSOL   ${test_idx} input_sol )
      LIST ( GET PMMG_DISTR_LIB_TESTS_OUTPUTMESH ${test_idx} output_mesh )

      ADD_LIBRARY_TEST ( ${test_name} ${main_path} "copy_pmmg_headers" "${lib_name}" )

      FOREACH( niter 0 3 )
        FOREACH( API_mode 0 1 )
          FOREACH( NP 1 2 4 )
            ADD_TEST ( NAME ${test_name}_niter_${niter}-API_${API_mode}-${NP} COMMAND  ${MPIEXEC} ${MPI_ARGS} ${MPIEXEC_NUMPROC_FLAG} ${NP}
              $<TARGET_FILE:${test_name}>
              ${input_mesh} ${output_mesh}_niter_${niter}-API_${API_mode}-${NP} ${niter} ${API_mode} ${input_met} )
          ENDFOREACH()
        ENDFOREACH()
      ENDFOREACH()
    ENDFOREACH()

    # Usable on 2 procs only
    ADD_LIBRARY_TEST ( libparmmg_distributed_manual_opnbdy
      ${PROJECT_SOURCE_DIR}/libexamples/adaptation_example0/parallel_IO/manual_IO/opnbdy.c
      "copy_pmmg_headers" "${lib_name}"
      )

    ADD_TEST ( NAME libparmmg_distributed_manual_opnbdy-2
      COMMAND ${MPIEXEC} ${MPI_ARGS} ${MPIEXEC_NUMPROC_FLAG} 2
      $<TARGET_FILE:libparmmg_distributed_manual_opnbdy>
      ${CI_DIR_RESULTS}/io-par-manual-opnbdy.o.mesh )

    #####         Fortran Tests
    IF ( MPI_Fortran_FOUND )
      SET( CMAKE_Fortran_COMPILE_FLAGS "${CMAKE_Fortran_COMPILE_FLAGS} ${MPI_COMPILE_FLAGS}" )
      SET( CMAKE_Fortran_LINK_FLAGS "${CMAKE_Fortran_LINK_FLAGS} ${MPI_LINK_FLAGS}" )
      SET( FORTRAN_LIBRARIES ${MPI_Fortran_LIBRARIES} )

      LIST ( APPEND PMMG_LIB_TESTS libparmmg_fortran_centralized_auto_example0
        # libparmmg_fortran_centralized_manual_example0_io_0
        # libparmmg_fortran_centralized_manual_example0_io_1
        # libparmmg_fortran_distributed_manual_example0
        )

      LIST ( APPEND PMMG_LIB_TESTS_MAIN_PATH
        ${PROJECT_SOURCE_DIR}/libexamples/adaptation_example0/sequential_IO/automatic_IO/main.F90
        # ${PROJECT_SOURCE_DIR}/libexamples/adaptation_example0/sequential_IO/manual_IO/main.F90
        # ${PROJECT_SOURCE_DIR}/libexamples/adaptation_example0/sequential_IO/manual_IO/main.F90
        # ${PROJECT_SOURCE_DIR}/libexamples/adaptation_example0/parallel_IO/manual_IO/main.F90
        )

      LIST ( APPEND PMMG_LIB_TESTS_INPUTMESH
        ${PROJECT_SOURCE_DIR}/libexamples/adaptation_example0/cube.mesh
        #""
        #""
        #${PROJECT_SOURCE_DIR}/libexamples/adaptation_example0/cube.mesh
        )

      LIST ( APPEND PMMG_LIB_TESTS_INPUTMET
        ${PROJECT_SOURCE_DIR}/libexamples/adaptation_example0/cube-met.sol
        # ""
        # ""
        # ${PROJECT_SOURCE_DIR}/libexamples/adaptation_example0/cube-met.sol
        )

      LIST ( APPEND PMMG_LIB_TESTS_INPUTSOL
        ${PROJECT_SOURCE_DIR}/libexamples/adaptation_example0/cube-solphys.sol
        #""
        #""
        #""
        )

      LIST ( APPEND PMMG_LIB_TESTS_OUTPUTMESH
        ${CI_DIR_RESULTS}/io-seq-auto-cube.o.mesh
        #${CI_DIR_RESULTS}/io-seq-manual-cube_io_0.o
        #${CI_DIR_RESULTS}/io-seq-manual-cube_io_1.o
        #${CI_DIR_RESULTS}/io-seq-par-cube.o
        )

      LIST ( APPEND PMMG_LIB_TESTS_OPTIONS
        "-met"
        #"0"
        #"1"
        #"-met"
        )

      LIST ( APPEND PMMG_LIB_TESTS_FIELDOPT
        "-field"
        #"0"
        #"1"
        #"-met"
        )
    ENDIF ( )

    LIST(LENGTH PMMG_LIB_TESTS nbTests_tmp)
    MATH(EXPR nbTests "${nbTests_tmp} - 1")

    LIST ( APPEND lib_name ${FORTRAN_LIBRARIES})
    LIST ( APPEND lib_name ${MPI_CXX_LIBRARIES})

    FOREACH ( test_idx RANGE ${nbTests} )
      LIST ( GET PMMG_LIB_TESTS            ${test_idx} test_name )
      LIST ( GET PMMG_LIB_TESTS_MAIN_PATH  ${test_idx} main_path )
      LIST ( GET PMMG_LIB_TESTS_INPUTMESH  ${test_idx} input_mesh )
      LIST ( GET PMMG_LIB_TESTS_INPUTMET   ${test_idx} input_met )
      LIST ( GET PMMG_LIB_TESTS_INPUTSOL   ${test_idx} input_sol )
      LIST ( GET PMMG_LIB_TESTS_OUTPUTMESH ${test_idx} output_mesh )
      LIST ( GET PMMG_LIB_TESTS_OPTIONS    ${test_idx} options )
      LIST ( GET PMMG_LIB_TESTS_FIELDOPT   ${test_idx} field )

      ADD_LIBRARY_TEST ( ${test_name} ${main_path} "copy_pmmg_headers" "${lib_name}" )

      FOREACH( NP 1 2 6 )
        ADD_TEST ( NAME ${test_name}-${NP} COMMAND  ${MPIEXEC} ${MPI_ARGS} ${MPIEXEC_NUMPROC_FLAG} ${NP}
          $<TARGET_FILE:${test_name}>
          ${input_mesh} ${output_mesh} ${options} ${input_met} ${field} ${input_sol})
      ENDFOREACH()

    ENDFOREACH ( )

    # Distributed lib test
    ADD_LIBRARY_TEST ( libparmmg_distributed_external_gen_mesh
      ${PROJECT_SOURCE_DIR}/libexamples/adaptation_example0/parallel_IO/external_IO/gen_distributedMesh.c
      "copy_pmmg_headers" "${lib_name}" )
    ADD_LIBRARY_TEST ( libparmmg_distributed_external_example0
      ${PROJECT_SOURCE_DIR}/libexamples/adaptation_example0/parallel_IO/external_IO/main.c
      "copy_pmmg_headers" "${lib_name}" )

    # Run the test only if the mesh distribution has succeed
    FOREACH( API_mode 0 1 )
      FOREACH( NP 4 )
        ADD_TEST ( NAME  libparmmg_distributed_external_gen_mesh_API_${API_mode}-${NP}
          COMMAND  ${MPIEXEC} ${MPI_ARGS} ${MPIEXEC_NUMPROC_FLAG} ${NP}
          $<TARGET_FILE:libparmmg_distributed_external_gen_mesh>
          ${PROJECT_SOURCE_DIR}/libexamples/adaptation_example0/cube
          ${CI_DIR_RESULTS}/cube-distrib_API_${API_mode}-${NP}.mesh ${API_mode} )

        ADD_TEST ( NAME  libparmmg_distributed_external_example0_API_${API_mode}-${NP}
          COMMAND  ${MPIEXEC} ${MPI_ARGS} ${MPIEXEC_NUMPROC_FLAG} ${NP}
          $<TARGET_FILE:libparmmg_distributed_external_example0>
          ${CI_DIR_RESULTS}/cube-distrib_API_${API_mode}-${NP}
          ${CI_DIR_RESULTS}/io-par-external-cube_API_${API_mode}-${NP} ${API_mode} )

        set_tests_properties(libparmmg_distributed_external_example0_API_${API_mode}-${NP}
          PROPERTIES DEPENDS libparmmg_distributed_external_gen_mesh_API_${API_mode}-${NP})
      ENDFOREACH()
    ENDFOREACH()

    # Distributed analysis
    SET( test_name libparmmg_distributed_example1 )
    ADD_LIBRARY_TEST ( ${test_name}
      ${PROJECT_SOURCE_DIR}/libexamples/adaptation_example1/main.c
      "copy_pmmg_headers" "${lib_name}" )

    FOREACH( API_mode 0 )
      FOREACH( NP 4 )
        ADD_TEST ( NAME  libparmmg_distributed_example1_wave${API_mode}-${NP}
          COMMAND  ${MPIEXEC} ${MPI_ARGS} ${MPIEXEC_NUMPROC_FLAG} ${NP}
          $<TARGET_FILE:${test_name}>
          ${PROJECT_SOURCE_DIR}/libexamples/adaptation_example1/wave
          ${CI_DIR_RESULTS}/io-par_wave_${API_mode}-${NP} ${API_mode} )
      ENDFOREACH()
    ENDFOREACH()

    FOREACH( API_mode 0 )
      FOREACH( NP 4 )
        ADD_TEST ( NAME  libparmmg_distributed_example1_brickLS${API_mode}-${NP}
          COMMAND  ${MPIEXEC} ${MPI_ARGS} ${MPIEXEC_NUMPROC_FLAG} ${NP}
          $<TARGET_FILE:${test_name}>
          ${PROJECT_SOURCE_DIR}/libexamples/adaptation_example1/brickLS
          ${CI_DIR_RESULTS}/io-par_wave_${API_mode}-${NP} ${API_mode} )
      ENDFOREACH()
    ENDFOREACH()


    #----------------- Tests using the library in the testparmmg repos
    IF ( NOT ONLY_LIBRARY_TESTS )

      # Localization test
      SET ( main_path  ${CI_DIR}/WaveSurface/locate.c )
      SET ( input_mesh ${CI_DIR}/WaveSurface/wave.mesh )

      SET ( test_name  WaveSurface_locate_saddle )
      SET ( output_mesh ${CI_DIR_RESULTS}/out_locate_wave_saddle.mesh )
      ADD_LIBRARY_TEST ( ${test_name} ${main_path} "copy_pmmg_headers" "${lib_name}" )
      ADD_TEST ( NAME ${test_name} COMMAND ${MPIEXEC} ${MPI_ARGS} ${MPIEXEC_NUMPROC_FLAG} 1 $<TARGET_FILE:${test_name}> ${input_mesh} ${output_mesh} 0.375 0.375 0.51 217 )

      SET ( test_name  WaveSurface_locate_concave )
      SET ( output_mesh ${CI_DIR_RESULTS}/out_locate_wave_concave.mesh )
      ADD_LIBRARY_TEST ( ${test_name} ${main_path} "copy_pmmg_headers" "${lib_name}" )
      ADD_TEST ( NAME ${test_name} COMMAND ${MPIEXEC} ${MPI_ARGS} ${MPIEXEC_NUMPROC_FLAG} 1 $<TARGET_FILE:${test_name}> ${input_mesh} ${output_mesh} 0.5 0.5 0.755 5934 )

      SET ( test_name  WaveSurface_locate_convex )
      SET ( output_mesh ${CI_DIR_RESULTS}/out_locate_wave_convex.mesh )
      ADD_LIBRARY_TEST ( ${test_name} ${main_path} "copy_pmmg_headers" "${lib_name}" )
      ADD_TEST ( NAME ${test_name} COMMAND ${MPIEXEC} ${MPI_ARGS} ${MPIEXEC_NUMPROC_FLAG} 1 $<TARGET_FILE:${test_name}> ${input_mesh} ${output_mesh} 0.5 0.5 0.74 3888 )

      SET ( test_name  WaveSurface_locate_exhaustive )
      SET ( output_mesh ${CI_DIR_RESULTS}/out_locate_wave_exhaustive.mesh )
      ADD_LIBRARY_TEST ( ${test_name} ${main_path} "copy_pmmg_headers" "${lib_name}" )
      ADD_TEST ( NAME ${test_name} COMMAND ${MPIEXEC} ${MPI_ARGS} ${MPIEXEC_NUMPROC_FLAG} 1 $<TARGET_FILE:${test_name}> ${input_mesh} ${output_mesh} 0.5 0.5 0.74 2494 )

      SET ( test_name  WaveSurface_locate_inexistent )
      SET ( output_mesh ${CI_DIR_RESULTS}/out_locate_wave_inexistent.mesh )
      ADD_LIBRARY_TEST ( ${test_name} ${main_path} "copy_pmmg_headers" "${lib_name}" )
      ADD_TEST ( NAME ${test_name} COMMAND ${MPIEXEC} ${MPI_ARGS} ${MPIEXEC_NUMPROC_FLAG} 1 $<TARGET_FILE:${test_name}> ${input_mesh} ${output_mesh} 0.5 0.5 0.25 3888 )
      SET_PROPERTY( TEST ${test_name} PROPERTY WILL_FAIL ON )

      # Surface interpolation tests
      SET ( input_mesh ${CI_DIR}/WaveSurface/wave.mesh )
      SET ( input_met  ${CI_DIR}/WaveSurface/wave-met.sol )
      SET ( test_name  WaveSurface_interp )

      FOREACH( NP 1 )
        add_test( NAME ${test_name}-${NP}
          COMMAND ${MPIEXEC} ${MPI_ARGS} ${MPIEXEC_NUMPROC_FLAG} ${NP} $<TARGET_FILE:${PROJECT_NAME}>
          ${input_mesh} -sol ${input_met}
          -out ${CI_DIR_RESULTS}/${test_name}-${NP}-out.mesh
          -niter 3 -nobalance -v 10 -surf )
      ENDFOREACH()

      SET ( input_mesh ${CI_DIR}/Tennis/tennis.meshb )
      SET ( input_met  ${CI_DIR}/Tennis/tennis.sol )
      SET ( test_name  TennisSurf_interp )

      FOREACH( NP 1 4 )
        add_test( NAME ${test_name}-${NP}
          COMMAND ${MPIEXEC} ${MPI_ARGS} ${MPIEXEC_NUMPROC_FLAG} ${NP} $<TARGET_FILE:${PROJECT_NAME}>
          ${input_mesh} -sol ${input_met}
          -out ${CI_DIR_RESULTS}/${test_name}-${NP}-out.mesh
          -niter 3 -nobalance -v 10 -surf )
      ENDFOREACH()


      # Sequential test
      SET ( test_name  LnkdList_unitTest )
      SET ( main_path  ${CI_DIR}/LnkdList_unitTest/main.c )

      ADD_LIBRARY_TEST ( ${test_name} ${main_path} "copy_pmmg_headers" "${lib_name}" )
      ADD_TEST ( NAME ${test_name} COMMAND $<TARGET_FILE:${test_name}> )

      SET ( test_name  API_set_XName )
      SET ( main_path  ${CI_DIR}/API/PMMG_set_XName/main.c )

      ADD_LIBRARY_TEST ( ${test_name} ${main_path} "copy_pmmg_headers" "${lib_name}" )
      ADD_TEST ( NAME ${test_name} COMMAND $<TARGET_FILE:${test_name}> )

      # 2 procs tests
      ADD_LIBRARY_TEST ( opnbdy-along-interface
        ${CI_DIR}/Parallel_IO/manual_IO/opnbdy-along-interface.c "copy_pmmg_headers"
        "${lib_name}" )

      ADD_TEST ( NAME opnbdy-along-interface-FaceComm
        COMMAND  ${MPIEXEC} ${MPI_ARGS} ${MPIEXEC_NUMPROC_FLAG} 2
        $<TARGET_FILE:opnbdy-along-interface>
        ${CI_DIR_RESULTS}/opnbdy-along-interface-FaceComm 0)

      ADD_TEST ( NAME opnbdy-along-interface-NodeComm
        COMMAND  ${MPIEXEC} ${MPI_ARGS} ${MPIEXEC_NUMPROC_FLAG} 2
        $<TARGET_FILE:opnbdy-along-interface>
        ${CI_DIR_RESULTS}/opnbdy-along-interface-FaceComm 1)

    ENDIF(  NOT ONLY_LIBRARY_TESTS )
  ENDIF ( LIB_TESTS )
ENDIF()<|MERGE_RESOLUTION|>--- conflicted
+++ resolved
@@ -6,6 +6,7 @@
   file( MAKE_DIRECTORY ${CI_DIR_RESULTS} )
   get_filename_component(PARENT_DIR ${CI_DIR} DIRECTORY)
 
+
   IF ( NOT ONLY_LIBRARY_TESTS )
 
     FIND_PACKAGE ( Git )
@@ -14,39 +15,18 @@
 
       IF ( NOT EXISTS ${CI_DIR} )
         EXECUTE_PROCESS(
-          COMMAND ${GIT_EXECUTABLE} clone https://gitlab.inria.fr/ParMmg/testparmmg.git
+          COMMAND ${GIT_EXECUTABLE} clone https://gitlab.inria.fr/ParMmg/testparmmg.git --filter=blob:none
           WORKING_DIRECTORY ${PARENT_DIR}
           )
       ENDIF()
-
       EXECUTE_PROCESS(
-<<<<<<< HEAD
         COMMAND ${GIT_EXECUTABLE} -C ${CI_DIR} fetch
-        COMMAND ${GIT_EXECUTABLE} -C ${CI_DIR} checkout 5e1dbce
+        COMMAND ${GIT_EXECUTABLE} -C ${CI_DIR} checkout 445a6d014ef44eeed6936
+        TIMEOUT 20
         WORKING_DIRECTORY ${CI_DIR}
         #COMMAND_ECHO STDOUT
         )
-    ELSE ( )
-      MESSAGE ( WARNING "Git library not founded: library tests only will be runned" )
-      SET ( ONLY_LIBRARY_TESTS ON )
     ENDIF ( )
-
-  ENDIF ( )
-
-  IF ( NOT ONLY_LIBRARY_TESTS )
-=======
-        COMMAND ${GIT_EXECUTABLE} clone https://gitlab.inria.fr/ParMmg/testparmmg.git --filter=blob:none
-        WORKING_DIRECTORY ${PARENT_DIR}
-        )
-    ENDIF()
-    EXECUTE_PROCESS(
-      COMMAND ${GIT_EXECUTABLE} -C ${CI_DIR} fetch
-      COMMAND ${GIT_EXECUTABLE} -C ${CI_DIR} checkout 445a6d014ef44eeed6936
-      TIMEOUT 20
-      WORKING_DIRECTORY ${CI_DIR}
-      #COMMAND_ECHO STDOUT
-      )
->>>>>>> c60be9f4
 
     set ( mesh_size 16384 )
     set ( myargs -niter 2 -metis-ratio 82 -v 5 )
@@ -339,10 +319,10 @@
   ###############################################################################
   SET ( LIB_TESTS OFF )
 
-  IF ( BUILD_STATIC_LIBS )
+  IF ( LIBPARMMG_STATIC )
     SET ( lib_name lib${PROJECT_NAME}_a )
     SET ( LIB_TESTS ON )
-  ELSEIF ( BUILD_SHARED_LIBS )
+  ELSEIF ( LIBPARMMG_SHARED )
     SET ( LIB_TESTS ON )
     SET ( lib_name lib${PROJECT_NAME}_so )
   ENDIF ( )
