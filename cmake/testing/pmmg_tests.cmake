IF( BUILD_TESTING )
  include( CTest )

  set( CI_DIR  ${CMAKE_BINARY_DIR}/testparmmg CACHE PATH "path to test meshes repository" )
  set( CI_DIR_RESULTS  ${CMAKE_BINARY_DIR}/TEST_OUTPUTS )
  file( MAKE_DIRECTORY ${CI_DIR_RESULTS} )
  get_filename_component(PARENT_DIR ${CI_DIR} DIRECTORY)


  IF ( NOT ONLY_LIBRARY_TESTS )

    FIND_PACKAGE ( Git )

    IF ( Git_FOUND )

      IF ( NOT EXISTS ${CI_DIR} )
        EXECUTE_PROCESS(
          COMMAND ${GIT_EXECUTABLE} clone https://gitlab.inria.fr/ParMmg/testparmmg.git --filter=blob:none
          WORKING_DIRECTORY ${PARENT_DIR}
          )
      ENDIF()
      EXECUTE_PROCESS(
        COMMAND ${GIT_EXECUTABLE} -C ${CI_DIR} fetch
        COMMAND ${GIT_EXECUTABLE} -C ${CI_DIR} checkout bc4e9152071306acaad6b3274f0e9ef7eb216778
        TIMEOUT 20
        WORKING_DIRECTORY ${CI_DIR}
        #COMMAND_ECHO STDOUT
        )
    ENDIF ( )

    set ( mesh_size 16384 )
    set ( myargs -niter 2 -metis-ratio 82 -v 5 )

    # remesh 2 sets of matching mesh/sol files (which are the output of mmg3d)
    # on 1,2,4,6,8 processors
    foreach( MESH cube-unit-dual_density cube-unit-int_sphere )
      foreach( NP 1 2 4 6 8 )
        add_test( NAME ${MESH}-${NP}
          COMMAND ${MPIEXEC} ${MPI_ARGS} ${MPIEXEC_NUMPROC_FLAG} ${NP} $<TARGET_FILE:${PROJECT_NAME}>
          ${CI_DIR}/Cube/${MESH}.meshb
          -out ${CI_DIR_RESULTS}/${MESH}-${NP}-out.mesh
          -m 11000 -mesh-size ${mesh_size} ${myargs})
      endforeach()
    endforeach()

    # remesh a unit cube with two different solution files on 1,2,4,6,8 processors
    foreach( MESH dual_density int_sphere )
      foreach( NP 1 2 4 6 8 )
        add_test( NAME cube-unit-coarse-${MESH}-${NP}
          COMMAND ${MPIEXEC} ${MPI_ARGS} ${MPIEXEC_NUMPROC_FLAG} ${NP} $<TARGET_FILE:${PROJECT_NAME}>
          ${CI_DIR}/Cube/cube-unit-coarse.meshb
          -sol ${CI_DIR}/Cube/cube-unit-coarse-${MESH}.sol
          -out ${CI_DIR_RESULTS}/${MESH}-${NP}-out.mesh
          -mesh-size ${mesh_size} ${myargs} )
      endforeach()
    endforeach()

    # remesh a non constant anisotropic test case: a torus with a planar shock
    # on 1,2,4,6,8 processors
    foreach( TYPE anisotropic-test )
      foreach( NP 1 2 4 6 8 )
        add_test( NAME ${TYPE}-torus-with-planar-shock-${NP}
          COMMAND ${MPIEXEC} ${MPI_ARGS} ${MPIEXEC_NUMPROC_FLAG} ${NP} $<TARGET_FILE:${PROJECT_NAME}>
          ${CI_DIR}/Torus/torusholes.mesh
          -sol ${CI_DIR}/Torus/torusholes.sol
          -out ${CI_DIR_RESULTS}/${TYPE}-torus-with-planar-shock-${NP}-out.mesh
          -mesh-size ${mesh_size} ${myargs} )
      endforeach()
    endforeach()

    ###############################################################################
    #####
    #####        Tests options (on 1, 6 and 8 procs)
    #####
    ###############################################################################

    # Default option: no metric
    foreach( NP 1 6 8 )
      add_test( NAME Sphere-${NP}
        COMMAND ${MPIEXEC} ${MPI_ARGS} ${MPIEXEC_NUMPROC_FLAG} ${NP} $<TARGET_FILE:${PROJECT_NAME}>
        ${CI_DIR}/Sphere/sphere.meshb
        -out ${CI_DIR_RESULTS}/sphere-${NP}-out.mesh
        -mesh-size ${mesh_size} ${myargs} )
    endforeach()

    # Option without arguments
    foreach( OPTION "optim" "optimLES" "noinsert" "noswap"  )
      foreach( NP 1 6 8 )
        add_test( NAME Sphere-optim-${OPTION}-${NP}
          COMMAND ${MPIEXEC} ${MPI_ARGS} ${MPIEXEC_NUMPROC_FLAG} ${NP} $<TARGET_FILE:${PROJECT_NAME}>
          -${OPTION}
          ${CI_DIR}/Sphere/sphere.meshb
          -out ${CI_DIR_RESULTS}/sphere-${OPTION}-${NP}-out.mesh
          -mesh-size ${mesh_size} ${myargs} )
      endforeach()
    endforeach()

    # Option with arguments
    SET ( OPTION
      "-v"
      "-hsiz"
      "-hausd"
      "-hgrad"
      "-hgrad"
      "-hmax"
      "-nr"
      "-ar" )

    SET ( VAL
      "5"
      "0.05"
      "0.005"
      "1.1"
      "-1"
      "0.05"
      ""
      "10" )

    SET ( NAME
      "v5"
      "hsiz0.05"
      "hausd0.005"
      "hgrad1.1"
      "nohgrad"
      "hmax0.05"
      "nr"
      "ar10" )

    SET ( MESH_SIZE
      "16384"
      "163840"
      "16384"
      "16384"
      "16384"
      "16384"
      "16384"
      "16384" )

    LIST(LENGTH OPTION nbTests_tmp)
    MATH(EXPR nbTests "${nbTests_tmp} - 1")

    FOREACH ( test_idx RANGE ${nbTests} )
      LIST ( GET OPTION    ${test_idx} test_option )
      LIST ( GET VAL       ${test_idx} test_val )
      LIST ( GET NAME      ${test_idx} test_name )
      LIST ( GET MESH_SIZE ${test_idx} test_mesh_size )

      FOREACH( NP 1 6 8 )
        add_test( NAME Sphere-optim-${test_name}-${NP}
          COMMAND ${MPIEXEC} ${MPI_ARGS} ${MPIEXEC_NUMPROC_FLAG} ${NP} $<TARGET_FILE:${PROJECT_NAME}>
          ${test_option} ${test_val}
          ${CI_DIR}/Sphere/sphere.meshb
          -out ${CI_DIR_RESULTS}/sphere-${test_name}-${NP}-out.mesh
          -m 11000 -mesh-size ${test_mesh_size} ${myargs} )
      ENDFOREACH()
    ENDFOREACH ( )

    ### test openbdy mode on 6 procs
    add_test( NAME opnbdy_peninsula-6
      COMMAND ${MPIEXEC} ${MPI_ARGS} ${MPIEXEC_NUMPROC_FLAG} 6 $<TARGET_FILE:${PROJECT_NAME}>
      -opnbdy
      ${CI_DIR}/OpnBdy_peninsula/peninsula.mesh
      -out ${CI_DIR_RESULTS}/opnbdy-peninsula.o.mesh
      )

    add_test( NAME opnbdy_island-6
      COMMAND ${MPIEXEC} ${MPI_ARGS} ${MPIEXEC_NUMPROC_FLAG} 6 $<TARGET_FILE:${PROJECT_NAME}>
      -opnbdy
      ${CI_DIR}/OpnBdy_island/island.mesh
      -out ${CI_DIR_RESULTS}/opnbdy-island.o.mesh
      )

    ###############################################################################
    #####
    #####        Test centralized/distributed I/O (on multidomain and openbdy tests)
    #####
    ###############################################################################

    add_test( NAME opnbdy_island-8
      COMMAND ${MPIEXEC} ${MPI_ARGS} ${MPIEXEC_NUMPROC_FLAG} 8 $<TARGET_FILE:${PROJECT_NAME}>
      -opnbdy -distributed-output
      ${CI_DIR}/OpnBdy_island/island.mesh
      -out ${CI_DIR_RESULTS}/opnbdy-island-distrib.o.mesh
      )
    add_test( NAME opnbdy_island-8-rerun
      COMMAND ${MPIEXEC} ${MPI_ARGS} ${MPIEXEC_NUMPROC_FLAG} 8 $<TARGET_FILE:${PROJECT_NAME}>
      -opnbdy -centralized-output
      ${CI_DIR_RESULTS}/opnbdy-island-distrib.o.mesh
      )
    set_tests_properties(opnbdy_island-8-rerun PROPERTIES DEPENDS opnbdy_island-8 )

    add_test( NAME multidom_wave-8
      COMMAND ${MPIEXEC} ${MPI_ARGS} ${MPIEXEC_NUMPROC_FLAG} 8 $<TARGET_FILE:${PROJECT_NAME}>
      -distributed-output -ar 89 -nobalance
      ${CI_DIR}/WaveSurface/wave.mesh
      -out ${CI_DIR_RESULTS}/multidom-wave-distrib.o.mesh
      ${myargs}
      )
    add_test( NAME multidom_wave-8-rerun
      COMMAND ${MPIEXEC} ${MPI_ARGS} ${MPIEXEC_NUMPROC_FLAG} 8 $<TARGET_FILE:${PROJECT_NAME}>
      -centralized-output -ar 89
      ${CI_DIR_RESULTS}/multidom-wave-distrib.o.mesh
      ${myargs}
      )

    set_tests_properties(multidom_wave-8-rerun PROPERTIES DEPENDS multidom_wave-8 )

    add_test( NAME multidom_wave-8-distrib_parRidge
      COMMAND ${MPIEXEC} ${MPI_ARGS} ${MPIEXEC_NUMPROC_FLAG} 8 $<TARGET_FILE:${PROJECT_NAME}>
      -centralized-output -ar 89
      ${CI_DIR}/WaveSurface_distrib/multidom-wave-distrib.o.mesh
      -out ${CI_DIR_RESULTS}/multidom-wave-distrib_parRidge-out.mesh
      ${myargs}
      )

    ###############################################################################
    #####
    #####        Tests fields interpolation with or without metric
    #####
    ###############################################################################
    add_test( NAME InterpolationFields-withMet-4
      COMMAND ${MPIEXEC} ${MPI_ARGS} ${MPIEXEC_NUMPROC_FLAG} 4 $<TARGET_FILE:${PROJECT_NAME}>
      ${CI_DIR}/Interpolation/coarse.meshb
      -out ${CI_DIR_RESULTS}/InterpolationFields-withMet-withFields-4-out.mesh
      -field ${CI_DIR}/Interpolation/sol-fields-coarse.sol
      -sol field3_iso-coarse.sol
      -mesh-size 60000 ${myargs} )

    add_test( NAME InterpolationFields-hsiz-4
      COMMAND ${MPIEXEC} ${MPI_ARGS} ${MPIEXEC_NUMPROC_FLAG} 4 $<TARGET_FILE:${PROJECT_NAME}>
      ${CI_DIR}/Interpolation/coarse.meshb
      -out ${CI_DIR_RESULTS}/InterpolationFields-hsiz-withFields-4-out.mesh
      -field ${CI_DIR}/Interpolation/sol-fields-coarse.sol
      -mesh-size 60000 -hsiz 0.2 ${myargs} )

    add_test( NAME InterpolationFields-noMet-withFields-4
      COMMAND ${MPIEXEC} ${MPI_ARGS} ${MPIEXEC_NUMPROC_FLAG} 4 $<TARGET_FILE:${PROJECT_NAME}>
      ${CI_DIR}/Interpolation/coarse.meshb
      -out ${CI_DIR_RESULTS}/InterpolationFields-noMet-withFields-4-out.mesh
      -field ${CI_DIR}/Interpolation/sol-fields-coarse.sol
      -mesh-size 60000 ${myargs} )

    add_test( NAME InterpolationFields-refinement-4
      COMMAND ${MPIEXEC} ${MPI_ARGS} ${MPIEXEC_NUMPROC_FLAG} 4 $<TARGET_FILE:${PROJECT_NAME}>
      ${CI_DIR}/Cube/cube-unit-coarse
      -out ${CI_DIR_RESULTS}/InterpolationFields-refinement-4-out.mesh
      -field ${CI_DIR}/Interpolation/cube-unit-coarse-field.sol ${myargs} )

    ###############################################################################
    #####
    #####        Tests distributed surface adaptation
    #####
    ###############################################################################

    # Run the test only if the mesh distribution has succeed
    FOREACH( API_mode 0 1 )
      FOREACH( NP 2 4 8 )

        ADD_TEST( NAME DistribSurf-A319-gen-${API_mode}-${NP}
          COMMAND  ${MPIEXEC} ${MPI_ARGS} ${MPIEXEC_NUMPROC_FLAG} ${NP}
          $<TARGET_FILE:libparmmg_distributed_external_gen_mesh>
          ${CI_DIR}/A319_gmsh/A319_in_a_box.mesh
          ${CI_DIR_RESULTS}/A319_in_a_box_${API_mode}-${NP}.mesh ${API_mode} )

        ADD_TEST( NAME DistribSurf-A319-adp-${API_mode}-${NP}
          COMMAND ${MPIEXEC} ${MPI_ARGS} ${MPIEXEC_NUMPROC_FLAG} ${NP} $<TARGET_FILE:${PROJECT_NAME}>
          ${CI_DIR_RESULTS}/A319_in_a_box_${API_mode}-${NP}.mesh
          -out ${CI_DIR_RESULTS}/DistribSurf-A319-${API_mode}-${NP}-out.mesh
          -optim -v 6 -hmin 20 -hausd 5 -centralized-output
          ${myargs} )

        SET_TESTS_PROPERTIES(DistribSurf-A319-adp-${API_mode}-${NP}
          PROPERTIES DEPENDS DistribSurf-A319-gen-${API_mode}-${NP})


        ADD_TEST( NAME DistribSphere_NOM-gen-${API_mode}-${NP}
          COMMAND  ${MPIEXEC} ${MPI_ARGS} ${MPIEXEC_NUMPROC_FLAG} ${NP}
          $<TARGET_FILE:libparmmg_distributed_external_gen_mesh>
          ${CI_DIR}/Sphere_NOM/sphere_nom.meshb
          ${CI_DIR_RESULTS}/sphere_nom_${API_mode}-${NP}.mesh ${API_mode} )

        ADD_TEST( NAME DistribSphere_NOM-adp-${API_mode}-${NP}
          COMMAND ${MPIEXEC} ${MPI_ARGS} ${MPIEXEC_NUMPROC_FLAG} ${NP} $<TARGET_FILE:${PROJECT_NAME}>
          ${CI_DIR_RESULTS}/sphere_nom_${API_mode}-${NP}.mesh
          -out ${CI_DIR_RESULTS}/DistribSphere_NOM-${API_mode}-${NP}-out.mesh
          -optim -v 6 -hmin 0.5 -hausd 2 -centralized-output
          ${myargs} -niter 3 ) #override previous value of -niter

        SET_TESTS_PROPERTIES(DistribSphere_NOM-adp-${API_mode}-${NP}
          PROPERTIES DEPENDS DistribSphere_NOM-gen-${API_mode}-${NP})


        ADD_TEST( NAME DistribTorus-gen-${API_mode}-${NP}
          COMMAND  ${MPIEXEC} ${MPI_ARGS} ${MPIEXEC_NUMPROC_FLAG} ${NP}
          $<TARGET_FILE:libparmmg_distributed_external_gen_mesh>
          ${CI_DIR}/Torus/torusholes.mesh
          ${CI_DIR_RESULTS}/torusholes_${API_mode}-${NP}.mesh ${API_mode} )

        ADD_TEST( NAME DistribTorus-adp-${API_mode}-${NP}
          COMMAND ${MPIEXEC} ${MPI_ARGS} ${MPIEXEC_NUMPROC_FLAG} ${NP} $<TARGET_FILE:${PROJECT_NAME}>
          ${CI_DIR_RESULTS}/torusholes_${API_mode}-${NP}.mesh
          -out ${CI_DIR_RESULTS}/torusholes-${API_mode}-${NP}-out.mesh
          -v 6 -centralized-output
          ${myargs} -niter 3 ) #override previous value of -niter

        SET_TESTS_PROPERTIES(DistribTorus-adp-${API_mode}-${NP}
          PROPERTIES DEPENDS DistribTorus-gen-${API_mode}-${NP})

      ENDFOREACH()
    ENDFOREACH()

  ENDIF()

  ###############################################################################
  #####
  #####        Test isovalue mode - ls discretization
  #####
  ###############################################################################
  # The following tests were to test the implementation of the ls option
  # Not relevant anymore
  # foreach( NP 1 2 4 8 )
  #   add_test( NAME ls-arg-option-${NP}
  #     COMMAND ${MPIEXEC} ${MPI_ARGS} ${MPIEXEC_NUMPROC_FLAG} ${NP} $<TARGET_FILE:${PROJECT_NAME}>
  #     ${CI_DIR}/LevelSet/3D-cube.mesh
  #     -ls 0.01
  #     -sol ${CI_DIR}/LevelSet/3D-cube-ls.sol
  #     -out ${CI_DIR_RESULTS}/${MESH}-${NP}.o.mesh)
  #   set(lsNotImplemented "## Error: level-set discretisation unavailable")
  #   set_property(TEST ls-arg-option-${NP}
  #     PROPERTY PASS_REGULAR_EXPRESSION "${lsNotImplemented}")
  # endforeach()

  #--------------------------------
  #--- CENTRALIZED INPUT (CenIn)
  #--------------------------------
  # Tests of ls discretization for centralized mesh input
  foreach( NP 1 2 4 8 )
    add_test( NAME ls-CenIn-${NP}
      COMMAND ${MPIEXEC} ${MPI_ARGS} ${MPIEXEC_NUMPROC_FLAG} ${NP} $<TARGET_FILE:${PROJECT_NAME}>
<<<<<<< HEAD
      ${CI_DIR}/LevelSet/centralized/3D-cube.mesh
      -ls 0.01
      -sol ${CI_DIR}/LevelSet/centralized/3D-cube-ls.sol
      -out ${CI_DIR_RESULTS}/${MESH}-${NP}.o.mesh)
    set(lsNotImplemented "## Error: level-set discretisation unavailable")
    set_property(TEST ls-arg-option-${NP}
      PROPERTY PASS_REGULAR_EXPRESSION "${lsNotImplemented}")
  endforeach()

  #--------------------------------
  #--- DISTRIBUTED INPUT (DisIn)
  #--------------------------------
  add_test( NAME ls-DisIn-ReadLs-2
    COMMAND ${MPIEXEC} ${MPI_ARGS} ${MPIEXEC_NUMPROC_FLAG} 2 $<TARGET_FILE:${PROJECT_NAME}>
    ${CI_DIR}/LevelSet/distributed/3D-cube.mesh -v 10
    -ls 0.01
    -sol ${CI_DIR}/LevelSet/distributed/3D-cube-ls.sol
    -out ${CI_DIR_RESULTS}/${MESH}-2.o.mesh)
  set(lsReadFile "3D-cube-ls.sol.0 OPENED")
  set_property(TEST ls-DisIn-ReadLs-2
    PROPERTY PASS_REGULAR_EXPRESSION "${lsReadFile}")
=======
      ${CI_DIR}/LevelSet/3D-cube.mesh
      -ls 0.0
      -sol ${CI_DIR}/LevelSet/3D-cube-ls.sol
      -out ${CI_DIR_RESULTS}/3D-cube-ls-CenIn-${NP}.o.mesh)
  endforeach()

  # Tests for ls + met for centralized mesh input
  foreach( NP 1 2 4 8 )
  add_test( NAME ls-CenIn-met-${NP}
    COMMAND ${MPIEXEC} ${MPI_ARGS} ${MPIEXEC_NUMPROC_FLAG} ${NP} $<TARGET_FILE:${PROJECT_NAME}>
    ${CI_DIR}/LevelSet/3D-cube.mesh
    -ls 0.0
    -sol ${CI_DIR}/LevelSet/3D-cube-ls.sol
    -met ${CI_DIR}/LevelSet/3D-cube-metric.sol
    -out ${CI_DIR_RESULTS}/3D-cube-ls-CenIn-met-${NP}.o.mesh)
  endforeach()

  # Tests of pvtu output when ls mode
  foreach( NP 1 2 4 8 )
    add_test( NAME ls-CenIn-DisOut-${NP}
      COMMAND ${MPIEXEC} ${MPI_ARGS} ${MPIEXEC_NUMPROC_FLAG} ${NP} $<TARGET_FILE:${PROJECT_NAME}>
      ${CI_DIR}/LevelSet/3D-cube.mesh
      -ls 0.0
      -sol ${CI_DIR}/LevelSet/3D-cube-ls.sol
      -out ${CI_DIR_RESULTS}/3D-cube-ls-CenIn-DisOut-${NP}.o.pvtu)
  endforeach()

  #--------------------------------
  #--- DISTRIBUTED INPUT (DisIn)
  #--------------------------------
>>>>>>> 86717985


  ###############################################################################
  #####
  #####        Tests that needs the PARMMG LIBRARY
  #####
  ###############################################################################
  SET ( LIB_TESTS OFF )

  IF ( LIBPARMMG_STATIC )
    SET ( lib_name lib${PROJECT_NAME}_a )
    SET ( LIB_TESTS ON )
  ELSEIF ( LIBPARMMG_SHARED )
    SET ( LIB_TESTS ON )
    SET ( lib_name lib${PROJECT_NAME}_so )
  ENDIF ( )

  if ( LIB_TESTS )
    #----------------- library examples in the ParMmg repo
    SET ( PMMG_LIB_TESTS
      libparmmg_centralized_auto_example0
      libparmmg_centralized_auto_cpp_example0
      libparmmg_centralized_manual_example0_io_0
      libparmmg_centralized_manual_example0_io_1
      #libparmmg_distributed_manual_example0
      )

    SET ( PMMG_LIB_TESTS_MAIN_PATH
      ${PROJECT_SOURCE_DIR}/libexamples/adaptation_example0/sequential_IO/automatic_IO/main.c
      ${PROJECT_SOURCE_DIR}/libexamples/adaptation_example0/sequential_IO/automatic_IO/main.cpp
      ${PROJECT_SOURCE_DIR}/libexamples/adaptation_example0/sequential_IO/manual_IO/main.c
      ${PROJECT_SOURCE_DIR}/libexamples/adaptation_example0/sequential_IO/manual_IO/main.c
      #${PROJECT_SOURCE_DIR}/libexamples/adaptation_example0/parallel_IO/manual_IO/main.c
      )

    SET ( PMMG_LIB_TESTS_INPUTMESH
      ${PROJECT_SOURCE_DIR}/libexamples/adaptation_example0/cube.mesh
      ${PROJECT_SOURCE_DIR}/libexamples/adaptation_example0/cube.mesh
      ""
      ""
      #${PROJECT_SOURCE_DIR}/libexamples/adaptation_example0/cube.mesh
      )

    SET ( PMMG_LIB_TESTS_INPUTMET
      ${PROJECT_SOURCE_DIR}/libexamples/adaptation_example0/cube-met.sol
      ${PROJECT_SOURCE_DIR}/libexamples/adaptation_example0/cube-met.sol
      ""
      ""
      #${PROJECT_SOURCE_DIR}/libexamples/adaptation_example0/cube-met.sol
      )

    SET ( PMMG_LIB_TESTS_INPUTSOL
      ${PROJECT_SOURCE_DIR}/libexamples/adaptation_example0/cube-solphys.sol
      ${PROJECT_SOURCE_DIR}/libexamples/adaptation_example0/cube-solphys.sol
      ""
      ""
      #""
      )

    SET ( PMMG_LIB_TESTS_OUTPUTMESH
      ${CI_DIR_RESULTS}/io-seq-auto-cube.o.mesh
      ${CI_DIR_RESULTS}/io-seq-auto-cpp-cube.o.mesh
      ${CI_DIR_RESULTS}/io-seq-manual-cube_io_0.o
      ${CI_DIR_RESULTS}/io-seq-manual-cube_io_1.o
      #${CI_DIR_RESULTS}/io-seq-par-cube.o
      )

    SET ( PMMG_LIB_TESTS_OPTIONS
      "-met"
      "-met"
      "0"
      "1"
      #"-met"
      )

    SET ( PMMG_LIB_TESTS_FIELDOPT
      "-field"
      "-field"
      ""
      ""
      #"-met"
      )

    # Distributed API test
    SET ( PMMG_DISTR_LIB_TESTS
      libparmmg_distributed_manual_example0
      libparmmg_distributed_automatic_example0
      )
    SET ( PMMG_DISTR_LIB_TESTS_MAIN_PATH
      ${PROJECT_SOURCE_DIR}/libexamples/adaptation_example0/parallel_IO/manual_IO/main.c
      ${PROJECT_SOURCE_DIR}/libexamples/adaptation_example0/parallel_IO/automatic_IO/main.c
      )
    SET ( PMMG_DISTR_LIB_TESTS_INPUTMESH
      ""
      ${PROJECT_SOURCE_DIR}/libexamples/adaptation_example0/cube.mesh
      )
    SET ( PMMG_DISTR_LIB_TESTS_INPUTMET
      ""
      ""
      )
    SET ( PMMG_DISTR_LIB_TESTS_INPUTSOL
      ""
      ""
      )
    SET ( PMMG_DISTR_LIB_TESTS_OUTPUTMESH
      ${CI_DIR_RESULTS}/io-par-manual-cube.o
      ${CI_DIR_RESULTS}/io-par-automatic-cube.o
      )

    LIST(LENGTH PMMG_DISTR_LIB_TESTS nbTests_tmp)
    MATH(EXPR nbTests "${nbTests_tmp} - 1")

    FOREACH ( test_idx RANGE ${nbTests} )
      LIST ( GET PMMG_DISTR_LIB_TESTS            ${test_idx} test_name )
      LIST ( GET PMMG_DISTR_LIB_TESTS_MAIN_PATH  ${test_idx} main_path )
      LIST ( GET PMMG_DISTR_LIB_TESTS_INPUTMESH  ${test_idx} input_mesh )
      LIST ( GET PMMG_DISTR_LIB_TESTS_INPUTMET   ${test_idx} input_met )
      LIST ( GET PMMG_DISTR_LIB_TESTS_INPUTSOL   ${test_idx} input_sol )
      LIST ( GET PMMG_DISTR_LIB_TESTS_OUTPUTMESH ${test_idx} output_mesh )

      ADD_LIBRARY_TEST ( ${test_name} ${main_path} "copy_pmmg_headers" "${lib_name}" )

      FOREACH( niter 0 3 )
        FOREACH( API_mode 0 1 )
          FOREACH( NP 1 2 4 )
            ADD_TEST ( NAME ${test_name}_niter_${niter}-API_${API_mode}-${NP} COMMAND  ${MPIEXEC} ${MPI_ARGS} ${MPIEXEC_NUMPROC_FLAG} ${NP}
              $<TARGET_FILE:${test_name}>
              ${input_mesh} ${output_mesh}_niter_${niter}-API_${API_mode}-${NP} ${niter} ${API_mode} ${input_met} )
          ENDFOREACH()
        ENDFOREACH()
      ENDFOREACH()
    ENDFOREACH()

    # Usable on 2 procs only
    ADD_LIBRARY_TEST ( libparmmg_distributed_manual_opnbdy
      ${PROJECT_SOURCE_DIR}/libexamples/adaptation_example0/parallel_IO/manual_IO/opnbdy.c
      "copy_pmmg_headers" "${lib_name}"
      )

    ADD_TEST ( NAME libparmmg_distributed_manual_opnbdy-2
      COMMAND ${MPIEXEC} ${MPI_ARGS} ${MPIEXEC_NUMPROC_FLAG} 2
      $<TARGET_FILE:libparmmg_distributed_manual_opnbdy>
      ${CI_DIR_RESULTS}/io-par-manual-opnbdy.o.mesh )

    #####         Fortran Tests
    IF ( MPI_Fortran_FOUND )
      SET( CMAKE_Fortran_COMPILE_FLAGS "${CMAKE_Fortran_COMPILE_FLAGS} ${MPI_COMPILE_FLAGS}" )
      SET( CMAKE_Fortran_LINK_FLAGS "${CMAKE_Fortran_LINK_FLAGS} ${MPI_LINK_FLAGS}" )
      SET( FORTRAN_LIBRARIES ${MPI_Fortran_LIBRARIES} )

      LIST ( APPEND PMMG_LIB_TESTS libparmmg_fortran_centralized_auto_example0
        # libparmmg_fortran_centralized_manual_example0_io_0
        # libparmmg_fortran_centralized_manual_example0_io_1
        # libparmmg_fortran_distributed_manual_example0
        )

      LIST ( APPEND PMMG_LIB_TESTS_MAIN_PATH
        ${PROJECT_SOURCE_DIR}/libexamples/adaptation_example0/sequential_IO/automatic_IO/main.F90
        # ${PROJECT_SOURCE_DIR}/libexamples/adaptation_example0/sequential_IO/manual_IO/main.F90
        # ${PROJECT_SOURCE_DIR}/libexamples/adaptation_example0/sequential_IO/manual_IO/main.F90
        # ${PROJECT_SOURCE_DIR}/libexamples/adaptation_example0/parallel_IO/manual_IO/main.F90
        )

      LIST ( APPEND PMMG_LIB_TESTS_INPUTMESH
        ${PROJECT_SOURCE_DIR}/libexamples/adaptation_example0/cube.mesh
        #""
        #""
        #${PROJECT_SOURCE_DIR}/libexamples/adaptation_example0/cube.mesh
        )

      LIST ( APPEND PMMG_LIB_TESTS_INPUTMET
        ${PROJECT_SOURCE_DIR}/libexamples/adaptation_example0/cube-met.sol
        # ""
        # ""
        # ${PROJECT_SOURCE_DIR}/libexamples/adaptation_example0/cube-met.sol
        )

      LIST ( APPEND PMMG_LIB_TESTS_INPUTSOL
        ${PROJECT_SOURCE_DIR}/libexamples/adaptation_example0/cube-solphys.sol
        #""
        #""
        #""
        )

      LIST ( APPEND PMMG_LIB_TESTS_OUTPUTMESH
        ${CI_DIR_RESULTS}/io-seq-auto-cube.o.mesh
        #${CI_DIR_RESULTS}/io-seq-manual-cube_io_0.o
        #${CI_DIR_RESULTS}/io-seq-manual-cube_io_1.o
        #${CI_DIR_RESULTS}/io-seq-par-cube.o
        )

      LIST ( APPEND PMMG_LIB_TESTS_OPTIONS
        "-met"
        #"0"
        #"1"
        #"-met"
        )

      LIST ( APPEND PMMG_LIB_TESTS_FIELDOPT
        "-field"
        #"0"
        #"1"
        #"-met"
        )
    ENDIF ( )

    LIST(LENGTH PMMG_LIB_TESTS nbTests_tmp)
    MATH(EXPR nbTests "${nbTests_tmp} - 1")

    LIST ( APPEND lib_name ${FORTRAN_LIBRARIES})
    LIST ( APPEND lib_name ${MPI_CXX_LIBRARIES})

    FOREACH ( test_idx RANGE ${nbTests} )
      LIST ( GET PMMG_LIB_TESTS            ${test_idx} test_name )
      LIST ( GET PMMG_LIB_TESTS_MAIN_PATH  ${test_idx} main_path )
      LIST ( GET PMMG_LIB_TESTS_INPUTMESH  ${test_idx} input_mesh )
      LIST ( GET PMMG_LIB_TESTS_INPUTMET   ${test_idx} input_met )
      LIST ( GET PMMG_LIB_TESTS_INPUTSOL   ${test_idx} input_sol )
      LIST ( GET PMMG_LIB_TESTS_OUTPUTMESH ${test_idx} output_mesh )
      LIST ( GET PMMG_LIB_TESTS_OPTIONS    ${test_idx} options )
      LIST ( GET PMMG_LIB_TESTS_FIELDOPT   ${test_idx} field )

      ADD_LIBRARY_TEST ( ${test_name} ${main_path} "copy_pmmg_headers" "${lib_name}" )

      FOREACH( NP 1 2 6 )
        ADD_TEST ( NAME ${test_name}-${NP} COMMAND  ${MPIEXEC} ${MPI_ARGS} ${MPIEXEC_NUMPROC_FLAG} ${NP}
          $<TARGET_FILE:${test_name}>
          ${input_mesh} ${output_mesh} ${options} ${input_met} ${field} ${input_sol})
      ENDFOREACH()

    ENDFOREACH ( )

    # Distributed lib test
    ADD_LIBRARY_TEST ( libparmmg_distributed_external_gen_mesh
      ${PROJECT_SOURCE_DIR}/libexamples/adaptation_example0/parallel_IO/external_IO/gen_distributedMesh.c
      "copy_pmmg_headers" "${lib_name}" )
    ADD_LIBRARY_TEST ( libparmmg_distributed_external_example0
      ${PROJECT_SOURCE_DIR}/libexamples/adaptation_example0/parallel_IO/external_IO/main.c
      "copy_pmmg_headers" "${lib_name}" )

    # Run the test only if the mesh distribution has succeed
    FOREACH( API_mode 0 1 )
      FOREACH( NP 4 )
        ADD_TEST ( NAME  libparmmg_distributed_external_gen_mesh_API_${API_mode}-${NP}
          COMMAND  ${MPIEXEC} ${MPI_ARGS} ${MPIEXEC_NUMPROC_FLAG} ${NP}
          $<TARGET_FILE:libparmmg_distributed_external_gen_mesh>
          ${PROJECT_SOURCE_DIR}/libexamples/adaptation_example0/cube
          ${CI_DIR_RESULTS}/cube-distrib_API_${API_mode}-${NP}.mesh ${API_mode} )

        ADD_TEST ( NAME  libparmmg_distributed_external_example0_API_${API_mode}-${NP}
          COMMAND  ${MPIEXEC} ${MPI_ARGS} ${MPIEXEC_NUMPROC_FLAG} ${NP}
          $<TARGET_FILE:libparmmg_distributed_external_example0>
          ${CI_DIR_RESULTS}/cube-distrib_API_${API_mode}-${NP}
          ${CI_DIR_RESULTS}/io-par-external-cube_API_${API_mode}-${NP} ${API_mode} )

        set_tests_properties(libparmmg_distributed_external_example0_API_${API_mode}-${NP}
          PROPERTIES DEPENDS libparmmg_distributed_external_gen_mesh_API_${API_mode}-${NP})
      ENDFOREACH()
    ENDFOREACH()

    # Distributed analysis
    SET( test_name libparmmg_distributed_example1 )
    ADD_LIBRARY_TEST ( ${test_name}
      ${PROJECT_SOURCE_DIR}/libexamples/adaptation_example1/main.c
      "copy_pmmg_headers" "${lib_name}" )

    FOREACH( API_mode 0 )
      FOREACH( NP 4 )
        ADD_TEST ( NAME  libparmmg_distributed_example1_wave${API_mode}-${NP}
          COMMAND  ${MPIEXEC} ${MPI_ARGS} ${MPIEXEC_NUMPROC_FLAG} ${NP}
          $<TARGET_FILE:${test_name}>
          ${PROJECT_SOURCE_DIR}/libexamples/adaptation_example1/wave
          ${CI_DIR_RESULTS}/io-par_wave_${API_mode}-${NP} ${API_mode} )
      ENDFOREACH()
    ENDFOREACH()

    FOREACH( API_mode 0 )
      FOREACH( NP 4 )
        ADD_TEST ( NAME  libparmmg_distributed_example1_brickLS${API_mode}-${NP}
          COMMAND  ${MPIEXEC} ${MPI_ARGS} ${MPIEXEC_NUMPROC_FLAG} ${NP}
          $<TARGET_FILE:${test_name}>
          ${PROJECT_SOURCE_DIR}/libexamples/adaptation_example1/brickLS
          ${CI_DIR_RESULTS}/io-par_wave_${API_mode}-${NP} ${API_mode} )
      ENDFOREACH()
    ENDFOREACH()


    #----------------- Tests using the library in the testparmmg repos
    IF ( NOT ONLY_LIBRARY_TESTS )

      # Localization test
      SET ( main_path  ${CI_DIR}/WaveSurface/locate.c )
      SET ( input_mesh ${CI_DIR}/WaveSurface/wave.mesh )

      SET ( test_name  WaveSurface_locate_saddle )
      SET ( output_mesh ${CI_DIR_RESULTS}/out_locate_wave_saddle.mesh )
      ADD_LIBRARY_TEST ( ${test_name} ${main_path} "copy_pmmg_headers" "${lib_name}" )
      ADD_TEST ( NAME ${test_name} COMMAND ${MPIEXEC} ${MPI_ARGS} ${MPIEXEC_NUMPROC_FLAG} 1 $<TARGET_FILE:${test_name}> ${input_mesh} ${output_mesh} 0.375 0.375 0.51 217 )

      SET ( test_name  WaveSurface_locate_concave )
      SET ( output_mesh ${CI_DIR_RESULTS}/out_locate_wave_concave.mesh )
      ADD_LIBRARY_TEST ( ${test_name} ${main_path} "copy_pmmg_headers" "${lib_name}" )
      ADD_TEST ( NAME ${test_name} COMMAND ${MPIEXEC} ${MPI_ARGS} ${MPIEXEC_NUMPROC_FLAG} 1 $<TARGET_FILE:${test_name}> ${input_mesh} ${output_mesh} 0.5 0.5 0.755 5934 )

      SET ( test_name  WaveSurface_locate_convex )
      SET ( output_mesh ${CI_DIR_RESULTS}/out_locate_wave_convex.mesh )
      ADD_LIBRARY_TEST ( ${test_name} ${main_path} "copy_pmmg_headers" "${lib_name}" )
      ADD_TEST ( NAME ${test_name} COMMAND ${MPIEXEC} ${MPI_ARGS} ${MPIEXEC_NUMPROC_FLAG} 1 $<TARGET_FILE:${test_name}> ${input_mesh} ${output_mesh} 0.5 0.5 0.74 3888 )

      SET ( test_name  WaveSurface_locate_exhaustive )
      SET ( output_mesh ${CI_DIR_RESULTS}/out_locate_wave_exhaustive.mesh )
      ADD_LIBRARY_TEST ( ${test_name} ${main_path} "copy_pmmg_headers" "${lib_name}" )
      ADD_TEST ( NAME ${test_name} COMMAND ${MPIEXEC} ${MPI_ARGS} ${MPIEXEC_NUMPROC_FLAG} 1 $<TARGET_FILE:${test_name}> ${input_mesh} ${output_mesh} 0.5 0.5 0.74 2494 )

      SET ( test_name  WaveSurface_locate_inexistent )
      SET ( output_mesh ${CI_DIR_RESULTS}/out_locate_wave_inexistent.mesh )
      ADD_LIBRARY_TEST ( ${test_name} ${main_path} "copy_pmmg_headers" "${lib_name}" )
      ADD_TEST ( NAME ${test_name} COMMAND ${MPIEXEC} ${MPI_ARGS} ${MPIEXEC_NUMPROC_FLAG} 1 $<TARGET_FILE:${test_name}> ${input_mesh} ${output_mesh} 0.5 0.5 0.25 3888 )
      SET_PROPERTY( TEST ${test_name} PROPERTY WILL_FAIL ON )

      # Surface interpolation tests
      SET ( input_mesh ${CI_DIR}/WaveSurface/wave.mesh )
      SET ( input_met  ${CI_DIR}/WaveSurface/wave-met.sol )
      SET ( test_name  WaveSurface_interp )

      FOREACH( NP 1 )
        add_test( NAME ${test_name}-${NP}
          COMMAND ${MPIEXEC} ${MPI_ARGS} ${MPIEXEC_NUMPROC_FLAG} ${NP} $<TARGET_FILE:${PROJECT_NAME}>
          ${input_mesh} -sol ${input_met}
          -out ${CI_DIR_RESULTS}/${test_name}-${NP}-out.mesh
          -niter 3 -nobalance -v 10 -surf )
      ENDFOREACH()

      SET ( input_mesh ${CI_DIR}/Tennis/tennis.meshb )
      SET ( input_met  ${CI_DIR}/Tennis/tennis.sol )
      SET ( test_name  TennisSurf_interp )

      FOREACH( NP 1 4 )
        add_test( NAME ${test_name}-${NP}
          COMMAND ${MPIEXEC} ${MPI_ARGS} ${MPIEXEC_NUMPROC_FLAG} ${NP} $<TARGET_FILE:${PROJECT_NAME}>
          ${input_mesh} -sol ${input_met}
          -out ${CI_DIR_RESULTS}/${test_name}-${NP}-out.mesh
          -niter 3 -nobalance -v 10 -surf )
      ENDFOREACH()


      # Sequential test
      SET ( test_name  LnkdList_unitTest )
      SET ( main_path  ${CI_DIR}/LnkdList_unitTest/main.c )

      ADD_LIBRARY_TEST ( ${test_name} ${main_path} "copy_pmmg_headers" "${lib_name}" )
      ADD_TEST ( NAME ${test_name} COMMAND $<TARGET_FILE:${test_name}> )

      SET ( test_name  API_set_XName )
      SET ( main_path  ${CI_DIR}/API/PMMG_set_XName/main.c )

      ADD_LIBRARY_TEST ( ${test_name} ${main_path} "copy_pmmg_headers" "${lib_name}" )
      ADD_TEST ( NAME ${test_name} COMMAND $<TARGET_FILE:${test_name}> )

      # 2 procs tests
      ADD_LIBRARY_TEST ( opnbdy-along-interface
        ${CI_DIR}/Parallel_IO/manual_IO/opnbdy-along-interface.c "copy_pmmg_headers"
        "${lib_name}" )

      ADD_TEST ( NAME opnbdy-along-interface-FaceComm
        COMMAND  ${MPIEXEC} ${MPI_ARGS} ${MPIEXEC_NUMPROC_FLAG} 2
        $<TARGET_FILE:opnbdy-along-interface>
        ${CI_DIR_RESULTS}/opnbdy-along-interface-FaceComm 0)

      ADD_TEST ( NAME opnbdy-along-interface-NodeComm
        COMMAND  ${MPIEXEC} ${MPI_ARGS} ${MPIEXEC_NUMPROC_FLAG} 2
        $<TARGET_FILE:opnbdy-along-interface>
        ${CI_DIR_RESULTS}/opnbdy-along-interface-FaceComm 1)

    ENDIF(  NOT ONLY_LIBRARY_TESTS )
  ENDIF ( LIB_TESTS )
ENDIF()<|MERGE_RESOLUTION|>--- conflicted
+++ resolved
@@ -316,20 +316,6 @@
   #####        Test isovalue mode - ls discretization
   #####
   ###############################################################################
-  # The following tests were to test the implementation of the ls option
-  # Not relevant anymore
-  # foreach( NP 1 2 4 8 )
-  #   add_test( NAME ls-arg-option-${NP}
-  #     COMMAND ${MPIEXEC} ${MPI_ARGS} ${MPIEXEC_NUMPROC_FLAG} ${NP} $<TARGET_FILE:${PROJECT_NAME}>
-  #     ${CI_DIR}/LevelSet/3D-cube.mesh
-  #     -ls 0.01
-  #     -sol ${CI_DIR}/LevelSet/3D-cube-ls.sol
-  #     -out ${CI_DIR_RESULTS}/${MESH}-${NP}.o.mesh)
-  #   set(lsNotImplemented "## Error: level-set discretisation unavailable")
-  #   set_property(TEST ls-arg-option-${NP}
-  #     PROPERTY PASS_REGULAR_EXPRESSION "${lsNotImplemented}")
-  # endforeach()
-
   #--------------------------------
   #--- CENTRALIZED INPUT (CenIn)
   #--------------------------------
@@ -337,14 +323,31 @@
   foreach( NP 1 2 4 8 )
     add_test( NAME ls-CenIn-${NP}
       COMMAND ${MPIEXEC} ${MPI_ARGS} ${MPIEXEC_NUMPROC_FLAG} ${NP} $<TARGET_FILE:${PROJECT_NAME}>
-<<<<<<< HEAD
       ${CI_DIR}/LevelSet/centralized/3D-cube.mesh
-      -ls 0.01
+      -ls 0.0
       -sol ${CI_DIR}/LevelSet/centralized/3D-cube-ls.sol
-      -out ${CI_DIR_RESULTS}/${MESH}-${NP}.o.mesh)
-    set(lsNotImplemented "## Error: level-set discretisation unavailable")
-    set_property(TEST ls-arg-option-${NP}
-      PROPERTY PASS_REGULAR_EXPRESSION "${lsNotImplemented}")
+      -out ${CI_DIR_RESULTS}/3D-cube-ls-CenIn-${NP}.o.mesh)
+  endforeach()
+
+  # Tests for ls + met for centralized mesh input
+  foreach( NP 1 2 4 8 )
+  add_test( NAME ls-CenIn-met-${NP}
+    COMMAND ${MPIEXEC} ${MPI_ARGS} ${MPIEXEC_NUMPROC_FLAG} ${NP} $<TARGET_FILE:${PROJECT_NAME}>
+    ${CI_DIR}/LevelSet/centralized/3D-cube.mesh
+    -ls 0.0
+    -sol ${CI_DIR}/LevelSet/centralized/3D-cube-ls.sol
+    -met ${CI_DIR}/LevelSet/centralized/3D-cube-metric.sol
+    -out ${CI_DIR_RESULTS}/3D-cube-ls-CenIn-met-${NP}.o.mesh)
+  endforeach()
+
+  # Tests of pvtu output when ls mode
+  foreach( NP 1 2 4 8 )
+    add_test( NAME ls-CenIn-DisOut-${NP}
+      COMMAND ${MPIEXEC} ${MPI_ARGS} ${MPIEXEC_NUMPROC_FLAG} ${NP} $<TARGET_FILE:${PROJECT_NAME}>
+      ${CI_DIR}/LevelSet/centralized/3D-cube.mesh
+      -ls 0.0
+      -sol ${CI_DIR}/LevelSet/centralized/3D-cube-ls.sol
+      -out ${CI_DIR_RESULTS}/3D-cube-ls-CenIn-DisOut-${NP}.o.pvtu)
   endforeach()
 
   #--------------------------------
@@ -359,38 +362,41 @@
   set(lsReadFile "3D-cube-ls.sol.0 OPENED")
   set_property(TEST ls-DisIn-ReadLs-2
     PROPERTY PASS_REGULAR_EXPRESSION "${lsReadFile}")
-=======
-      ${CI_DIR}/LevelSet/3D-cube.mesh
-      -ls 0.0
-      -sol ${CI_DIR}/LevelSet/3D-cube-ls.sol
-      -out ${CI_DIR_RESULTS}/3D-cube-ls-CenIn-${NP}.o.mesh)
-  endforeach()
-
-  # Tests for ls + met for centralized mesh input
-  foreach( NP 1 2 4 8 )
-  add_test( NAME ls-CenIn-met-${NP}
-    COMMAND ${MPIEXEC} ${MPI_ARGS} ${MPIEXEC_NUMPROC_FLAG} ${NP} $<TARGET_FILE:${PROJECT_NAME}>
-    ${CI_DIR}/LevelSet/3D-cube.mesh
-    -ls 0.0
-    -sol ${CI_DIR}/LevelSet/3D-cube-ls.sol
-    -met ${CI_DIR}/LevelSet/3D-cube-metric.sol
-    -out ${CI_DIR_RESULTS}/3D-cube-ls-CenIn-met-${NP}.o.mesh)
-  endforeach()
-
-  # Tests of pvtu output when ls mode
-  foreach( NP 1 2 4 8 )
-    add_test( NAME ls-CenIn-DisOut-${NP}
-      COMMAND ${MPIEXEC} ${MPI_ARGS} ${MPIEXEC_NUMPROC_FLAG} ${NP} $<TARGET_FILE:${PROJECT_NAME}>
-      ${CI_DIR}/LevelSet/3D-cube.mesh
-      -ls 0.0
-      -sol ${CI_DIR}/LevelSet/3D-cube-ls.sol
-      -out ${CI_DIR_RESULTS}/3D-cube-ls-CenIn-DisOut-${NP}.o.pvtu)
-  endforeach()
-
+
+  ###############################################################################
+  #####
+  #####        Test with fields input and output
+  #####
+  ###############################################################################
   #--------------------------------
   #--- DISTRIBUTED INPUT (DisIn)
   #--------------------------------
->>>>>>> 86717985
+  # Test to read  distributed input  fields in Medit format
+  # and  to write distributed output fields in VTK   format
+  add_test( NAME fields-DisIn-DisOutVTK-2
+    COMMAND ${MPIEXEC} ${MPI_ARGS} ${MPIEXEC_NUMPROC_FLAG} 2 $<TARGET_FILE:${PROJECT_NAME}>
+    ${CI_DIR}/LevelSet/distributed/3D-cube.mesh
+    -field ${CI_DIR}/LevelSet/distributed/3D-cube-fields.sol
+    -out ${CI_DIR_RESULTS}/3D-cube-fields-DisIn-DisOutVTK-2-out.pvtu)
+
+  set(InputDistributedFields "3D-cube-fields.sol.0 OPENED")
+  set(OutputVtkFields "Writing mesh, metric and fields.")
+  set_property(TEST fields-DisIn-DisOutVTK-2
+    PROPERTY PASS_REGULAR_EXPRESSION
+    "${InputDistributedFields}.*${OutputVtkFields};${OutputVtkFields}.*${InputDistributedFields}")
+
+  # Test to write distributed output fields and metric in Medit format
+  add_test( NAME fields-DisIn-DisOutMesh-2
+    COMMAND ${MPIEXEC} ${MPI_ARGS} ${MPIEXEC_NUMPROC_FLAG} 2 $<TARGET_FILE:${PROJECT_NAME}>
+    ${CI_DIR}/LevelSet/distributed/3D-cube.mesh
+    -field ${CI_DIR}/LevelSet/distributed/3D-cube-fields.sol
+    -out ${CI_DIR_RESULTS}/3D-cube-fields-DisIn-DisOutMesh-2-out.mesh)
+
+  set(OutputFieldsName "3D-cube-fields.o.sol.0 OPENED.")
+  set(OutputMetricName "3D-cube-fields-DisIn-DisOutMesh-2-out.sol.0 OPENED.")
+  set_property(TEST fields-DisIn-DisOutMesh-2
+    PROPERTY PASS_REGULAR_EXPRESSION
+    "${OutputFieldsName}.*${OutputMetricName};${OutputMetricName}.*${OutputFieldsName}")
 
 
   ###############################################################################
