IF( BUILD_TESTING )
  include( CTest )

  set( CI_DIR  ${CMAKE_BINARY_DIR}/testparmmg CACHE PATH "path to test meshes repository" )
  set( CI_DIR_RESULTS  ${CMAKE_BINARY_DIR}/TEST_OUTPUTS )
  file( MAKE_DIRECTORY ${CI_DIR_RESULTS} )
  get_filename_component(PARENT_DIR ${CI_DIR} DIRECTORY)


  IF ( NOT ONLY_LIBRARY_TESTS )

    FIND_PACKAGE ( Git )

    IF ( Git_FOUND )

      IF ( NOT EXISTS ${CI_DIR} )
        EXECUTE_PROCESS(
          COMMAND ${GIT_EXECUTABLE} clone https://gitlab.inria.fr/ParMmg/testparmmg.git --filter=blob:none
          WORKING_DIRECTORY ${PARENT_DIR}
          )
      ENDIF()
      EXECUTE_PROCESS(
        COMMAND ${GIT_EXECUTABLE} -C ${CI_DIR} fetch
        COMMAND ${GIT_EXECUTABLE} -C ${CI_DIR} checkout c60fb6a16a7fcbc3e93d9b2babd6cb19caba8123
        TIMEOUT 20
        WORKING_DIRECTORY ${CI_DIR}
        #COMMAND_ECHO STDOUT
        )
    ENDIF ( )

    set ( mesh_size 16384 )
    set ( myargs -niter 2 -metis-ratio 82 -v 5 )

    # remesh 2 sets of matching mesh/sol files (which are the output of mmg3d)
    # on 1,2,4,6,8 processors
    foreach( MESH cube-unit-dual_density cube-unit-int_sphere )
      foreach( NP 1 2 4 6 8 )
        add_test( NAME ${MESH}-${NP}
          COMMAND ${MPIEXEC} ${MPI_ARGS} ${MPIEXEC_NUMPROC_FLAG} ${NP} $<TARGET_FILE:${PROJECT_NAME}>
          ${CI_DIR}/Cube/${MESH}.meshb
          -out ${CI_DIR_RESULTS}/${MESH}-${NP}-out.mesh
          -m 11000 -mesh-size ${mesh_size} ${myargs})
      endforeach()
    endforeach()

    # remesh a unit cube with two different solution files on 1,2,4,6,8 processors
    foreach( MESH dual_density int_sphere )
      foreach( NP 1 2 4 6 8 )
        add_test( NAME cube-unit-coarse-${MESH}-${NP}
          COMMAND ${MPIEXEC} ${MPI_ARGS} ${MPIEXEC_NUMPROC_FLAG} ${NP} $<TARGET_FILE:${PROJECT_NAME}>
          ${CI_DIR}/Cube/cube-unit-coarse.meshb
          -sol ${CI_DIR}/Cube/cube-unit-coarse-${MESH}.sol
          -out ${CI_DIR_RESULTS}/${MESH}-${NP}-out.mesh
          -mesh-size ${mesh_size} ${myargs} )
      endforeach()
    endforeach()

    # remesh a non constant anisotropic test case: a torus with a planar shock
    # on 1,2,4,6,8 processors
    foreach( TYPE anisotropic-test )
      foreach( NP 1 2 4 6 8 )
        add_test( NAME ${TYPE}-torus-with-planar-shock-${NP}
          COMMAND ${MPIEXEC} ${MPI_ARGS} ${MPIEXEC_NUMPROC_FLAG} ${NP} $<TARGET_FILE:${PROJECT_NAME}>
          ${CI_DIR}/Torus/torusholes.mesh
          -sol ${CI_DIR}/Torus/torusholes.sol
          -out ${CI_DIR_RESULTS}/${TYPE}-torus-with-planar-shock-${NP}-out.mesh
          -mesh-size ${mesh_size} ${myargs} )
      endforeach()
    endforeach()

    ###############################################################################
    #####
    #####        Tests options (on 1, 6 and 8 procs)
    #####
    ###############################################################################

    # Default option: no metric
    foreach( NP 1 6 8 )
      add_test( NAME Sphere-${NP}
        COMMAND ${MPIEXEC} ${MPI_ARGS} ${MPIEXEC_NUMPROC_FLAG} ${NP} $<TARGET_FILE:${PROJECT_NAME}>
        ${CI_DIR}/Sphere/sphere.meshb
        -out ${CI_DIR_RESULTS}/sphere-${NP}-out.mesh
        -mesh-size ${mesh_size} ${myargs} )
    endforeach()

    # Option without arguments
    foreach( OPTION "optim" "optimLES" "noinsert" "noswap"  )
      foreach( NP 1 6 8 )
        add_test( NAME Sphere-optim-${OPTION}-${NP}
          COMMAND ${MPIEXEC} ${MPI_ARGS} ${MPIEXEC_NUMPROC_FLAG} ${NP} $<TARGET_FILE:${PROJECT_NAME}>
          -${OPTION}
          ${CI_DIR}/Sphere/sphere.meshb
          -out ${CI_DIR_RESULTS}/sphere-${OPTION}-${NP}-out.mesh
          -mesh-size ${mesh_size} ${myargs} )
      endforeach()
    endforeach()

    # Option with arguments
    SET ( OPTION
      "-v"
      "-hsiz"
      "-hausd"
      "-hgrad"
      "-hgrad"
      "-hmax"
      "-nr"
      "-ar" )

    SET ( VAL
      "5"
      "0.05"
      "0.005"
      "1.1"
      "-1"
      "0.05"
      ""
      "10" )

    SET ( NAME
      "v5"
      "hsiz0.05"
      "hausd0.005"
      "hgrad1.1"
      "nohgrad"
      "hmax0.05"
      "nr"
      "ar10" )

    SET ( MESH_SIZE
      "16384"
      "163840"
      "16384"
      "16384"
      "16384"
      "16384"
      "16384"
      "16384" )

    LIST(LENGTH OPTION nbTests_tmp)
    MATH(EXPR nbTests "${nbTests_tmp} - 1")

    FOREACH ( test_idx RANGE ${nbTests} )
      LIST ( GET OPTION    ${test_idx} test_option )
      LIST ( GET VAL       ${test_idx} test_val )
      LIST ( GET NAME      ${test_idx} test_name )
      LIST ( GET MESH_SIZE ${test_idx} test_mesh_size )

      FOREACH( NP 1 6 8 )
        add_test( NAME Sphere-optim-${test_name}-${NP}
          COMMAND ${MPIEXEC} ${MPI_ARGS} ${MPIEXEC_NUMPROC_FLAG} ${NP} $<TARGET_FILE:${PROJECT_NAME}>
          ${test_option} ${test_val}
          ${CI_DIR}/Sphere/sphere.meshb
          -out ${CI_DIR_RESULTS}/sphere-${test_name}-${NP}-out.mesh
          -m 11000 -mesh-size ${test_mesh_size} ${myargs} )
      ENDFOREACH()
    ENDFOREACH ( )

    ### test openbdy mode on 6 procs
    add_test( NAME opnbdy_peninsula-6
      COMMAND ${MPIEXEC} ${MPI_ARGS} ${MPIEXEC_NUMPROC_FLAG} 6 $<TARGET_FILE:${PROJECT_NAME}>
      -opnbdy
      ${CI_DIR}/OpnBdy_peninsula/peninsula.mesh
      -out ${CI_DIR_RESULTS}/opnbdy-peninsula.o.mesh
      )

    add_test( NAME opnbdy_island-6
      COMMAND ${MPIEXEC} ${MPI_ARGS} ${MPIEXEC_NUMPROC_FLAG} 6 $<TARGET_FILE:${PROJECT_NAME}>
      -opnbdy
      ${CI_DIR}/OpnBdy_island/island.mesh
      -out ${CI_DIR_RESULTS}/opnbdy-island.o.mesh
      )

    ###############################################################################
    #####
    #####        Test centralized/distributed I/O (on multidomain and openbdy tests)
    #####
    ###############################################################################

    add_test( NAME opnbdy_island-8
      COMMAND ${MPIEXEC} ${MPI_ARGS} ${MPIEXEC_NUMPROC_FLAG} 8 $<TARGET_FILE:${PROJECT_NAME}>
      -opnbdy -distributed-output
      ${CI_DIR}/OpnBdy_island/island.mesh
      -out ${CI_DIR_RESULTS}/opnbdy-island-distrib.o.mesh
      )
    add_test( NAME opnbdy_island-8-rerun
      COMMAND ${MPIEXEC} ${MPI_ARGS} ${MPIEXEC_NUMPROC_FLAG} 8 $<TARGET_FILE:${PROJECT_NAME}>
      -opnbdy -centralized-output
      ${CI_DIR_RESULTS}/opnbdy-island-distrib.o.mesh
      )
    set_tests_properties(opnbdy_island-8-rerun PROPERTIES DEPENDS opnbdy_island-8 )

    add_test( NAME multidom_wave-8
      COMMAND ${MPIEXEC} ${MPI_ARGS} ${MPIEXEC_NUMPROC_FLAG} 8 $<TARGET_FILE:${PROJECT_NAME}>
      -distributed-output -ar 89 -nobalance
      ${CI_DIR}/WaveSurface/wave.mesh
      -out ${CI_DIR_RESULTS}/multidom-wave-distrib.o.mesh
      ${myargs}
      )
    add_test( NAME multidom_wave-8-rerun
      COMMAND ${MPIEXEC} ${MPI_ARGS} ${MPIEXEC_NUMPROC_FLAG} 8 $<TARGET_FILE:${PROJECT_NAME}>
      -centralized-output -ar 89
      ${CI_DIR_RESULTS}/multidom-wave-distrib.o.mesh
      ${myargs}
      )

    set_tests_properties(multidom_wave-8-rerun PROPERTIES DEPENDS multidom_wave-8 )

    add_test( NAME multidom_wave-8-distrib_parRidge
      COMMAND ${MPIEXEC} ${MPI_ARGS} ${MPIEXEC_NUMPROC_FLAG} 8 $<TARGET_FILE:${PROJECT_NAME}>
      -centralized-output -ar 89
      ${CI_DIR}/WaveSurface_distrib/multidom-wave-distrib.o.mesh
      -out ${CI_DIR_RESULTS}/multidom-wave-distrib_parRidge-out.mesh
      ${myargs}
      )

    # Tests for distributed pvtu output with dots in filename.
    # Replacement of dots by dashes.
    IF ( (NOT VTK_FOUND) OR USE_VTK MATCHES OFF )
      set(OutputVtkErr "VTK library not found.")
    ENDIF ( )

    set(OutputVtkRenameFilename "3D-cube-PvtuOut-2-a-o.pvtu")
    set(OutputVtkRenameWarning  "## WARNING: Filename has been changed.")

    add_test( NAME PvtuOut-RenameOut-2
      COMMAND ${MPIEXEC} ${MPI_ARGS} ${MPIEXEC_NUMPROC_FLAG} 2 $<TARGET_FILE:${PROJECT_NAME}>
      ${CI_DIR}/LevelSet/centralized/3D-cube.mesh
      -out ${CI_DIR_RESULTS}/3D-cube-PvtuOut-2.a.o.pvtu)

    set_property(TEST PvtuOut-RenameOut-2
      PROPERTY PASS_REGULAR_EXPRESSION
      "${OutputVtkRenameFilename}.*${OutputVtkRenameWarning}.*${OutputVtkErr};
       ${OutputVtkRenameWarning}.*${OutputVtkErr}.*${OutputVtkRenameFilename};
       ${OutputVtkRenameFilename}.*${OutputVtkErr}.*${OutputVtkRenameWarning}")

    ###############################################################################
    #####
    #####        Tests fields interpolation with or without metric
    #####
    ###############################################################################
    add_test( NAME InterpolationFields-withMet-4
      COMMAND ${MPIEXEC} ${MPI_ARGS} ${MPIEXEC_NUMPROC_FLAG} 4 $<TARGET_FILE:${PROJECT_NAME}>
      ${CI_DIR}/Interpolation/coarse.meshb
      -out ${CI_DIR_RESULTS}/InterpolationFields-withMet-withFields-4-out.mesh
      -field ${CI_DIR}/Interpolation/sol-fields-coarse.sol
      -sol field3_iso-coarse.sol
      -mesh-size 60000 ${myargs} )

    add_test( NAME InterpolationFields-hsiz-4
      COMMAND ${MPIEXEC} ${MPI_ARGS} ${MPIEXEC_NUMPROC_FLAG} 4 $<TARGET_FILE:${PROJECT_NAME}>
      ${CI_DIR}/Interpolation/coarse.meshb
      -out ${CI_DIR_RESULTS}/InterpolationFields-hsiz-withFields-4-out.mesh
      -field ${CI_DIR}/Interpolation/sol-fields-coarse.sol
      -mesh-size 60000 -hsiz 0.2 ${myargs} )

    add_test( NAME InterpolationFields-noMet-withFields-4
      COMMAND ${MPIEXEC} ${MPI_ARGS} ${MPIEXEC_NUMPROC_FLAG} 4 $<TARGET_FILE:${PROJECT_NAME}>
      ${CI_DIR}/Interpolation/coarse.meshb
      -out ${CI_DIR_RESULTS}/InterpolationFields-noMet-withFields-4-out.mesh
      -field ${CI_DIR}/Interpolation/sol-fields-coarse.sol
      -mesh-size 60000 ${myargs} )

    add_test( NAME InterpolationFields-refinement-4
      COMMAND ${MPIEXEC} ${MPI_ARGS} ${MPIEXEC_NUMPROC_FLAG} 4 $<TARGET_FILE:${PROJECT_NAME}>
      ${CI_DIR}/Cube/cube-unit-coarse
      -out ${CI_DIR_RESULTS}/InterpolationFields-refinement-4-out.mesh
      -field ${CI_DIR}/Interpolation/cube-unit-coarse-field.sol ${myargs} )

    ###############################################################################
    #####
    #####        Tests distributed surface adaptation
    #####
    ###############################################################################

    # Run the test only if the mesh distribution has succeed
    FOREACH( API_mode 0 1 )
      FOREACH( NP 2 4 8 )

        ADD_TEST( NAME DistribSurf-A319-gen-${API_mode}-${NP}
          COMMAND  ${MPIEXEC} ${MPI_ARGS} ${MPIEXEC_NUMPROC_FLAG} ${NP}
          $<TARGET_FILE:libparmmg_distributed_external_gen_mesh>
          ${CI_DIR}/A319_gmsh/A319_in_a_box.mesh
          ${CI_DIR_RESULTS}/A319_in_a_box_${API_mode}-${NP}.mesh ${API_mode} )

        ADD_TEST( NAME DistribSurf-A319-adp-${API_mode}-${NP}
          COMMAND ${MPIEXEC} ${MPI_ARGS} ${MPIEXEC_NUMPROC_FLAG} ${NP} $<TARGET_FILE:${PROJECT_NAME}>
          ${CI_DIR_RESULTS}/A319_in_a_box_${API_mode}-${NP}.mesh
          -out ${CI_DIR_RESULTS}/DistribSurf-A319-${API_mode}-${NP}-out.mesh
          -optim -v 6 -hmin 20 -hausd 5 -centralized-output
          ${myargs} )

        SET_TESTS_PROPERTIES(DistribSurf-A319-adp-${API_mode}-${NP}
          PROPERTIES DEPENDS DistribSurf-A319-gen-${API_mode}-${NP})


        ADD_TEST( NAME DistribSphere_NOM-gen-${API_mode}-${NP}
          COMMAND  ${MPIEXEC} ${MPI_ARGS} ${MPIEXEC_NUMPROC_FLAG} ${NP}
          $<TARGET_FILE:libparmmg_distributed_external_gen_mesh>
          ${CI_DIR}/Sphere_NOM/sphere_nom.meshb
          ${CI_DIR_RESULTS}/sphere_nom_${API_mode}-${NP}.mesh ${API_mode} )

        ADD_TEST( NAME DistribSphere_NOM-adp-${API_mode}-${NP}
          COMMAND ${MPIEXEC} ${MPI_ARGS} ${MPIEXEC_NUMPROC_FLAG} ${NP} $<TARGET_FILE:${PROJECT_NAME}>
          ${CI_DIR_RESULTS}/sphere_nom_${API_mode}-${NP}.mesh
          -out ${CI_DIR_RESULTS}/DistribSphere_NOM-${API_mode}-${NP}-out.mesh
          -optim -v 6 -hmin 0.5 -hausd 2 -centralized-output
          ${myargs} -niter 3 ) #override previous value of -niter

        SET_TESTS_PROPERTIES(DistribSphere_NOM-adp-${API_mode}-${NP}
          PROPERTIES DEPENDS DistribSphere_NOM-gen-${API_mode}-${NP})


        ADD_TEST( NAME DistribTorus-gen-${API_mode}-${NP}
          COMMAND  ${MPIEXEC} ${MPI_ARGS} ${MPIEXEC_NUMPROC_FLAG} ${NP}
          $<TARGET_FILE:libparmmg_distributed_external_gen_mesh>
          ${CI_DIR}/Torus/torusholes.mesh
          ${CI_DIR_RESULTS}/torusholes_${API_mode}-${NP}.mesh ${API_mode} )

        ADD_TEST( NAME DistribTorus-adp-${API_mode}-${NP}
          COMMAND ${MPIEXEC} ${MPI_ARGS} ${MPIEXEC_NUMPROC_FLAG} ${NP} $<TARGET_FILE:${PROJECT_NAME}>
          ${CI_DIR_RESULTS}/torusholes_${API_mode}-${NP}.mesh
          -out ${CI_DIR_RESULTS}/torusholes-${API_mode}-${NP}-out.mesh
          -v 6 -centralized-output
          ${myargs} -niter 3 ) #override previous value of -niter

        SET_TESTS_PROPERTIES(DistribTorus-adp-${API_mode}-${NP}
          PROPERTIES DEPENDS DistribTorus-gen-${API_mode}-${NP})

      ENDFOREACH()
    ENDFOREACH()

  ENDIF()

  ###############################################################################
  #####
  #####        Test isovalue mode - ls discretization
  #####
  ###############################################################################
  #--------------------------------
  #--- CENTRALIZED INPUT (CenIn)
  #--------------------------------
  # Tests of ls discretization for centralized mesh input
  foreach( NP 1 2 4 8 )
    add_test( NAME ls-CenIn-${NP}
      COMMAND ${MPIEXEC} ${MPI_ARGS} ${MPIEXEC_NUMPROC_FLAG} ${NP} $<TARGET_FILE:${PROJECT_NAME}>
      ${CI_DIR}/LevelSet/centralized/3D-cube.mesh
      -ls 0.0
      -sol ${CI_DIR}/LevelSet/centralized/3D-cube-ls.sol
      -out ${CI_DIR_RESULTS}/3D-cube-ls-CenIn-${NP}.o.mesh)
  endforeach()

  # Check that the ls file is correctly opened with or without the ls value given
  set(lsOpenFile "3D-cube-ls.sol OPENED")
  set(lsOpenFileDefault "3D-cube.sol  NOT FOUND. USE DEFAULT METRIC.")

  # Test of opening ls file when ls val is given
  foreach( NP 1 2)
    add_test( NAME ls-arg-option-openlsfile-lsval-${NP}
      COMMAND ${MPIEXEC} ${MPI_ARGS} ${MPIEXEC_NUMPROC_FLAG} ${NP} $<TARGET_FILE:${PROJECT_NAME}>
      ${CI_DIR}/LevelSet/centralized/3D-cube.mesh
      -ls 0.0
      -sol ${CI_DIR}/LevelSet/centralized/3D-cube-ls.sol
      -out ${CI_DIR_RESULTS}/ls-arg-option-openlsfile-lsval-${NP}.o.mesh)
    set_property(TEST ls-arg-option-openlsfile-lsval-${NP}
      PROPERTY PASS_REGULAR_EXPRESSION "${lsOpenFile}")
  endforeach()

  # Test of opening ls file when ls val is not given
  foreach( NP 1 2)
    add_test( NAME ls-arg-option-openlsfile-nolsval-${NP}
      COMMAND ${MPIEXEC} ${MPI_ARGS} ${MPIEXEC_NUMPROC_FLAG} ${NP} $<TARGET_FILE:${PROJECT_NAME}>
      ${CI_DIR}/LevelSet/centralized/3D-cube.mesh
      -ls
      -sol ${CI_DIR}/LevelSet/centralized/3D-cube-ls.sol
      -out ${CI_DIR_RESULTS}/ls-arg-option-openlsfile-nolsval-${NP}.o.mesh)
    set_property(TEST ls-arg-option-openlsfile-nolsval-${NP}
      PROPERTY PASS_REGULAR_EXPRESSION "${lsOpenFile}")
  endforeach()

  # Test of opening ls file with a default name when ls val is given
  foreach( NP 1 2)
    add_test( NAME ls-arg-option-openlsfiledefault-lsval-${NP}
      COMMAND ${MPIEXEC} ${MPI_ARGS} ${MPIEXEC_NUMPROC_FLAG} ${NP} $<TARGET_FILE:${PROJECT_NAME}>
      ${CI_DIR}/LevelSet/centralized/3D-cube.mesh
      -ls 0.0
      -out ${CI_DIR_RESULTS}/ls-arg-option-openlsfiledefault-lsval-${NP}.o.mesh)
    set_property(TEST ls-arg-option-openlsfiledefault-lsval-${NP}
      PROPERTY PASS_REGULAR_EXPRESSION "${lsOpenFileDefault}")
  endforeach()

  # Test of opening ls file with a default name when ls val is not given
  foreach( NP 1 2)
    add_test( NAME ls-arg-option-openlsfiledefault-nolsval-${NP}
      COMMAND ${MPIEXEC} ${MPI_ARGS} ${MPIEXEC_NUMPROC_FLAG} ${NP} $<TARGET_FILE:${PROJECT_NAME}>
      ${CI_DIR}/LevelSet/centralized/3D-cube.mesh
      -ls
      -out ${CI_DIR_RESULTS}/ls-arg-option-openlsfiledefault-nolsval-${NP}.o.mesh)
    set_property(TEST ls-arg-option-openlsfiledefault-nolsval-${NP}
      PROPERTY PASS_REGULAR_EXPRESSION "${lsOpenFileDefault}")
  endforeach()

  # Tests for ls + met for centralized mesh input
  foreach( NP 1 2 4 8 )
  add_test( NAME ls-CenIn-met-${NP}
    COMMAND ${MPIEXEC} ${MPI_ARGS} ${MPIEXEC_NUMPROC_FLAG} ${NP} $<TARGET_FILE:${PROJECT_NAME}>
    ${CI_DIR}/LevelSet/centralized/3D-cube.mesh
    -ls 0.0
    -sol ${CI_DIR}/LevelSet/centralized/3D-cube-ls.sol
    -met ${CI_DIR}/LevelSet/centralized/3D-cube-metric.sol
    -out ${CI_DIR_RESULTS}/3D-cube-ls-CenIn-met-${NP}.o.mesh)
  endforeach()

<<<<<<< HEAD
  # Tests of pvtu output when ls mode
  IF ( (NOT VTK_FOUND) OR USE_VTK MATCHES OFF )
    set(OutputVtkErr "VTK library not found.")
  ENDIF ( )

=======
  # Tests of distributed pvtu output when ls mode
>>>>>>> 306b3f01
  foreach( NP 1 2 4 8 )
    add_test( NAME ls-CenIn-DisOut-${NP}
      COMMAND ${MPIEXEC} ${MPI_ARGS} ${MPIEXEC_NUMPROC_FLAG} ${NP} $<TARGET_FILE:${PROJECT_NAME}>
      ${CI_DIR}/LevelSet/centralized/3D-cube.mesh
      -ls 0.0
      -sol ${CI_DIR}/LevelSet/centralized/3D-cube-ls.sol
      -out ${CI_DIR_RESULTS}/3D-cube-ls-CenIn-DisOut-${NP}-out.pvtu)

    set_property(TEST ls-CenIn-DisOut-${NP}
      PROPERTY PASS_REGULAR_EXPRESSION "${OutputVtkErr}")

  endforeach()

  #--------------------------------
  #--- DISTRIBUTED INPUT (DisIn)
  #--------------------------------
  add_test( NAME ls-DisIn-ReadLs-2
    COMMAND ${MPIEXEC} ${MPI_ARGS} ${MPIEXEC_NUMPROC_FLAG} 2 $<TARGET_FILE:${PROJECT_NAME}>
    ${CI_DIR}/LevelSet/distributed/3D-cube.mesh -v 10
    -ls 0.01
    -sol ${CI_DIR}/LevelSet/distributed/3D-cube-ls.sol
    -out ${CI_DIR_RESULTS}/ls-DisIn-ReadLs-2.o.mesh)
  set(lsReadFile "3D-cube-ls.0.sol OPENED")
  set_property(TEST ls-DisIn-ReadLs-2
    PROPERTY PASS_REGULAR_EXPRESSION "${lsReadFile}")

  # Test Medit and hdf5 distributed inputs, with npartin < npart or npartin ==
  # npart with mesh only or mesh+metric.

  ## Medit distributed with npart = 2 and  npartin = 1, only mesh and hdf5 output using .h5 ext
  add_test( NAME Medit-DisIn-MeshOnly-2
    COMMAND ${MPIEXEC} ${MPI_ARGS} ${MPIEXEC_NUMPROC_FLAG} 2 $<TARGET_FILE:${PROJECT_NAME}>
    ${CI_DIR}/Parallel_IO/Medit/1p/cube-unit-coarse.mesh -v 5
    -out ${CI_DIR_RESULTS}/Medit-DisIn-MeshOnly-2.o.h5)

  ## Medit distributed with npart = 2 and  npartin = 1, mesh+met and hdf5 output using .xdmf ext
  add_test( NAME Medit-DisIn-MeshAndMet-2
    COMMAND ${MPIEXEC} ${MPI_ARGS} ${MPIEXEC_NUMPROC_FLAG} 2 $<TARGET_FILE:${PROJECT_NAME}>
    -in ${CI_DIR}/Parallel_IO/Medit/1p/cube-unit-coarse-with-met -v 5
    -out ${CI_DIR_RESULTS}/Medit-DisIn-MeshAndMet-2.o.xdmf)

  ## Medit distributed with npart = 4 and  npartin = 4, only mesh .h5 ext
  add_test( NAME Medit-DisIn-MeshOnly-4
    COMMAND ${MPIEXEC} ${MPI_ARGS} ${MPIEXEC_NUMPROC_FLAG} 4 $<TARGET_FILE:${PROJECT_NAME}>
    -in ${CI_DIR}/Parallel_IO/Medit/4p/cube-unit-coarse.mesh -v 5
    ${CI_DIR_RESULTS}/Medit-DisIn-MeshOnly-4.o.h5)

  ## Medit distributed with npart = 6 and  npartin = 4, only mesh .xdmf ext
  add_test( NAME Medit-DisIn-MeshOnly-6
    COMMAND ${MPIEXEC} ${MPI_ARGS} ${MPIEXEC_NUMPROC_FLAG} 6 $<TARGET_FILE:${PROJECT_NAME}>
    ${CI_DIR}/Parallel_IO/Medit/4p/cube-unit-coarse -v 5
    ${CI_DIR_RESULTS}/Medit-DisIn-MeshOnly-6.o.xdmf)

  ## hdf5 distributed with npart = 2 and  npartin = 1, only mesh and h5 output
  add_test( NAME hdf5-DisIn-MeshOnly-2
    COMMAND ${MPIEXEC} ${MPI_ARGS} ${MPIEXEC_NUMPROC_FLAG} 2 $<TARGET_FILE:${PROJECT_NAME}>
    ${CI_DIR}/Parallel_IO/hdf5/1p/cube-unit-coarse.h5 -v 5
    -out ${CI_DIR_RESULTS}/hdf5-DisIn-MeshOnly-2.o.h5)

  ## hdf5 distributed with npart = 2 and  npartin = 1, mesh+met and xdmf (h5) output
  add_test( NAME hdf5-DisIn-MeshAndMet-2
    COMMAND ${MPIEXEC} ${MPI_ARGS} ${MPIEXEC_NUMPROC_FLAG} 2 $<TARGET_FILE:${PROJECT_NAME}>
    ${CI_DIR}/Parallel_IO/hdf5/1p/cube-unit-coarse-with-met.h5 -v 5
    -out ${CI_DIR_RESULTS}/hdf5-DisIn-MeshAndMet-2.o.xdmf)

  ## hdf5 distributed with npart = 8 and  npartin = 4, mesh+met and h5 output
  add_test( NAME hdf5-DisIn-MeshAndMet-8
    COMMAND ${MPIEXEC} ${MPI_ARGS} ${MPIEXEC_NUMPROC_FLAG} 8 $<TARGET_FILE:${PROJECT_NAME}>
    -in ${CI_DIR}/Parallel_IO/hdf5/4p/cube-unit-coarse-with-met.h5 -v 5
    ${CI_DIR_RESULTS}/hdf5-DisIn-MeshAndMet-8.o.h5)

  ## hdf5 distributed with npart = 8 and  npartin = 4, mesh only and medit centralized output
  add_test( NAME hdf5-DisIn-MeshOnly-8
    COMMAND ${MPIEXEC} ${MPI_ARGS} ${MPIEXEC_NUMPROC_FLAG} 8 $<TARGET_FILE:${PROJECT_NAME}>
    -in ${CI_DIR}/Parallel_IO/hdf5/4p/cube-unit-coarse.h5 -v 5 -centralized-output
    -out ${CI_DIR_RESULTS}/hdf5-DisIn-MeshOnly-8.o.mesh)

  ## hdf5 distributed with npart = 4 and  npartin = 4, mesh+met and h5 output
  add_test( NAME hdf5-DisIn-MeshAndMet-4
    COMMAND ${MPIEXEC} ${MPI_ARGS} ${MPIEXEC_NUMPROC_FLAG} 4 $<TARGET_FILE:${PROJECT_NAME}>
    -in ${CI_DIR}/Parallel_IO/hdf5/4p/cube-unit-coarse-with-met.h5 -v 5
    ${CI_DIR_RESULTS}/hdf5-DisIn-MeshAndMet-8.o.h5)

  ## hdf5 distributed with npart = 4 and  npartin = 4, mesh only and medit centralized output
  add_test( NAME hdf5-DisIn-MeshOnly-4
    COMMAND ${MPIEXEC} ${MPI_ARGS} ${MPIEXEC_NUMPROC_FLAG} 4 $<TARGET_FILE:${PROJECT_NAME}>
    -in ${CI_DIR}/Parallel_IO/hdf5/4p/cube-unit-coarse.h5 -v 5 -centralized-output
    -out ${CI_DIR_RESULTS}/hdf5-DisIn-MeshOnly-8.o.mesh)


  IF ( (NOT HDF5_FOUND) OR USE_HDF5 MATCHES OFF )
    SET(expr "HDF5 library not found")
    SET_PROPERTY(
      TEST Medit-DisIn-MeshOnly-2 Medit-DisIn-MeshAndMet-2 Medit-DisIn-MeshOnly-4
      Medit-DisIn-MeshOnly-6 hdf5-DisIn-MeshOnly-2 hdf5-DisIn-MeshAndMet-2
      hdf5-DisIn-MeshAndMet-8  hdf5-DisIn-MeshOnly-8
      hdf5-DisIn-MeshAndMet-4  hdf5-DisIn-MeshOnly-4
      PROPERTY PASS_REGULAR_EXPRESSION "${expr}")
  ENDIF ( )


  ###############################################################################
  #####
  #####        Test with fields input and output
  #####
  ###############################################################################
  #--------------------------------
  #--- DISTRIBUTED INPUT (DisIn)
  #--------------------------------
  # Test to read  distributed input  fields in Medit format
  # and  to write distributed output fields in VTK   format
  add_test( NAME fields-DisIn-DisOutVTK-2
    COMMAND ${MPIEXEC} ${MPI_ARGS} ${MPIEXEC_NUMPROC_FLAG} 2 $<TARGET_FILE:${PROJECT_NAME}>
    ${CI_DIR}/LevelSet/distributed/3D-cube.mesh
    -field ${CI_DIR}/LevelSet/distributed/3D-cube-fields.sol
    -out ${CI_DIR_RESULTS}/3D-cube-fields-DisIn-DisOutVTK-2-out.pvtu)

  set(InputDistributedFields "3D-cube-fields.0.sol OPENED")
  set(OutputVtkFields "Writing mesh, metric and fields.")

  set_property(TEST fields-DisIn-DisOutVTK-2
    PROPERTY PASS_REGULAR_EXPRESSION
    "${InputDistributedFields}.*${OutputVtkFields}.*${OutputVtkErr};
     ${OutputVtkFields}.*${OutputVtkErr}.*${InputDistributedFields};
     ${InputDistributedFields}.*${OutputVtkErr}.*${OutputVtkFields}")

  # Test to write distributed output fields and metric in Medit format
  add_test( NAME fields-DisIn-DisOutMesh-2
    COMMAND ${MPIEXEC} ${MPI_ARGS} ${MPIEXEC_NUMPROC_FLAG} 2 $<TARGET_FILE:${PROJECT_NAME}>
    ${CI_DIR}/LevelSet/distributed/3D-cube.mesh
    -field ${CI_DIR}/LevelSet/distributed/3D-cube-fields.sol
    -out ${CI_DIR_RESULTS}/3D-cube-fields-DisIn-DisOutMesh-2.o.mesh)

  set(OutputFieldsName "3D-cube-fields.o.0.sol OPENED.")
  set(OutputMetricName "3D-cube-fields-DisIn-DisOutMesh-2.o.0.sol OPENED.")
  set_property(TEST fields-DisIn-DisOutMesh-2
    PROPERTY PASS_REGULAR_EXPRESSION
    "${OutputFieldsName}.*${OutputMetricName};${OutputMetricName}.*${OutputFieldsName}")

  # Test saving of solution fields on 4 procs at hdf5 format
  add_test( NAME hdf5-CenIn-DisOutHdf5-4
    COMMAND ${MPIEXEC} ${MPI_ARGS} ${MPIEXEC_NUMPROC_FLAG} 4 $<TARGET_FILE:${PROJECT_NAME}>
    ${CI_DIR}/Interpolation/coarse.meshb -v 5
    -out ${CI_DIR_RESULTS}/hdf5-CenIn-DisOutHdf5-4.o.h5)

  IF ( (NOT HDF5_FOUND) OR USE_HDF5 MATCHES OFF )
    SET(expr "HDF5 library not found")
    SET_PROPERTY(
      TEST hdf5-CenIn-DisOutHdf5-4
      PROPERTY PASS_REGULAR_EXPRESSION "${expr}")
  ENDIF ( )

  ###############################################################################
  #####
  #####        Tests that needs the PARMMG LIBRARY
  #####
  ###############################################################################
  SET ( LIB_TESTS OFF )

  IF ( LIBPARMMG_STATIC )
    SET ( lib_name lib${PROJECT_NAME}_a )
    SET ( LIB_TESTS ON )
  ELSEIF ( LIBPARMMG_SHARED )
    SET ( LIB_TESTS ON )
    SET ( lib_name lib${PROJECT_NAME}_so )
  ENDIF ( )

  if ( LIB_TESTS )
    #----------------- library examples in the ParMmg repo
    SET ( PMMG_LIB_TESTS
      libparmmg_centralized_auto_example0
      libparmmg_centralized_auto_cpp_example0
      libparmmg_centralized_manual_example0_io_0
      libparmmg_centralized_manual_example0_io_1
      #libparmmg_distributed_manual_example0
      )

    SET ( PMMG_LIB_TESTS_MAIN_PATH
      ${PROJECT_SOURCE_DIR}/libexamples/adaptation_example0/sequential_IO/automatic_IO/main.c
      ${PROJECT_SOURCE_DIR}/libexamples/adaptation_example0/sequential_IO/automatic_IO/main.cpp
      ${PROJECT_SOURCE_DIR}/libexamples/adaptation_example0/sequential_IO/manual_IO/main.c
      ${PROJECT_SOURCE_DIR}/libexamples/adaptation_example0/sequential_IO/manual_IO/main.c
      #${PROJECT_SOURCE_DIR}/libexamples/adaptation_example0/parallel_IO/manual_IO/main.c
      )

    SET ( PMMG_LIB_TESTS_INPUTMESH
      ${PROJECT_SOURCE_DIR}/libexamples/adaptation_example0/cube.mesh
      ${PROJECT_SOURCE_DIR}/libexamples/adaptation_example0/cube.mesh
      ""
      ""
      #${PROJECT_SOURCE_DIR}/libexamples/adaptation_example0/cube.mesh
      )

    SET ( PMMG_LIB_TESTS_INPUTMET
      ${PROJECT_SOURCE_DIR}/libexamples/adaptation_example0/cube-met.sol
      ${PROJECT_SOURCE_DIR}/libexamples/adaptation_example0/cube-met.sol
      ""
      ""
      #${PROJECT_SOURCE_DIR}/libexamples/adaptation_example0/cube-met.sol
      )

    SET ( PMMG_LIB_TESTS_INPUTSOL
      ${PROJECT_SOURCE_DIR}/libexamples/adaptation_example0/cube-solphys.sol
      ${PROJECT_SOURCE_DIR}/libexamples/adaptation_example0/cube-solphys.sol
      ""
      ""
      #""
      )

    SET ( PMMG_LIB_TESTS_OUTPUTMESH
      ${CI_DIR_RESULTS}/io-seq-auto-cube.o.mesh
      ${CI_DIR_RESULTS}/io-seq-auto-cpp-cube.o.mesh
      ${CI_DIR_RESULTS}/io-seq-manual-cube_io_0.o
      ${CI_DIR_RESULTS}/io-seq-manual-cube_io_1.o
      #${CI_DIR_RESULTS}/io-seq-par-cube.o
      )

    SET ( PMMG_LIB_TESTS_OPTIONS
      "-met"
      "-met"
      "0"
      "1"
      #"-met"
      )

    SET ( PMMG_LIB_TESTS_FIELDOPT
      "-field"
      "-field"
      ""
      ""
      #"-met"
      )

    # Distributed API test
    SET ( PMMG_DISTR_LIB_TESTS
      libparmmg_distributed_manual_example0
      libparmmg_distributed_automatic_example0
      )
    SET ( PMMG_DISTR_LIB_TESTS_MAIN_PATH
      ${PROJECT_SOURCE_DIR}/libexamples/adaptation_example0/parallel_IO/manual_IO/main.c
      ${PROJECT_SOURCE_DIR}/libexamples/adaptation_example0/parallel_IO/automatic_IO/main.c
      )
    SET ( PMMG_DISTR_LIB_TESTS_INPUTMESH
      ""
      ${PROJECT_SOURCE_DIR}/libexamples/adaptation_example0/cube.mesh
      )
    SET ( PMMG_DISTR_LIB_TESTS_INPUTMET
      ""
      ""
      )
    SET ( PMMG_DISTR_LIB_TESTS_INPUTSOL
      ""
      ""
      )
    SET ( PMMG_DISTR_LIB_TESTS_OUTPUTMESH
      ${CI_DIR_RESULTS}/io-par-manual-cube.o
      ${CI_DIR_RESULTS}/io-par-automatic-cube.o
      )

    LIST(LENGTH PMMG_DISTR_LIB_TESTS nbTests_tmp)
    MATH(EXPR nbTests "${nbTests_tmp} - 1")

    FOREACH ( test_idx RANGE ${nbTests} )
      LIST ( GET PMMG_DISTR_LIB_TESTS            ${test_idx} test_name )
      LIST ( GET PMMG_DISTR_LIB_TESTS_MAIN_PATH  ${test_idx} main_path )
      LIST ( GET PMMG_DISTR_LIB_TESTS_INPUTMESH  ${test_idx} input_mesh )
      LIST ( GET PMMG_DISTR_LIB_TESTS_INPUTMET   ${test_idx} input_met )
      LIST ( GET PMMG_DISTR_LIB_TESTS_INPUTSOL   ${test_idx} input_sol )
      LIST ( GET PMMG_DISTR_LIB_TESTS_OUTPUTMESH ${test_idx} output_mesh )

      ADD_LIBRARY_TEST ( ${test_name} ${main_path} "copy_pmmg_headers" "${lib_name}" )

      FOREACH( niter 0 3 )
        FOREACH( API_mode 0 1 )
          FOREACH( NP 1 2 4 )
            ADD_TEST ( NAME ${test_name}_niter_${niter}-API_${API_mode}-${NP} COMMAND  ${MPIEXEC} ${MPI_ARGS} ${MPIEXEC_NUMPROC_FLAG} ${NP}
              $<TARGET_FILE:${test_name}>
              ${input_mesh} ${output_mesh}_niter_${niter}-API_${API_mode}-${NP} ${niter} ${API_mode} ${input_met} )
          ENDFOREACH()
        ENDFOREACH()
      ENDFOREACH()
    ENDFOREACH()

    # Usable on 2 procs only
    ADD_LIBRARY_TEST ( libparmmg_distributed_manual_opnbdy
      ${PROJECT_SOURCE_DIR}/libexamples/adaptation_example0/parallel_IO/manual_IO/opnbdy.c
      "copy_pmmg_headers" "${lib_name}"
      )

    ADD_TEST ( NAME libparmmg_distributed_manual_opnbdy-2
      COMMAND ${MPIEXEC} ${MPI_ARGS} ${MPIEXEC_NUMPROC_FLAG} 2
      $<TARGET_FILE:libparmmg_distributed_manual_opnbdy>
      ${CI_DIR_RESULTS}/io-par-manual-opnbdy.o.mesh )

    #####         Fortran Tests
    IF ( MPI_Fortran_FOUND )
      SET( CMAKE_Fortran_COMPILE_FLAGS "${CMAKE_Fortran_COMPILE_FLAGS} ${MPI_COMPILE_FLAGS}" )
      SET( CMAKE_Fortran_LINK_FLAGS "${CMAKE_Fortran_LINK_FLAGS} ${MPI_LINK_FLAGS}" )
      SET( FORTRAN_LIBRARIES ${MPI_Fortran_LIBRARIES} )

      LIST ( APPEND PMMG_LIB_TESTS libparmmg_fortran_centralized_auto_example0
        # libparmmg_fortran_centralized_manual_example0_io_0
        # libparmmg_fortran_centralized_manual_example0_io_1
        # libparmmg_fortran_distributed_manual_example0
        )

      LIST ( APPEND PMMG_LIB_TESTS_MAIN_PATH
        ${PROJECT_SOURCE_DIR}/libexamples/adaptation_example0/sequential_IO/automatic_IO/main.F90
        # ${PROJECT_SOURCE_DIR}/libexamples/adaptation_example0/sequential_IO/manual_IO/main.F90
        # ${PROJECT_SOURCE_DIR}/libexamples/adaptation_example0/sequential_IO/manual_IO/main.F90
        # ${PROJECT_SOURCE_DIR}/libexamples/adaptation_example0/parallel_IO/manual_IO/main.F90
        )

      LIST ( APPEND PMMG_LIB_TESTS_INPUTMESH
        ${PROJECT_SOURCE_DIR}/libexamples/adaptation_example0/cube.mesh
        #""
        #""
        #${PROJECT_SOURCE_DIR}/libexamples/adaptation_example0/cube.mesh
        )

      LIST ( APPEND PMMG_LIB_TESTS_INPUTMET
        ${PROJECT_SOURCE_DIR}/libexamples/adaptation_example0/cube-met.sol
        # ""
        # ""
        # ${PROJECT_SOURCE_DIR}/libexamples/adaptation_example0/cube-met.sol
        )

      LIST ( APPEND PMMG_LIB_TESTS_INPUTSOL
        ${PROJECT_SOURCE_DIR}/libexamples/adaptation_example0/cube-solphys.sol
        #""
        #""
        #""
        )

      LIST ( APPEND PMMG_LIB_TESTS_OUTPUTMESH
        ${CI_DIR_RESULTS}/io-seq-auto-cube.o.mesh
        #${CI_DIR_RESULTS}/io-seq-manual-cube_io_0.o
        #${CI_DIR_RESULTS}/io-seq-manual-cube_io_1.o
        #${CI_DIR_RESULTS}/io-seq-par-cube.o
        )

      LIST ( APPEND PMMG_LIB_TESTS_OPTIONS
        "-met"
        #"0"
        #"1"
        #"-met"
        )

      LIST ( APPEND PMMG_LIB_TESTS_FIELDOPT
        "-field"
        #"0"
        #"1"
        #"-met"
        )
    ENDIF ( )

    LIST(LENGTH PMMG_LIB_TESTS nbTests_tmp)
    MATH(EXPR nbTests "${nbTests_tmp} - 1")

    LIST ( APPEND lib_name ${FORTRAN_LIBRARIES})
    LIST ( APPEND lib_name ${MPI_CXX_LIBRARIES})

    FOREACH ( test_idx RANGE ${nbTests} )
      LIST ( GET PMMG_LIB_TESTS            ${test_idx} test_name )
      LIST ( GET PMMG_LIB_TESTS_MAIN_PATH  ${test_idx} main_path )
      LIST ( GET PMMG_LIB_TESTS_INPUTMESH  ${test_idx} input_mesh )
      LIST ( GET PMMG_LIB_TESTS_INPUTMET   ${test_idx} input_met )
      LIST ( GET PMMG_LIB_TESTS_INPUTSOL   ${test_idx} input_sol )
      LIST ( GET PMMG_LIB_TESTS_OUTPUTMESH ${test_idx} output_mesh )
      LIST ( GET PMMG_LIB_TESTS_OPTIONS    ${test_idx} options )
      LIST ( GET PMMG_LIB_TESTS_FIELDOPT   ${test_idx} field )

      ADD_LIBRARY_TEST ( ${test_name} ${main_path} "copy_pmmg_headers" "${lib_name}" )

      FOREACH( NP 1 2 6 )
        ADD_TEST ( NAME ${test_name}-${NP} COMMAND  ${MPIEXEC} ${MPI_ARGS} ${MPIEXEC_NUMPROC_FLAG} ${NP}
          $<TARGET_FILE:${test_name}>
          ${input_mesh} ${output_mesh} ${options} ${input_met} ${field} ${input_sol})
      ENDFOREACH()

    ENDFOREACH ( )

    # Distributed lib test
    ADD_LIBRARY_TEST ( libparmmg_distributed_external_gen_mesh
      ${PROJECT_SOURCE_DIR}/libexamples/adaptation_example0/parallel_IO/external_IO/gen_distributedMesh.c
      "copy_pmmg_headers" "${lib_name}" )
    ADD_LIBRARY_TEST ( libparmmg_distributed_external_example0
      ${PROJECT_SOURCE_DIR}/libexamples/adaptation_example0/parallel_IO/external_IO/main.c
      "copy_pmmg_headers" "${lib_name}" )

    # Run the test only if the mesh distribution has succeed
    FOREACH( API_mode 0 1 )
      FOREACH( NP 4 )
        ADD_TEST ( NAME  libparmmg_distributed_external_gen_mesh_API_${API_mode}-${NP}
          COMMAND  ${MPIEXEC} ${MPI_ARGS} ${MPIEXEC_NUMPROC_FLAG} ${NP}
          $<TARGET_FILE:libparmmg_distributed_external_gen_mesh>
          ${PROJECT_SOURCE_DIR}/libexamples/adaptation_example0/cube
          ${CI_DIR_RESULTS}/cube-distrib_API_${API_mode}-${NP}.mesh ${API_mode} )

        ADD_TEST ( NAME  libparmmg_distributed_external_example0_API_${API_mode}-${NP}
          COMMAND  ${MPIEXEC} ${MPI_ARGS} ${MPIEXEC_NUMPROC_FLAG} ${NP}
          $<TARGET_FILE:libparmmg_distributed_external_example0>
          ${CI_DIR_RESULTS}/cube-distrib_API_${API_mode}-${NP}
          ${CI_DIR_RESULTS}/io-par-external-cube_API_${API_mode}-${NP} ${API_mode} )

        set_tests_properties(libparmmg_distributed_external_example0_API_${API_mode}-${NP}
          PROPERTIES DEPENDS libparmmg_distributed_external_gen_mesh_API_${API_mode}-${NP})
      ENDFOREACH()
    ENDFOREACH()

    # Distributed analysis
    SET( test_name libparmmg_distributed_example1 )
    ADD_LIBRARY_TEST ( ${test_name}
      ${PROJECT_SOURCE_DIR}/libexamples/adaptation_example1/main.c
      "copy_pmmg_headers" "${lib_name}" )

    FOREACH( API_mode 0 )
      FOREACH( NP 4 )
        ADD_TEST ( NAME  libparmmg_distributed_example1_wave${API_mode}-${NP}
          COMMAND  ${MPIEXEC} ${MPI_ARGS} ${MPIEXEC_NUMPROC_FLAG} ${NP}
          $<TARGET_FILE:${test_name}>
          ${PROJECT_SOURCE_DIR}/libexamples/adaptation_example1/wave
          ${CI_DIR_RESULTS}/io-par_wave_${API_mode}-${NP} ${API_mode} )
      ENDFOREACH()
    ENDFOREACH()

    FOREACH( API_mode 0 )
      FOREACH( NP 4 )
        ADD_TEST ( NAME  libparmmg_distributed_example1_brickLS${API_mode}-${NP}
          COMMAND  ${MPIEXEC} ${MPI_ARGS} ${MPIEXEC_NUMPROC_FLAG} ${NP}
          $<TARGET_FILE:${test_name}>
          ${PROJECT_SOURCE_DIR}/libexamples/adaptation_example1/brickLS
          ${CI_DIR_RESULTS}/io-par_wave_${API_mode}-${NP} ${API_mode} )
      ENDFOREACH()
    ENDFOREACH()


    #----------------- Tests using the library in the testparmmg repos
    IF ( NOT ONLY_LIBRARY_TESTS )

      # Localization test
      SET ( main_path  ${CI_DIR}/WaveSurface/locate.c )
      SET ( input_mesh ${CI_DIR}/WaveSurface/wave.mesh )

      SET ( test_name  WaveSurface_locate_saddle )
      SET ( output_mesh ${CI_DIR_RESULTS}/out_locate_wave_saddle.mesh )
      ADD_LIBRARY_TEST ( ${test_name} ${main_path} "copy_pmmg_headers" "${lib_name}" )
      ADD_TEST ( NAME ${test_name} COMMAND ${MPIEXEC} ${MPI_ARGS} ${MPIEXEC_NUMPROC_FLAG} 1 $<TARGET_FILE:${test_name}> ${input_mesh} ${output_mesh} 0.375 0.375 0.51 217 )

      SET ( test_name  WaveSurface_locate_concave )
      SET ( output_mesh ${CI_DIR_RESULTS}/out_locate_wave_concave.mesh )
      ADD_LIBRARY_TEST ( ${test_name} ${main_path} "copy_pmmg_headers" "${lib_name}" )
      ADD_TEST ( NAME ${test_name} COMMAND ${MPIEXEC} ${MPI_ARGS} ${MPIEXEC_NUMPROC_FLAG} 1 $<TARGET_FILE:${test_name}> ${input_mesh} ${output_mesh} 0.5 0.5 0.755 5934 )

      SET ( test_name  WaveSurface_locate_convex )
      SET ( output_mesh ${CI_DIR_RESULTS}/out_locate_wave_convex.mesh )
      ADD_LIBRARY_TEST ( ${test_name} ${main_path} "copy_pmmg_headers" "${lib_name}" )
      ADD_TEST ( NAME ${test_name} COMMAND ${MPIEXEC} ${MPI_ARGS} ${MPIEXEC_NUMPROC_FLAG} 1 $<TARGET_FILE:${test_name}> ${input_mesh} ${output_mesh} 0.5 0.5 0.74 3888 )

      SET ( test_name  WaveSurface_locate_exhaustive )
      SET ( output_mesh ${CI_DIR_RESULTS}/out_locate_wave_exhaustive.mesh )
      ADD_LIBRARY_TEST ( ${test_name} ${main_path} "copy_pmmg_headers" "${lib_name}" )
      ADD_TEST ( NAME ${test_name} COMMAND ${MPIEXEC} ${MPI_ARGS} ${MPIEXEC_NUMPROC_FLAG} 1 $<TARGET_FILE:${test_name}> ${input_mesh} ${output_mesh} 0.5 0.5 0.74 2494 )

      SET ( test_name  WaveSurface_locate_inexistent )
      SET ( output_mesh ${CI_DIR_RESULTS}/out_locate_wave_inexistent.mesh )
      ADD_LIBRARY_TEST ( ${test_name} ${main_path} "copy_pmmg_headers" "${lib_name}" )
      ADD_TEST ( NAME ${test_name} COMMAND ${MPIEXEC} ${MPI_ARGS} ${MPIEXEC_NUMPROC_FLAG} 1 $<TARGET_FILE:${test_name}> ${input_mesh} ${output_mesh} 0.5 0.5 0.25 3888 )
      SET_PROPERTY( TEST ${test_name} PROPERTY WILL_FAIL ON )

      # Surface interpolation tests
      SET ( input_mesh ${CI_DIR}/WaveSurface/wave.mesh )
      SET ( input_met  ${CI_DIR}/WaveSurface/wave-met.sol )
      SET ( test_name  WaveSurface_interp )

      FOREACH( NP 1 )
        add_test( NAME ${test_name}-${NP}
          COMMAND ${MPIEXEC} ${MPI_ARGS} ${MPIEXEC_NUMPROC_FLAG} ${NP} $<TARGET_FILE:${PROJECT_NAME}>
          ${input_mesh} -sol ${input_met}
          -out ${CI_DIR_RESULTS}/${test_name}-${NP}-out.mesh
          -niter 3 -nobalance -v 10 )
      ENDFOREACH()

      SET ( input_mesh ${CI_DIR}/Tennis/tennis.meshb )
      SET ( input_met  ${CI_DIR}/Tennis/tennis.sol )
      SET ( test_name  TennisSurf_interp )

      FOREACH( NP 1 4 )
        add_test( NAME ${test_name}-${NP}
          COMMAND ${MPIEXEC} ${MPI_ARGS} ${MPIEXEC_NUMPROC_FLAG} ${NP} $<TARGET_FILE:${PROJECT_NAME}>
          ${input_mesh} -sol ${input_met}
          -out ${CI_DIR_RESULTS}/${test_name}-${NP}-out.mesh
          -niter 3 -nobalance -v 10 )
      ENDFOREACH()


      # Sequential test
      SET ( test_name  LnkdList_unitTest )
      SET ( main_path  ${CI_DIR}/LnkdList_unitTest/main.c )

      ADD_LIBRARY_TEST ( ${test_name} ${main_path} "copy_pmmg_headers" "${lib_name}" )
      ADD_TEST ( NAME ${test_name} COMMAND $<TARGET_FILE:${test_name}> )

      SET ( test_name  API_set_XName )
      SET ( main_path  ${CI_DIR}/API/PMMG_set_XName/main.c )

      ADD_LIBRARY_TEST ( ${test_name} ${main_path} "copy_pmmg_headers" "${lib_name}" )
      ADD_TEST ( NAME ${test_name} COMMAND $<TARGET_FILE:${test_name}> )

      # 2 procs tests
      ADD_LIBRARY_TEST ( opnbdy-along-interface
        ${CI_DIR}/Parallel_IO/manual_IO/opnbdy-along-interface.c "copy_pmmg_headers"
        "${lib_name}" )

      ADD_TEST ( NAME opnbdy-along-interface-FaceComm
        COMMAND  ${MPIEXEC} ${MPI_ARGS} ${MPIEXEC_NUMPROC_FLAG} 2
        $<TARGET_FILE:opnbdy-along-interface>
        ${CI_DIR_RESULTS}/opnbdy-along-interface-FaceComm 0)

      ADD_TEST ( NAME opnbdy-along-interface-NodeComm
        COMMAND  ${MPIEXEC} ${MPI_ARGS} ${MPIEXEC_NUMPROC_FLAG} 2
        $<TARGET_FILE:opnbdy-along-interface>
        ${CI_DIR_RESULTS}/opnbdy-along-interface-FaceComm 1)

    ENDIF(  NOT ONLY_LIBRARY_TESTS )
  ENDIF ( LIB_TESTS )
ENDIF()<|MERGE_RESOLUTION|>--- conflicted
+++ resolved
@@ -410,15 +410,7 @@
     -out ${CI_DIR_RESULTS}/3D-cube-ls-CenIn-met-${NP}.o.mesh)
   endforeach()
 
-<<<<<<< HEAD
-  # Tests of pvtu output when ls mode
-  IF ( (NOT VTK_FOUND) OR USE_VTK MATCHES OFF )
-    set(OutputVtkErr "VTK library not found.")
-  ENDIF ( )
-
-=======
   # Tests of distributed pvtu output when ls mode
->>>>>>> 306b3f01
   foreach( NP 1 2 4 8 )
     add_test( NAME ls-CenIn-DisOut-${NP}
       COMMAND ${MPIEXEC} ${MPI_ARGS} ${MPIEXEC_NUMPROC_FLAG} ${NP} $<TARGET_FILE:${PROJECT_NAME}>
