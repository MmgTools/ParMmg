--- conflicted
+++ resolved
@@ -316,23 +316,6 @@
   #####        Test isovalue mode - ls discretization
   #####
   ###############################################################################
-<<<<<<< HEAD
-# The following tests were to test the implementation of the ls option
-  # Not relevant anymore
-  # foreach( NP 1 2 4 8 )
-  #   add_test( NAME ls-arg-option-${NP}
-  #     COMMAND ${MPIEXEC} ${MPI_ARGS} ${MPIEXEC_NUMPROC_FLAG} ${NP} $<TARGET_FILE:${PROJECT_NAME}>
-  #     ${CI_DIR}/LevelSet/3D-cube.mesh
-  #     -ls 0.01
-  #     -sol ${CI_DIR}/LevelSet/3D-cube-ls.sol
-  #     -out ${CI_DIR_RESULTS}/${MESH}-${NP}.o.mesh)
-  #   set(lsNotImplemented "## Error: level-set discretisation unavailable")
-  #   set_property(TEST ls-arg-option-${NP}
-  #     PROPERTY PASS_REGULAR_EXPRESSION "${lsNotImplemented}")
-  # endforeach()
-
-=======
->>>>>>> 54b64b8f
   #--------------------------------
   #--- CENTRALIZED INPUT (CenIn)
   #--------------------------------
@@ -340,14 +323,6 @@
   foreach( NP 1 2 4 8 )
     add_test( NAME ls-CenIn-${NP}
       COMMAND ${MPIEXEC} ${MPI_ARGS} ${MPIEXEC_NUMPROC_FLAG} ${NP} $<TARGET_FILE:${PROJECT_NAME}>
-<<<<<<< HEAD
-      ${CI_DIR}/LevelSet/3D-cube.mesh
-      -ls 0.0
-      -sol ${CI_DIR}/LevelSet/3D-cube-ls.sol
-      -out ${CI_DIR_RESULTS}/3D-cube-ls-CenIn-${NP}.o.mesh)
-  endforeach()
-
-=======
       ${CI_DIR}/LevelSet/centralized/3D-cube.mesh
       -ls 0.0
       -sol ${CI_DIR}/LevelSet/centralized/3D-cube-ls.sol
@@ -404,35 +379,18 @@
       PROPERTY PASS_REGULAR_EXPRESSION "${lsOpenFileDefault}")
   endforeach()
 
->>>>>>> 54b64b8f
   # Tests for ls + met for centralized mesh input
   foreach( NP 1 2 4 8 )
   add_test( NAME ls-CenIn-met-${NP}
     COMMAND ${MPIEXEC} ${MPI_ARGS} ${MPIEXEC_NUMPROC_FLAG} ${NP} $<TARGET_FILE:${PROJECT_NAME}>
-<<<<<<< HEAD
-    ${CI_DIR}/LevelSet/3D-cube.mesh
-    -ls 0.0
-    -sol ${CI_DIR}/LevelSet/3D-cube-ls.sol
-    -met ${CI_DIR}/LevelSet/3D-cube-metric.sol
-=======
     ${CI_DIR}/LevelSet/centralized/3D-cube.mesh
     -ls 0.0
     -sol ${CI_DIR}/LevelSet/centralized/3D-cube-ls.sol
     -met ${CI_DIR}/LevelSet/centralized/3D-cube-metric.sol
->>>>>>> 54b64b8f
     -out ${CI_DIR_RESULTS}/3D-cube-ls-CenIn-met-${NP}.o.mesh)
   endforeach()
 
   # Tests of pvtu output when ls mode
-<<<<<<< HEAD
-  foreach( NP 1 2 4 8 )
-    add_test( NAME ls-CenIn-DisOut-${NP}
-      COMMAND ${MPIEXEC} ${MPI_ARGS} ${MPIEXEC_NUMPROC_FLAG} ${NP} $<TARGET_FILE:${PROJECT_NAME}>
-      ${CI_DIR}/LevelSet/3D-cube.mesh
-      -ls 0.0
-      -sol ${CI_DIR}/LevelSet/3D-cube-ls.sol
-      -out ${CI_DIR_RESULTS}/3D-cube-ls-CenIn-DisOut-${NP}.o.pvtu)
-=======
   IF ( (NOT VTK_FOUND) OR USE_VTK MATCHES OFF )
     set(OutputVtkErr "VTK library not founded.")
   ENDIF ( )
@@ -448,15 +406,11 @@
     set_property(TEST ls-CenIn-DisOut-${NP}
       PROPERTY PASS_REGULAR_EXPRESSION "${OutputVtkErr}")
 
->>>>>>> 54b64b8f
   endforeach()
 
   #--------------------------------
   #--- DISTRIBUTED INPUT (DisIn)
   #--------------------------------
-<<<<<<< HEAD
-
-=======
   add_test( NAME ls-DisIn-ReadLs-2
     COMMAND ${MPIEXEC} ${MPI_ARGS} ${MPIEXEC_NUMPROC_FLAG} 2 $<TARGET_FILE:${PROJECT_NAME}>
     ${CI_DIR}/LevelSet/distributed/3D-cube.mesh -v 10
@@ -592,7 +546,6 @@
       TEST hdf5-CenIn-DisOutHdf5-4
       PROPERTY PASS_REGULAR_EXPRESSION "${expr}")
   ENDIF ( )
->>>>>>> 54b64b8f
 
   ###############################################################################
   #####
