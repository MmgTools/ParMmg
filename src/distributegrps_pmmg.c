/**
 * \file distributegrps_pmmg.c
 * \brief Group distribution on the processors
 * \author Cécile Dobrzynski (Bx INP/Inria)
 * \author Algiane Froehly (Inria)
 * \author Nikos Pattakos (Inria)
 * \version 5
 * \copyright GNU Lesser General Public License.
 *
 */
#include <mpi.h>
#include "parmmg.h"
#include "mpitypes_pmmg.h"
#include "metis_pmmg.h"

/**
 * \param group pointer toward group to assign into another group structure
 *
 * \return The group \a out filled by the group \a group fields.
 *
 * Assign the group \a group into another group structure.
 *
 */
static inline
PMMG_Grp PMMG_assign_grp(PMMG_pGrp group) {
  PMMG_Grp out;

  out.mesh = group->mesh;
  out.sol  = group->sol;
  out.met  = group->met;
  out.disp = group->disp;

  out.nitem_int_node_comm = group->nitem_int_node_comm;
  out.nitem_int_edge_comm = group->nitem_int_edge_comm;
  out.nitem_int_face_comm = group->nitem_int_face_comm;

  out.node2int_node_comm_index1 = group->node2int_node_comm_index1;
  out.node2int_node_comm_index2 = group->node2int_node_comm_index2;
  out.edge2int_edge_comm_index1 = group->edge2int_edge_comm_index1;
  out.edge2int_edge_comm_index2 = group->edge2int_edge_comm_index2;
  out.face2int_face_comm_index1 = group->face2int_face_comm_index1;
  out.face2int_face_comm_index2 = group->face2int_face_comm_index2;

  return out;
}

/**
 * \param group pointer toward group to move into another group structure
 *
 * \return The group \a out filled by the group \a group fields.
 *
 * Move the group \a group into another group structure.
 *
 */
static inline
PMMG_Grp PMMG_move_grp(PMMG_pGrp group) {
  PMMG_Grp out;

  out = PMMG_assign_grp( group );

  group->mesh = NULL;
  group->sol  = NULL;
  group->met  = NULL;
  group->disp = NULL;

  group->nitem_int_node_comm = 0;
  group->nitem_int_edge_comm = 0;
  group->nitem_int_face_comm = 0;

  group->node2int_node_comm_index1 = NULL;
  group->node2int_node_comm_index2 = NULL;
  group->edge2int_edge_comm_index1 = NULL;
  group->edge2int_edge_comm_index2 = NULL;
  group->face2int_face_comm_index1 = NULL;
  group->face2int_face_comm_index2 = NULL;

  return out;
}

/**
 * \param parmesh pointer toward the parmesh structure.  \param grpI pointer
 * toward the group in which we want to merge.  \param grpJ pointer toward the
 * group that we want to merge.  \param grps pointer toward the new list of
 * groups \param first_idx index of the first group that has not been treated in
 * \a listgrp
 *
 * \return 0 if fail, 1 otherwise
 *
 * Update the node communicators when merging the group \a grpJ into the group
 * \a grpI.
 *
 */
static inline
int PMMG_mergeGrpJinI_nodeCommunicators( PMMG_pParMesh parmesh,PMMG_pGrp grpI,
                                         PMMG_pGrp grpJ,PMMG_pGrp grps,
                                         int first_idx ) {
  PMMG_pExt_comm ext_node_comm;
  int            nitem_int_node_commI,nitem_int_node_commJ,*intvalues;
  int           *node2int_node_commI_index1;
  int           *node2int_node_commI_index2,*node2int_node_commJ_index2;
  int            idx,k,i,ip;
  int            new_nitem;

  intvalues = parmesh->int_node_comm->intvalues;

  /** Step 1: Travel through the external communicators and mark their points as
   * used in the intvalues array (set a poisitive value even if the point is
   * shared between the merged groups (negative)) */
  for ( k=0; k<parmesh->next_node_comm; ++k ) {

    /* currently working external communicator */
    ext_node_comm = &parmesh->ext_node_comm[k];
    for ( i=0; i<ext_node_comm->nitem; ++i ) {
      idx = ext_node_comm->int_comm_index[i];
      assert( (0<=idx ) && (idx<parmesh->int_node_comm->nitem) &&
              "check ext_comm index" );
      intvalues[idx] = abs(intvalues[idx]);
    }
  }

  /** Step 2: Process all the other groups to detec if a point marked as
   * interface between J in I is at the interface of another group and must be
   * keeped in the internal communicator */

  /* Groups stored in the grps array */
  for ( k=0; k<parmesh->nprocs; ++k ) {
    if ( !grps[k].node2int_node_comm_index2 ) continue;

    if ( &grps[k] == grpI )  continue;

    for ( i=0; i<grps[k].nitem_int_node_comm; ++i ) {
      idx = grps[k].node2int_node_comm_index2[i];
      intvalues[idx] = abs(intvalues[idx]);
    }
  }

  /* Groups remaining in the listgroup array */
  for ( k=first_idx; k<parmesh->ngrp; ++k ) {
    /* Empty group */
    if ( !parmesh->listgrp[k].node2int_node_comm_index2 ) continue;

    if ( &parmesh->listgrp[k] == grpJ ) continue;

    for ( i=0; i<parmesh->listgrp[k].nitem_int_node_comm; ++i ) {
      idx = parmesh->listgrp[k].node2int_node_comm_index2[i];
      intvalues[idx] = abs(intvalues[idx]);
    }
  }

  /** Step 3: Process the interface points of the group \a grpI and delete the
   * points that will be removed from the internal communicator (points shared
   * with the group \a grpJ and that doesn't belong to the external
   * communicators) */
  nitem_int_node_commJ        = grpJ->nitem_int_node_comm;
  nitem_int_node_commI        = grpI->nitem_int_node_comm;

  /* Worst case allocation */
  PMMG_REALLOC(parmesh, grpI->node2int_node_comm_index1,
               nitem_int_node_commI+nitem_int_node_commJ,
               nitem_int_node_commI, int,"node2int_node_comm_index1",
               return 0);
  PMMG_REALLOC(parmesh, grpI->node2int_node_comm_index2,
               nitem_int_node_commI+nitem_int_node_commJ,
               nitem_int_node_commI, int,"node2int_node_comm_index2",
               return 0);
  node2int_node_commI_index1  = grpI->node2int_node_comm_index1;
  node2int_node_commI_index2  = grpI->node2int_node_comm_index2;

  new_nitem = 0;
  for ( k=0; k<nitem_int_node_commI; ++k ) {
    idx = node2int_node_commI_index2[k];
    if ( intvalues[idx]<0 ) continue;

    /* Mark the position of intvalue as already treated */
    intvalues[idx] *=-1;

    node2int_node_commI_index1[new_nitem] = node2int_node_commI_index1[k];
    node2int_node_commI_index2[new_nitem] = node2int_node_commI_index2[k];
    ++new_nitem;
  }

  /** Step 4: Process the interface points of the group \a grpJ and add the
   * points used by the internal communicator in the list of interface points of
   * the group \a grpI */
  node2int_node_commJ_index2  = grpJ->node2int_node_comm_index2;

  for ( k=0; k<nitem_int_node_commJ; ++k ) {
    idx = node2int_node_commJ_index2[k];
    if ( intvalues[idx]<0 ) continue;

    /* Mark the position of intvalue as already treated */
    intvalues[idx] *=-1;

    /* recover the point index in grpI from the point in grpJ */
    ip = grpJ->node2int_node_comm_index1[k];
    assert ( MG_VOK(&grpJ->mesh->point[ip]) );

    node2int_node_commI_index1[new_nitem] = grpJ->mesh->point[ip].tmp;
    node2int_node_commI_index2[new_nitem] = node2int_node_commJ_index2[k];
    ++new_nitem;
  }
  PMMG_REALLOC(parmesh,grpI->node2int_node_comm_index1,new_nitem,
               nitem_int_node_commI+nitem_int_node_commJ,
               int,"node2int_node_comm_index1",return 0);
  PMMG_REALLOC(parmesh, grpI->node2int_node_comm_index2,new_nitem,
               nitem_int_node_commI+nitem_int_node_commJ,
               int,"node2int_node_comm_index2",return 0);
  grpI->nitem_int_node_comm = new_nitem;

  return 1;
}

/**
 * \param parmesh pointer toward the parmesh structure.
 * \param grpI pointer toward the group in which we want to merge.
 * \param grpJ pointer toward the group that we want to merge.
 *
 * \return 0 if fail, 1 otherwise
 *
 * Update the face communicators when merging the group \a grpJ into the group
 * \a grpI.
 *
 */
static inline
int PMMG_mergeGrpJinI_faceCommunicators( PMMG_pParMesh parmesh,PMMG_pGrp grpI,
                                         PMMG_pGrp grpJ ) {
  int            nitem_int_face_commI,nitem_int_face_commJ,*intvalues;
  int           *face2int_face_commI_index1;
  int           *face2int_face_commI_index2,*face2int_face_commJ_index2;
  int            idx,k,iel;
  int            new_nitem;

  intvalues = parmesh->int_face_comm->intvalues;

  /** Step 1: Process the interface points of the group \a grpI and delete the
   * points that will be removed from the internal communicator (points shared
   * with the group \a grpJ and that doesn't belong to the external
   * communicators) */
  nitem_int_face_commJ        = grpJ->nitem_int_face_comm;
  nitem_int_face_commI        = grpI->nitem_int_face_comm;

  /* Worst case allocation */
  PMMG_REALLOC(parmesh, grpI->face2int_face_comm_index1,
               nitem_int_face_commI+nitem_int_face_commJ,
               nitem_int_face_commI, int,"face2int_face_comm_index1",
               return 0);
  PMMG_REALLOC(parmesh, grpI->face2int_face_comm_index2,
               nitem_int_face_commI+nitem_int_face_commJ,
               nitem_int_face_commI, int,"face2int_face_comm_index2",
               return 0);

  face2int_face_commI_index1  = grpI->face2int_face_comm_index1;
  face2int_face_commI_index2  = grpI->face2int_face_comm_index2;
  new_nitem = 0;
  for ( k=0; k<nitem_int_face_commI; ++k ) {
    idx = face2int_face_commI_index2[k];
    if ( intvalues[idx]<0 ) continue;

    face2int_face_commI_index1[new_nitem] = face2int_face_commI_index1[k];
    face2int_face_commI_index2[new_nitem] = face2int_face_commI_index2[k];
    ++new_nitem;
  }

  /** Step 2: Process the interface points of the group \a grpJ and add the
   * points used by the internal communicator in the list of interface points of
   * the group \a grpI */
  face2int_face_commJ_index2  = grpJ->face2int_face_comm_index2;

  for ( k=0; k<nitem_int_face_commJ; ++k ) {
    idx = face2int_face_commJ_index2[k];
    iel = intvalues[idx];

    assert ( iel );
    if ( iel<0 ) continue;

    assert ( MG_EOK(&grpI->mesh->tetra[iel/12]) );
    face2int_face_commI_index1[new_nitem] = iel;
    face2int_face_commI_index2[new_nitem] = face2int_face_commJ_index2[k];
    ++new_nitem;
  }
  PMMG_REALLOC(parmesh,grpI->face2int_face_comm_index1,new_nitem,
               nitem_int_face_commI+nitem_int_face_commJ,
               int,"face2int_face_comm_index1",return 0);
  PMMG_REALLOC(parmesh,grpI->face2int_face_comm_index2,new_nitem,
               nitem_int_face_commI+nitem_int_face_commJ,
               int,"face2int_face_comm_index2",return 0);
  grpI->nitem_int_face_comm = new_nitem;

  return 1;
}

/**
 * \param parmesh pointer toward the parmesh structure.
 * \param grpI pointer toward the group in which we want to merge
 * \param grpJ pointer toward the group that we want to merge with group \a grpI
 *
 * \return 0 if fail, 1 otherwise
 *
 * Update the communicators when merging the group \a grpJ into the group \a
 * grpI.
 *
 */
static inline
int PMMG_mergeGrpJinI_communicators(PMMG_pParMesh parmesh,PMMG_pGrp grpI,
                                    PMMG_pGrp grpJ, PMMG_pGrp grps,
                                    int first_idx) {

  if ( !PMMG_mergeGrpJinI_faceCommunicators(parmesh,grpI,grpJ) ) return 0;

  if ( !PMMG_mergeGrpJinI_nodeCommunicators(parmesh,grpI,grpJ,grps,first_idx) )
    return 0;

  return 1;
}

/**
 * \param parmesh pointer toward the parmesh structure.
 * \param grpI pointer toward the group in which we want to merge.
 * \param grpJ pointer toward the group that we want to merge.
 *
 * \return 0 if fail, 1 otherwise
 *
 * Merge the interface points of the group \a grpJ (listed inside the
 * internal communicator) into the \a grpI group.
 *
 */
static inline
int PMMG_mergeGrpJinI_interfacePoints( PMMG_pParMesh parmesh,PMMG_pGrp grpI,
                                       PMMG_pGrp grpJ ) {
  MMG5_pMesh     meshI,meshJ;
  int            *intvalues;
  int            poi_id_int,poi_id_glo,k;

  meshI     = grpI->mesh;

  meshJ     = grpJ->mesh;

  intvalues = parmesh->int_node_comm->intvalues;

  /** Use the tmp field of points in meshes to remember the id in the merged mesh
   * of points that have already been added to the merged mesh or 0 if they
   * haven't been merged yet */
  for ( k = 1; k <= meshI->np; ++k )
    meshI->point[k].tmp = 0;

  for ( k = 1; k <= meshJ->np; ++k )
    meshJ->point[k].tmp = 0;

  /** Step 1: store the indices of the interface entities of meshI into the
   * internal communicators */
  for ( k = 0; k < grpI->nitem_int_node_comm; ++k ) {
    poi_id_int = grpI->node2int_node_comm_index1[k];
    poi_id_glo = grpI->node2int_node_comm_index2[k];
    assert(   ( 0 <= poi_id_glo )
           && ( poi_id_glo < parmesh->int_node_comm->nitem )
           && "check intvalues indices" );
    intvalues[ poi_id_glo ] = poi_id_int;
  }

  /** Step 2: add the interface points of the group grpJ into the group grpI */
  if ( !PMMG_mergeGrpJinI_interfacePoints_addGrpJ(parmesh,grpI,grpJ ) )
    return 0;

  return 1;
}

/**
 * \param parmesh pointer toward the parmesh structure.
 * \param grpI pointer toward the group in which we want to merge
 * \param grpJ pointer toward the group that we want to merge with group \a grpI
 *
 * \return 0 if fail, 1 otherwise
 *
 * Merge \a grpJ into grpI.
 *
 */
static inline
int PMMG_merge_grpJinI(PMMG_pParMesh parmesh,PMMG_pGrp grpI, PMMG_pGrp grpJ) {

  PMMG_pInt_comm int_node_comm,int_face_comm;
  int            *face2int_face_comm_index1,*face2int_face_comm_index2;
  int            k,iel;

  /** Use the internal communicators to mark the interface entities indices: a
   * null entitie means that the point belongs to another group or to an
   * external communicator and must be keeped, a negative value means that the
   * entitie is shared between twe groups and must be removed. */
  int_node_comm = parmesh->int_node_comm;
  int_face_comm = parmesh->int_face_comm;
  memset( int_node_comm->intvalues,0,int_node_comm->nitem*sizeof(int) );
  memset( int_face_comm->intvalues,0,int_face_comm->nitem*sizeof(int) );

  /** Step 1: Merge interface points of grpJ into grpI */
  if ( !PMMG_mergeGrpJinI_interfacePoints(parmesh,grpI,grpJ) ) return 0;

  /** Step 2: Merge internal points of grpJ into grpI */
  if ( !PMMG_mergeGrpJinI_internalPoints(grpI,grpJ) ) return 0;

  /** Step 3: Merge interfaces tetras of the grpJ into the grpI mesh */
  /* 1) Store the indices of the interface faces of grpI into the internal
   * face communicator */
  face2int_face_comm_index1 = grpI->face2int_face_comm_index1;
  face2int_face_comm_index2 = grpI->face2int_face_comm_index2;

  for ( k=0; k<grpI->nitem_int_face_comm; ++k ) {
    iel = face2int_face_comm_index1[k];
    assert(   ( 0 <= face2int_face_comm_index2[k] )
              && ( face2int_face_comm_index2[k] < parmesh->int_face_comm->nitem )
              && "check intvalues indices" );
    parmesh->int_face_comm->intvalues[face2int_face_comm_index2[k]] = iel;
  }

  /* 2) Add the interfaces tetra of the grpJ mesh to the meshI mesh */
  if ( !PMMG_mergeGrpJinI_interfaceTetra(parmesh,grpI,grpJ) ) return 0;

  /** Step 4: Merge internal tetras of the grpJ mesh mesh into the meshI mesh */
  if ( !PMMG_mergeGrpJinI_internalTetra(grpI,grpJ) ) return 0;

  return 1;
}

/**
 * \param parmesh pointer toward the mesh structure.
 * \param grps pointer toward the list of groups to pack.
 * \param ngrp pointer toward the number of groups (to update)
 * \param part pointer toward the metis array containing the partitions to
 * update and pack.
 *
 * \return 0 if fail, 1 if success.
 *
 * Pack the group array \a grps filled such as grps[k] must be send to the proc
 * k and update the parmetis partition array.
 *
 */
static inline
int PMMG_pack_grpsAndPart( PMMG_pParMesh parmesh,PMMG_pGrp *grps,
                            int *ngrp,idx_t **part ) {
  int k,nbl;

  nbl   = 0;
  for ( k=0; k<*ngrp; ++k ) {
    if ( !(*grps)[k].mesh ) continue;

    if ( k!=nbl )
      (*grps)[nbl] = PMMG_assign_grp( &(*grps)[k] );

    (*part)[nbl] = k;

    ++nbl;
  }
  /* Here we should never fail (nbl <= ngrp) so we can ignore the fact that if
   * the part array realloc fail, we have different sizez for the grps and the
   * part array and the grps size is not stored. */
  PMMG_REALLOC( parmesh,*grps,nbl,*ngrp,PMMG_Grp,"Groups to send", return 0 );
  PMMG_REALLOC( parmesh,*part,nbl,*ngrp,idx_t,"parmetis partition",return 0 );

  *ngrp = nbl;

  return 1;
}

/**
 * \param parmesh pointer toward the mesh structure.
 * \param grps pointer toward the list of groups to pack.
 * \param ngrp pointer toward the number of groups (to update)
 *
 * \return the new number of groups
 *
 * Pack the group array \a grps. A group is unused if its mesh is NULL.
 *
 */
static inline
int PMMG_pack_grps_norealloc( PMMG_pParMesh parmesh,PMMG_pGrp *grps,
                              int ngrp ) {
  int k,nbl;

  nbl   = 0;
  for ( k=0; k<ngrp; ++k ) {
    if ( !(*grps)[k].mesh ) continue;

    if ( k!=nbl )
      (*grps)[nbl] = PMMG_move_grp( &(*grps)[k] );

    ++nbl;
  }

  return nbl;
}

/**
 * \param parmesh pointer toward the mesh structure.
 *
 * \return 0 if fail, 1 if success.
 *
 * Remove the unused positions in the internal node communicator and update
 * the other communicators (external communicator, group communicators).
 *
 */
int PMMG_pack_nodeCommunicators(PMMG_pParMesh parmesh) {
  PMMG_pGrp      grp;
  PMMG_pInt_comm int_node_comm;
  PMMG_pExt_comm ext_node_comm;
  int            *intvalues;
  int            *node2int_node_comm_index2;
  int            k,nitem_int,nitem_ext,idx_int,idx_ext,i;

  intvalues = parmesh->int_node_comm->intvalues;

  /** Step 1: initialization of the communicator */
  int_node_comm = parmesh->int_node_comm;
  for ( k=0; k<int_node_comm->nitem; ++k )
    intvalues[k] = PMMG_UNSET;

  /** Step 2: Process the interface points of each group and store in intvalue
   * their new position in the internal communicator */
  nitem_int = 0;
  for ( k=0; k<parmesh->ngrp; ++k ) {
    grp = &parmesh->listgrp[k];

    for ( i=0; i<grp->nitem_int_node_comm; ++i )
      if ( intvalues[grp->node2int_node_comm_index2[i]]<0 )
        intvalues[grp->node2int_node_comm_index2[i]] = nitem_int++;
  }

  /** Step 3: Update the group communicators arrays with the new points
   * position */
  for ( k=0; k<parmesh->ngrp; ++k ) {
    grp                       = &parmesh->listgrp[k];
    node2int_node_comm_index2 = grp->node2int_node_comm_index2;

    for ( i=0; i<grp->nitem_int_node_comm; ++i ) {
      idx_int = intvalues[node2int_node_comm_index2[i]];
      assert ( idx_int>=0 && "Deleted position in internal communicator" );

      node2int_node_comm_index2[i] = idx_int;
    }
  }

  /** Step 4: Update the external communicators arrays with the new points
   * position */
  for ( k=0; k<parmesh->next_node_comm; ++k ) {
    ext_node_comm = &parmesh->ext_node_comm[k];

    nitem_ext = 0;
    for ( i=0; i<ext_node_comm->nitem; ++i ) {
      idx_ext = ext_node_comm->int_comm_index[i];
      if ( idx_ext<0 ) continue;

      idx_int = intvalues[idx_ext];
      assert ( idx_int>=0 && "Deleted position in internal communicator" );

      ext_node_comm->int_comm_index[nitem_ext++] = idx_int;
    }
    PMMG_REALLOC(parmesh,ext_node_comm->int_comm_index,nitem_ext,
                 ext_node_comm->nitem,int,"int_comm_index",return 0);
    ext_node_comm->nitem = nitem_ext;
  }

  /** Step 5: Remove the empty external communicators */
  i = 0;
  for ( k=0; k<parmesh->next_node_comm; ++k ) {
    ext_node_comm = &parmesh->ext_node_comm[k];

    if ( !ext_node_comm->nitem ) continue;

    if ( i!=k ) {
      parmesh->ext_node_comm[i].nitem          = ext_node_comm->nitem;
      parmesh->ext_node_comm[i].color_out      = ext_node_comm->color_out;
      parmesh->ext_node_comm[i].int_comm_index = ext_node_comm->int_comm_index;
    }
    ++i;
  }
  PMMG_REALLOC(parmesh,parmesh->ext_node_comm,i,
               parmesh->next_node_comm,PMMG_Ext_comm,"ext_node_comm",return 0);
  parmesh->next_node_comm = i;

  /** Step 6: unallocate intvalues array and set the nitem field of the internal
   * communicator to the suitable value */
  PMMG_DEL_MEM( parmesh,int_node_comm->intvalues,int_node_comm->nitem,int,
                "node communicator");
  int_node_comm->nitem = nitem_int;

  return 1;
}

/**
 * \param parmesh pointer toward the mesh structure.
 *
 * \return 0 if fail, 1 if success.
 *
 * Remove the unused positions in the internal face communicator and update
 * the other communicators (external communicator, group communicators).
 *
 */
int PMMG_pack_faceCommunicators(PMMG_pParMesh parmesh) {
  PMMG_pGrp      grp;
  PMMG_pInt_comm int_face_comm;
  PMMG_pExt_comm ext_face_comm;
  int            *intvalues;
  int            *face2int_face_comm_index2;
  int            k,nitem_int,nitem_ext,idx_int,idx_ext,i;

  intvalues = parmesh->int_face_comm->intvalues;

  /** Step 1: initialization of the communicator */
  int_face_comm = parmesh->int_face_comm;
  for ( k=0; k<int_face_comm->nitem; ++k )
    intvalues[k] = PMMG_UNSET;

  /** Step 2: Process the interface points of each group and store in intvalue
   * their new position in the internal communicator */
  nitem_int = 0;
  for ( k=0; k<parmesh->ngrp; ++k ) {
    grp = &parmesh->listgrp[k];

    for ( i=0; i<grp->nitem_int_face_comm; ++i )
      if ( intvalues[grp->face2int_face_comm_index2[i]]<0 )
        intvalues[grp->face2int_face_comm_index2[i]] = nitem_int++;
  }

  /** Step 3: Update the group communicators arrays with the new points
   * position */
  for ( k=0; k<parmesh->ngrp; ++k ) {
    grp                       = &parmesh->listgrp[k];
    face2int_face_comm_index2 = grp->face2int_face_comm_index2;

    for ( i=0; i<grp->nitem_int_face_comm; ++i ) {
      idx_int = intvalues[face2int_face_comm_index2[i]];
      assert ( idx_int>=0 && "Deleted position in internal communicator" );

      face2int_face_comm_index2[i] = idx_int;
    }
  }

  /** Step 4: Update the external communicators arrays with the new points
   * position and delete the unused position in ext_face_comm */
  for ( k=0; k<parmesh->next_face_comm; ++k ) {
    ext_face_comm = &parmesh->ext_face_comm[k];

    nitem_ext = 0;
    for ( i=0; i<ext_face_comm->nitem; ++i ) {

      idx_ext = ext_face_comm->int_comm_index[i];
      if ( idx_ext < 0 ) continue;

      idx_int = intvalues[idx_ext];
      assert ( idx_int>=0 && "Deleted position in internal communicator" );

      ext_face_comm->int_comm_index[nitem_ext++] = idx_int;
    }
    PMMG_REALLOC(parmesh,ext_face_comm->int_comm_index,nitem_ext,
                 ext_face_comm->nitem,int,"int_comm_index",return 0);
    ext_face_comm->nitem = nitem_ext;
  }

  /** Step 5: Remove the empty external communicators */
  i = 0;
  for ( k=0; k<parmesh->next_face_comm; ++k ) {
    ext_face_comm = &parmesh->ext_face_comm[k];

    if ( !ext_face_comm->nitem ) continue;

    if ( i!=k ) {
      parmesh->ext_face_comm[i].nitem          = ext_face_comm->nitem;
      parmesh->ext_face_comm[i].color_out      = ext_face_comm->color_out;
      parmesh->ext_face_comm[i].int_comm_index = ext_face_comm->int_comm_index;
    }
    ++i;
  }
  PMMG_REALLOC(parmesh,parmesh->ext_face_comm,i,
               parmesh->next_face_comm,PMMG_Ext_comm,"ext_face_comm",return 0);
  parmesh->next_face_comm = i;

  /** Step 6: unallocate intvalues array and set the nitem field of the internal
   * communicator to the suitable value */
  PMMG_DEL_MEM( parmesh,int_face_comm->intvalues,int_face_comm->nitem,int,
                "face communicator");
  int_face_comm->nitem = nitem_int;

  return 1;
}

/**
 * \param parmesh pointer toward the mesh structure.
 * \param grps poiner toward list of groups partially filled
 * \param part pointer toward the metis partition array
 * \param k index of the first unmerged group (thos one that has failed).
 *
 * \return 0 if fail, the new number of groups if success.
 *
 * Try to recover a valid list of group and partition array after the failure of
 * the merge of one group into another one.
 *
 */
static inline
int PMMG_mergeGrps2Send_errorHandler( PMMG_pParMesh parmesh,PMMG_pGrp *grps,
                                      idx_t **part, int k ) {
  PMMG_pGrp listgrp;
  idx_t     *tmpPart;
  int       ngrp,nprocs,ngrpOld,j;

  nprocs  = parmesh->nprocs;
  ngrp    = parmesh->ngrp;
  listgrp = parmesh->listgrp;

  /** Error handler: Try to recover all the existing groups to continue the
   * process. */
  PMMG_RECALLOC( parmesh,*grps,(ngrp-k)+nprocs,nprocs,PMMG_Grp,"Groups to send",
                 return 0;);
  ngrp    = (ngrp-k)+nprocs;
  PMMG_CALLOC( parmesh,tmpPart,ngrp,idx_t,"New parmetis partition",return 0);

  /* At this step, the groups of listgroups that have been treated, are
   * moved/merged in grps[part[k]]: update the partition array */
  for ( j=0; j<parmesh->ngrp; ++j ) {
    if ( listgrp[j].mesh ) continue;
    assert( (*grps)[(*part)[j]].mesh );
    tmpPart[(*part)[j]] = (*part)[j];
  }
  /* Concatenation of the remaining groups of listgrp into grps */
  j = 0;
  for ( ; k<parmesh->ngrp; ++k ) {
    if ( !listgrp[k].mesh )
      continue;

    /* Find the first available location in grps array */
    while ( (*grps)[j].mesh ) ++j;
    assert ( j<ngrp );

    tmpPart[j]= (*part)[k];
    (*grps)[j++] = PMMG_move_grp(&parmesh->listgrp[k]);
  }
  /* If j<nprocs, it is possible to still have holes in the group array: remove
   * it */
  k = j;
  for ( ; j<nprocs; ++j ) {
    if ( !(*grps)[j].mesh ) continue;
    if ( k != j ) (*grps)[k] = PMMG_assign_grp(&(*grps)[j]);
    tmpPart[k] = j;
    ++k;
  }
  ngrpOld  = ngrp;
  ngrp    = k;
  PMMG_REALLOC( parmesh,*grps,ngrp,ngrpOld,PMMG_Grp,"Groups to send",
                return 0;);
  PMMG_REALLOC( parmesh,tmpPart,ngrp,ngrpOld,idx_t,"parmetis partition",
                return 0;);
  PMMG_DEL_MEM( parmesh,*part,nprocs,idx_t,"parmetis partition" );
  (*part) = tmpPart;

  return ngrp;
}

/**
 * \param parmesh pointer toward the mesh structure.
 * \param part pointer toward the metis array containing the partitions.
 *
 * \return 0 if fail but the process can continue, -1 if the process cannot
 * continue, 1 if success.
 *
 * Merge all the groups that must be send to a given proc into 1 group.
 * Update the \a part array to match with the new groups.
 *
 * \Warning To optimize...
 *
 */
static inline
int PMMG_merge_grps2send(PMMG_pParMesh parmesh,idx_t **part) {
  PMMG_pGrp     grps,listgrp,grpI,grpJ;
  PMMG_Int_comm *int_node_comm,*int_face_comm;
  MMG5_pMesh    meshI,meshJ;
  long long     memAv;
  int           nprocs,ngrp,k,j,ier;

  nprocs = parmesh->nprocs;
  ngrp   = parmesh->ngrp;

  /** Step 0: Set mesh sizes to their minimal size and count the available
   * memory */
  memAv = parmesh->memGloMax - parmesh->memMax;
  for ( k=0; k<ngrp; ++k ) {
    parmesh->listgrp[k].mesh->memMax = parmesh->listgrp[k].mesh->memCur;
    memAv -= parmesh->listgrp[k].mesh->memMax;
  }
  assert ( memAv >=0 );

  /** Step 1: New groups allocation and initialization: move the groups to have
   * a group that will be send to proc k stored in grps[k]. Free the adja
   * array. */

  // If this step is too expensive in memory, we can count the number of procs
  // with which we will communicate and fill directly the pack array.
  PMMG_CALLOC( parmesh,grps,nprocs,PMMG_Grp,"Groups to send",return 0 );

  j = 0;
  for ( k=0; k<ngrp; ++k ) {
    /* Free the adja array */
    meshI = parmesh->listgrp[k].mesh;
    if ( meshI->adja )
      PMMG_DEL_MEM(meshI, meshI->adja, 4*meshI->nemax+5, int, "adjacency table" );

    /* Group initialization */
    if ( grps[(*part)[k]].mesh ) continue;

    grps[(*part)[k]] = PMMG_move_grp(&parmesh->listgrp[k]);
    if ( ++j==nprocs ) break;
  }

  /** Step 2: Merge the groups that will be send to the same proc into the
   * same group */
  listgrp = parmesh->listgrp;

  // If it is too expensive in memory, this array can be allocated/unallocated
  // inside the next loop.
  int_node_comm = parmesh->int_node_comm;
  PMMG_MALLOC(parmesh,int_node_comm->intvalues,int_node_comm->nitem,int,
              "node communicator",goto strong_fail1);

  int_face_comm = parmesh->int_face_comm;
  PMMG_MALLOC(parmesh,int_face_comm->intvalues,int_face_comm->nitem,int,
              "face communicator",goto strong_fail2);

  for ( k=0; k<ngrp; ++k ) {

    if ( !listgrp[k].mesh ) continue;

    grpI = &grps[(*part)[k]];
    grpJ = &listgrp[k];

    /* Free the adja arrays */
    meshI = grpI->mesh;
    meshJ = grpJ->mesh;
    if ( meshI->adja )
      PMMG_DEL_MEM(meshI, meshI->adja, 4*meshI->nemax+5, int, "adjacency table" );
    if ( meshJ->adja )
      PMMG_DEL_MEM(meshJ, meshJ->adja, 4*meshJ->nemax+5, int, "adjacency table" );

    meshI->memMax = memAv;
    if ( !PMMG_merge_grpJinI(parmesh,grpI,grpJ) ) goto low_fail;

    /* Update the communicators: WARNING TO IMPROVE: INEFFICIENT */
    if ( !PMMG_mergeGrpJinI_communicators(parmesh,grpI,grpJ,grps,k) ) goto low_fail;

    memAv -= meshI->memCur;
    meshI->memMax = meshI->memCur;

    /* Delete the useless group to gain memory space */
    memAv += meshJ->memCur;
    PMMG_grp_free(parmesh,&listgrp[k]);
  }
  ngrp = nprocs;

  if ( !PMMG_pack_grpsAndPart( parmesh,&grps,&ngrp,part ) ) ier = -1;
  else ier  = 1;
  goto end;

strong_fail2:
  PMMG_DEL_MEM( parmesh,int_node_comm->intvalues,int_node_comm->nitem,int,
                "node communicator");
strong_fail1:
  PMMG_DEL_MEM( parmesh,grps,nprocs,PMMG_Grp,"Groups to send");
  return -1;

low_fail:
  ngrp = PMMG_mergeGrps2Send_errorHandler(parmesh,&grps,part,k);
  if ( !ngrp ) ier=-1;
  else ier = 0;

end:

  /** Step 3: Update the parmesh */
  PMMG_DEL_MEM(parmesh,parmesh->listgrp,parmesh->ngrp,PMMG_Grp,"listgrp");
  parmesh->listgrp = grps;
  parmesh->ngrp    = ngrp;

  /* Pack the communicators */
  if ( !PMMG_pack_nodeCommunicators(parmesh) ) ier = -1;

  if ( !PMMG_pack_faceCommunicators(parmesh) ) ier = -1;

  assert ( PMMG_check_extFaceComm(parmesh) );
  assert ( PMMG_check_extNodeComm(parmesh) );

  if ( !PMMG_parmesh_updateMemMax(parmesh, 105, 1) ) {
    fprintf(stderr,"\n  ## Error: %s: Unable to update the memory repartition"
            " between meshes and communicators.\n",__func__);
    return -1;
  }

  return ier;
}

/**
 * \param parmesh pointer toward a parmesh structure
 * \param grp_id id of the current group
 * \param source id or the proc from which we receive
 * \param tag communication tag (updated by the number of comms
 * \param size array to store the mesh size data
 * \param ismet 1 if we must received a metric field
 *
 * \return 1 if success, 0 if fail.
 *
 * Receive the needed info to allocate a mesh and a metric and perform the
 * wanted allocations.
 *
 */
static
int PMMG_mpirecv_meshSize( PMMG_pParMesh parmesh,int grp_id,int source,int *tag,
                           int size[7],int *ismet )
{
  MMG5_pMesh     mesh;
  MMG5_pSol      met;
  MPI_Status     status;

  MMG3D_Init_mesh(MMG5_ARG_start,
                  MMG5_ARG_ppMesh,&(parmesh->listgrp[grp_id].mesh),
                  MMG5_ARG_ppMet ,&(parmesh->listgrp[grp_id].met),
                  MMG5_ARG_end);

  mesh = parmesh->listgrp[grp_id].mesh;

  /** Get the mesh maximal authorized memory */
  MPI_CHECK( MPI_Recv( &mesh->memMax,1,MPI_LONG_LONG,source,*tag,parmesh->comm,
               &status),return 0 );
  ++(*tag);

  /** Get the mesh and met size:
   * size[]=[mesh->np,mesh->ne,mesh->xp,mesh->xt,met->size,met->type,ismet] */
  MPI_CHECK( MPI_Recv( size,7,MPI_INT,source,*tag,parmesh->comm,&status),
             return 0 );
  ++(*tag);

  /** Mesh and metric allocations */
  mesh->memCur = 0;
  if ( !PMMG_grpSplit_setMeshSize( mesh,size[0],size[1],0,size[2],size[3] ) )
    return 0;

  met       = parmesh->listgrp[grp_id].met;
  met->size = size[4];
  met->type = size[5];
  *ismet    = size[6];

  if ( !MMG3D_Set_solSize(mesh,met,MMG5_Vertex,mesh->np,met->type) ) return 0;

  /** Mark the mesh as not scaled */
  mesh->info.delta = 1.;

  return 1;
}

/**
 * \param parmesh pointer toward a parmesh structure
 * \param grp_id id of the current group
 * \param dest id of the proc to which we send data
 * \param tag tag of the first communication (updated by the number of comms)
 * \param size array to store the mesh size data
 *
 * \return 1 if success, 0 if fail.
 *
 * Fit the mesh and metric to its minimal size and send the needed info to
 * allocate its.
 *
 */
static
int PMMG_mpisend_meshSize( PMMG_pParMesh parmesh,int grp_id,int dest,int *tag,
                           int size[7] )
{
  MMG5_pMesh     mesh;
  MMG5_pSol      met;
  MPI_Comm       comm;

  mesh = parmesh->listgrp[grp_id].mesh;
  met  = parmesh->listgrp[grp_id].met;
  comm = parmesh->comm;

  /** Fit the mesh and metric at their minimal sizes */
  PMMG_REALLOC(mesh,mesh->point,mesh->np+1,mesh->npmax+1,MMG5_Point,
               "points",return 0);
  mesh->npmax = mesh->np;
  PMMG_REALLOC(mesh,mesh->xpoint,mesh->xp+1,mesh->xpmax+1,MMG5_xPoint,
               "xpoints",return 0);
  mesh->xpmax = mesh->xp;
  PMMG_REALLOC(mesh,mesh->tetra,mesh->ne+1,mesh->nemax+1,MMG5_Tetra,
               "tetra",return 0);
  mesh->nemax = mesh->ne;
  PMMG_REALLOC(mesh,mesh->xtetra,mesh->xt+1,mesh->xpmax+1,MMG5_xTetra,
               "xtetra",return 0);
  mesh->xtmax = mesh->xt;

  assert(met->npmax==mesh->npmax);
  assert(met->np   == met->np);
  PMMG_REALLOC(mesh,met->m,met->size*met->np+1,met->size*met->npmax+1,double,
               "metric array",return 0);
  met->npmax = met->np;

  /** Send the mesh/met size:
   * meshsize[]=[mesh->np,mesh->ne,mesh->xp,mesh->xt,
   *             met->size,met->type,ismet] */
  mesh->memMax = mesh->memCur;
  MPI_CHECK( MPI_Send( &mesh->memMax,1,MPI_LONG_LONG,dest,*tag,comm ),
             return 0 );
  ++(*tag);

  size[0] = mesh->np;
  size[1] = mesh->ne;
  size[2] = mesh->xp;
  size[3] = mesh->xt;
  size[4] = met->size;
  size[5] = met->type;
  size[6] = met->m ? 1:0;

  MPI_CHECK( MPI_Send( size,7,MPI_INT,dest,*tag,comm ), return 0 );
  ++(*tag);

  return 1;
}

/**
 * \param parmesh pointer toward a parmesh structure.
 * \param dest rank of destination.
 * \param nsend number of mesh to send from \a source to \a dest
 * \param part pointer toward the metis array containing the partitions.
 *
 * \param next_comm2send number of external communicator to send to each proc
 *
 * \param ext_comms_next_idx[k] position of the external communicators to send
 * to the proc \a k+1 in the \a extComm_next_idx array.
 *
 * \param nitems2send number of items to send to each proc
 *
 * \param items_next_idx positions of the items to send to each proc in the
 * \a extComm_grpFaces* arrays
 *
 * \param extComm_next_idx \a extComm_next_idx[k] position of the external
 * communicator number \a k+1 in the part of the \a extComm_grpFaces* arrays
 * that goes to a given proc (so for each proc, the communicator number 0 is at
 * position 0)
 *
 * \param extComm_grpFaces2face2int for each group, position of the group faces
 * that belongs to the external communicators in the face2int* arrays
 *
 * \param extComm_grpFaces2extComm for each group, position of the group faces
 * that belongs to the external communicators in the external communicators.
 *
 * \return -1 if fail, the number of groups successfully sended otherwise
 *
 * Send mesh, metric and internal face communicator of the groups that must go
 * to proc \a dest. Last, send the list of external communicators that must go
 * to \a dest
 *
 * \warning the mesh prisms are not treated.
 *
 * \warning IMPROVEMENT: do not use an mpi type, just pack the
 * point+xpoint+tetra+xtetra integer and char fields into one unique array and
 * the point+xpoint double fields into another one.
 *
 * \warning IMPROVEMENT: is it faster to communicate the xpoint+xtetra or the
 * loose it and build it again with a light analysis step?
 *
 */
static
int PMMG_send_grp( PMMG_pParMesh parmesh,int dest,
                   int nsend,idx_t *part,int *next_comm2send,
                   int *ext_comms_next_idx,int *nitems2send,int *items_next_idx,
                   int *extComm_next_idx,int *extComm_grpFaces2face2int,
                   int *extComm_grpFaces2extComm)
{
  PMMG_pExt_comm ext_comm,ext_comm_dest;
  MMG5_pMesh     mesh;
  MMG5_pSol      met;
  MPI_Datatype   mpi_point,mpi_xpoint,mpi_tetra,mpi_xtetra;
  MPI_Comm       comm;
  int            *face2int_face_comm_idx1,*face2int_face_comm_idx2,nitem;
  int            size[7],send_count,send_count2,tag,myrank,color_out;
  int            grp_id_prev,grp_id,k,i,j,idx,idx_next,ext_comm_idx,item_idx;
  int            ier,ismet,old_nitem;

  if ( !nsend ) return 0;

  ier = 1;
  send_count = 0;

  comm = parmesh->comm;

  mpi_point  = NULL;
  mpi_xpoint = NULL;
  mpi_tetra  = NULL;
  mpi_xtetra = NULL;

  tag = MPI_SENDGRP_TAG;

  grp_id = 0;
  while ( send_count<nsend ) {

    /* Id of the group to send */
    while ( part[grp_id] != dest ) {
      ++grp_id;
    }

    mesh = parmesh->listgrp[grp_id].mesh;
    met  = parmesh->listgrp[grp_id].met;

    /** Fit the mesh and metric at their minimal sizes and send the mesh sizes */
    if ( !PMMG_mpisend_meshSize( parmesh,grp_id,dest,&tag,size ) ) ier=0;

    /** Send mesh */
    /* Create mesh type */
    if ( !PMMG_create_MPI_Point( mesh->point,  &mpi_point ) ) ier=0;
    if ( !PMMG_create_MPI_xPoint(mesh->xpoint, &mpi_xpoint) ) ier=0;
    if ( !PMMG_create_MPI_Tetra( mesh->tetra,  &mpi_tetra ) ) ier=0;
    if ( !PMMG_create_MPI_xTetra(mesh->xtetra, &mpi_xtetra) ) ier=0;

    MPI_CHECK( MPI_Send( &mesh->point[1] ,mesh->np,mpi_point,dest,tag,comm),
               ier=0 );

    ++tag;
    MPI_CHECK( MPI_Send( &mesh->xpoint[1],mesh->xp,mpi_xpoint,dest,tag,comm),
               ier=0 );

    ++tag;
    MPI_CHECK( MPI_Send( &mesh->tetra[1] ,mesh->ne,mpi_tetra,dest,tag,comm),
               ier=0 );

    ++tag;
    MPI_CHECK( MPI_Send( &mesh->xtetra[1],mesh->xt,mpi_xtetra,dest,tag,comm),
               ier=0 );
    ++tag;

    ismet = met->m ? 1 : 0;
    if ( ismet ) {
      MPI_CHECK( MPI_Send( met->m,met->size*met->np,MPI_DOUBLE,dest,tag,comm),
                 ier=0 );
      ++tag;
    }

    PMMG_Free_MPI_meshDatatype( &mpi_point,&mpi_xpoint,&mpi_tetra,&mpi_xtetra );

    /** Free useless mesh */
    /* 1: mesh */
    PMMG_DEL_MEM(mesh,mesh->point, mesh->npmax+1,sizeof(MMG5_Point),"point");
    PMMG_DEL_MEM(mesh,mesh->tetra, mesh->nemax+1,sizeof(MMG5_Tetra),"tetra");
    PMMG_DEL_MEM(mesh,mesh->xpoint,mesh->xpmax+1,sizeof(MMG5_xPoint),"xpoint");
    PMMG_DEL_MEM(mesh,mesh->xtetra,mesh->xtmax+1,sizeof(MMG5_xTetra),"xtetra");
    if ( mesh->adja ) {
      PMMG_DEL_MEM( mesh,mesh->adja,4*mesh->nemax+5,int,"adjacency table");
    }
    if ( ismet )
      PMMG_DEL_MEM(mesh,met->m,(met->npmax+1)*met->size,double,"metric");

    mesh->np = mesh->npmax = 0;
    mesh->xp = mesh->xpmax = 0;
    mesh->ne = mesh->nemax = 0;
    mesh->xt = mesh->xtmax = 0;

    MMG3D_Free_all( MMG5_ARG_start,
                    MMG5_ARG_ppMesh, &parmesh->listgrp[grp_id].mesh,
                    MMG5_ARG_ppMet, &parmesh->listgrp[grp_id].met,
                    MMG5_ARG_end );

    /** Send the internal face communicator of the group */
    face2int_face_comm_idx1 = parmesh->listgrp[grp_id].face2int_face_comm_index1;
    nitem                   = parmesh->listgrp[grp_id].nitem_int_face_comm;
    MPI_CHECK( MPI_Send(face2int_face_comm_idx1,nitem,MPI_INT,dest,tag,
                        parmesh->comm),ier = 0 );
    ++tag;

    /* If we fail to send this group, try to keep things clean to be able to
     * save something */
    if ( !ier ) break;

    ++send_count;
  }

  /** Send the list of external commnicators that must go on dest because the
   * groups are going on dest and update the local external communicators:
   *
   * - Remove the external group faces from the suitable external comms
   *
   * - Add the internal group faces to the suitable external communicator
   */
  ier = 1;
  send_count2 = 0;

  /* Position of the external communicators in the global arrays */
  if ( !dest ) {
    ext_comm_idx = 0;
    item_idx     = 0;
  }
  else {
    ext_comm_idx = ext_comms_next_idx[dest-1];
    item_idx     =     items_next_idx[dest-1];
  }

  MPI_CHECK( MPI_Send(&extComm_next_idx[ext_comm_idx],next_comm2send[dest],
                      MPI_INT,dest,tag,comm),ier = 0 );
  ++tag;

  MPI_CHECK( MPI_Send(&extComm_grpFaces2face2int[item_idx],nitems2send[dest],
                      MPI_INT,dest,tag,comm),ier = 0 );
  ++tag;

  /* Update of the communicator */
  /* Search the external comm myrank-dest */
  ext_comm_dest = NULL;
  for ( k=0; k<parmesh->next_face_comm; ++k ) {
    if ( parmesh->ext_face_comm[k].color_out == dest ) {
      ext_comm_dest = &parmesh->ext_face_comm[k];
      break;
    }
  }

  /* Process the external communicators */
  myrank   = parmesh->myrank;
  idx_next = item_idx;
  grp_id   = PMMG_UNSET;

  for ( k=0; k<next_comm2send[dest]; ++k ) {
    idx         = idx_next;
    idx_next    = item_idx + extComm_next_idx[ext_comm_idx+k];
    nitem       = idx_next-idx-2;

    grp_id_prev = grp_id;
    grp_id      = extComm_grpFaces2extComm[idx+nitem];
    color_out   = extComm_grpFaces2extComm[idx+nitem+1];

    if ( grp_id != grp_id_prev ) {
      /* Avoid the update of the communicator for a group that has not been
       * sended */
      if ( send_count2==send_count ) break;
    }

    if ( color_out == myrank ) {

      /* Add the new external faces */
      if ( !ext_comm_dest ) {
        /* Creation of a new external communicator */
        PMMG_REALLOC(parmesh,parmesh->ext_face_comm,
                     parmesh->next_face_comm+1,parmesh->next_face_comm,
                     PMMG_Ext_comm,"list of external communicators",ier=-1);
        parmesh->next_face_comm = parmesh->next_face_comm+1;

        ext_comm = &parmesh->ext_face_comm[parmesh->next_face_comm-1];
        ext_comm->color_in       = myrank;
        ext_comm->color_out      = dest;
        ext_comm->nitem          = 0;
        ext_comm->int_comm_index = NULL;
        ext_comm_dest            = ext_comm;
      }
      else ext_comm = ext_comm_dest;

      /* New interface faces adding */
      face2int_face_comm_idx2 = parmesh->listgrp[grp_id].face2int_face_comm_index2;

      PMMG_REALLOC(parmesh,ext_comm->int_comm_index,ext_comm->nitem+nitem,
                   ext_comm->nitem,int,"int_comm_index",ier=-1);
      old_nitem = ext_comm->nitem;
      ext_comm->nitem += nitem;

      for ( j=0; j<nitem; ++j ) {
        i = face2int_face_comm_idx2[extComm_grpFaces2face2int[j+idx-item_idx]];
        ext_comm->int_comm_index[old_nitem+j] = i;
      }
    }
    else {
      if ( color_out == dest ) {
        /* We need to send the extComm_grpFaces2extComm array to allow dest to
         * remove the old external faces from its communicator */
        MPI_CHECK( MPI_Send(&extComm_grpFaces2extComm[idx],nitem+2,
                            MPI_INT,dest,tag,comm),ier = 0 );
        ++tag;
      }

      /* Remove the old external faces of the group */
      for ( i=0; i<parmesh->next_face_comm; ++i ) {
        ext_comm = &parmesh->ext_face_comm[i];
        if ( ext_comm->color_out == color_out ) break;
      }
      for ( j=idx; j<idx_next-2; ++j ) {
        ext_comm->int_comm_index[extComm_grpFaces2extComm[j]] = PMMG_UNSET;
      }
    }

    if ( grp_id != grp_id_prev ) ++send_count2;

    if ( ier<=0 ) goto end;
  }

  /* Success */
  ier = 1;

end:
  PMMG_Free_MPI_meshDatatype( &mpi_point,&mpi_xpoint,&mpi_tetra,&mpi_xtetra );

  if ( ier<0 || send_count2!=send_count )
    return -1;
  else
    return send_count;
}

/**
 * \param parmesh pointer toward a parmesh structure
 * \param first_grp_id id of the first available group (updated)
 * \param source rank of source.
 * \param nrecv number of groups to receive from the proc source.
 *
 * \return -1 if fail, the number of groups successfully received (so nrecv if
 * success)
 *
 * Receive mesh, metric and internal face communicator from proc \a source.
 * Last, recv the list of external communicators that comes from \a dest.
 *
 * \remark the prism communication is not yet implemented
 *
 * \warning IMPROVEMENT: try to move the creation of mpi_types outside the loop
 *
 */
int PMMG_recv_grp( PMMG_pParMesh parmesh,int *first_grp_id,int source,int nrecv)
{
  PMMG_pExt_comm ext_comm_col_out_ptr,ext_comm;
  PMMG_pInt_comm int_comm;
  MMG5_pMesh     mesh;
  MMG5_pSol      met;
  MPI_Comm       comm;
  MPI_Datatype   mpi_point,mpi_xpoint,mpi_tetra,mpi_xtetra;
  int            myrank;
  int            *face2int_face_comm_idx1,*face2int_face_comm_idx2,nitem;
  int            *extComm_next_idx_recv,*extComm_grpFaces2face2int_recv;
  int            *extComm_grpFaces2extComm_recv;
  int            size[7],tag,next_comm2recv,nitems2recv,nitem_recv,color_out;
  int            grp_id,ier,ismet,k,j,irecv,cur_grp_id,idx,idx_next,grp_idx;
  int            idx_in_face2int,pos_in_int_comm,old_nitem;
  MPI_Status     status;

  if ( !nrecv ) return 0;

  ier = -1;

  comm   = parmesh->comm;
  myrank = parmesh->myrank;

  mpi_xtetra = NULL;
  mpi_tetra  = NULL;
  mpi_xpoint = NULL;
  mpi_point  = NULL;

  extComm_next_idx_recv          = NULL;
  extComm_grpFaces2face2int_recv = NULL;

  tag = MPI_SENDGRP_TAG;

  for ( irecv=0; irecv<nrecv; ++irecv ) {

    grp_id = (*first_grp_id)+irecv;

    /** Get the mesh size */
    if ( !PMMG_mpirecv_meshSize( parmesh,grp_id,source,&tag,size,&ismet ) )
      goto end;

    mesh = parmesh->listgrp[grp_id].mesh;
    met  = parmesh->listgrp[grp_id].met;

    /* Create mesh type */
    if ( !PMMG_create_MPI_Point( mesh->point,  &mpi_point ) ) goto end;
    if ( !PMMG_create_MPI_xPoint(mesh->xpoint, &mpi_xpoint) ) goto end;
    if ( !PMMG_create_MPI_Tetra( mesh->tetra,  &mpi_tetra ) ) goto end;
    if ( !PMMG_create_MPI_xTetra(mesh->xtetra, &mpi_xtetra) ) goto end;

    /** Recv mesh */
    MPI_CHECK( MPI_Recv(&mesh->point[1],mesh->np,mpi_point,source,tag,comm,
                        &status),goto end);
    ++tag;
    MPI_CHECK( MPI_Recv(&mesh->xpoint[1],mesh->xp,mpi_xpoint,source,tag,comm,
                        &status),goto end);
    ++tag;
    MPI_CHECK( MPI_Recv( &mesh->tetra[1] ,mesh->ne,mpi_tetra, source,tag,comm,
                         &status),goto end);
    ++tag;
    MPI_CHECK( MPI_Recv( &mesh->xtetra[1],mesh->xt,mpi_xtetra,source,tag,comm,
                         &status),goto end);
    ++tag;

    /** Recv metric */
    if ( ismet ) {
      MPI_CHECK( MPI_Recv( met->m,met->size*met->np,MPI_DOUBLE,source,tag,comm,
                   &status),goto end );
      ++tag;
    }

    PMMG_Free_MPI_meshDatatype( &mpi_point,&mpi_xpoint,&mpi_tetra,&mpi_xtetra );

    /** Recv the internal face communicator of the group */
    MPI_Probe(source,tag,comm,&status);
    MPI_Get_count(&status,MPI_INT,&nitem);

    PMMG_MALLOC(parmesh,parmesh->listgrp[grp_id].face2int_face_comm_index1,nitem,
                int,"alloc face2int_face_comm_index1 ",goto end);
    PMMG_MALLOC(parmesh,parmesh->listgrp[grp_id].face2int_face_comm_index2,nitem,
                int,"alloc face2int_face_comm_index2 ",goto end);
    parmesh->listgrp[grp_id].nitem_int_face_comm = nitem;

    face2int_face_comm_idx1 = parmesh->listgrp[grp_id].face2int_face_comm_index1;

    MPI_CHECK( MPI_Recv(face2int_face_comm_idx1,nitem,MPI_INT,source,tag,comm,
                        &status),goto end );

#ifndef NDEBUG
    face2int_face_comm_idx2 = parmesh->listgrp[grp_id].face2int_face_comm_index2;
    for ( j=0; j<parmesh->listgrp[grp_id].nitem_int_face_comm; ++j )
      face2int_face_comm_idx2[j] = PMMG_UNSET;
#endif

    ++tag;
  }

  /** Recv the list of external commnicators that comes from source because
   * source send us groups */
  MPI_Probe(source,tag,comm,&status);
  MPI_Get_count(&status,MPI_INT,&next_comm2recv);

  PMMG_MALLOC(parmesh,extComm_next_idx_recv,next_comm2recv,int,
              "extComm_next_idx",goto end);

  MPI_CHECK( MPI_Recv(extComm_next_idx_recv,next_comm2recv,
                      MPI_INT,source,tag,comm,&status),ier = 0 );
  ++tag;

  MPI_Probe(source,tag,parmesh->comm,&status);
  MPI_Get_count(&status,MPI_INT,&nitems2recv);

  PMMG_MALLOC(parmesh,extComm_grpFaces2face2int_recv,nitems2recv,int,
              "extComm_grpFaces2face2int",goto end);

  MPI_CHECK( MPI_Recv(extComm_grpFaces2face2int_recv,nitems2recv,
                      MPI_INT,source,tag,comm,&status),ier = 0 );
  ++tag;

  grp_id      = (*first_grp_id);
  cur_grp_id  = extComm_grpFaces2face2int_recv[extComm_next_idx_recv[0]-2];

  int_comm  = parmesh->int_face_comm;
  idx       = 0;
  for ( j=0; j<next_comm2recv; ++j ) {
    idx_next  = extComm_next_idx_recv[j];
    nitem     = idx_next-idx;
    grp_idx   = extComm_grpFaces2face2int_recv[idx_next-2];
    color_out = extComm_grpFaces2face2int_recv[idx_next-1];

    /* Group that we want to update */
    if ( grp_idx != cur_grp_id ) ++grp_id;
    cur_grp_id = grp_idx;

    face2int_face_comm_idx2 = parmesh->listgrp[grp_id].face2int_face_comm_index2;
    face2int_face_comm_idx1 = parmesh->listgrp[grp_id].face2int_face_comm_index1;

    if ( color_out == myrank ) {
      /* Delete the old external faces between source and myrank (both groups
       * are now on the myrank processor) */

      /* Search the myrank-source communicator */
      ext_comm = NULL;
      for ( k=0; k<parmesh->next_face_comm; ++k ) {
        if ( parmesh->ext_face_comm[k].color_out == source ) {
          ext_comm = &parmesh->ext_face_comm[k];
          break;
        }
      }

      assert ( ext_comm &&
               "Faces to delete in a not found communicator" );

      /* Receive the additional data nedded to treat this case : the position of
       * the old faces in the external communicator */
      MPI_Probe(source,tag,parmesh->comm,&status);
      MPI_Get_count(&status,MPI_INT,&nitem_recv);

      PMMG_MALLOC(parmesh,extComm_grpFaces2extComm_recv,nitem_recv,int,
                  "extComm_grpFaces2extComm",goto end);

      MPI_CHECK( MPI_Recv(extComm_grpFaces2extComm_recv,nitem_recv,
                          MPI_INT,source,tag,comm,&status),ier = 0 );
      ++tag;

      assert ( extComm_grpFaces2extComm_recv[nitem_recv-1]==color_out );

      /* Get the position of the face in the internal comm and update \a
       * face2int_face_comm_index2. Delete the face from the external comm. */
      for ( k=0; k<nitem_recv-2; ++k ) {
        idx_in_face2int = extComm_grpFaces2face2int_recv[k+idx];
        pos_in_int_comm = ext_comm->int_comm_index[extComm_grpFaces2extComm_recv[k]];

        if ( pos_in_int_comm < 0 ) {
          /* This position has been deleted by the migration of another group */
          pos_in_int_comm = int_comm->nitem++;
        }

        face2int_face_comm_idx2[idx_in_face2int] = pos_in_int_comm;
        ext_comm->int_comm_index[extComm_grpFaces2extComm_recv[k]] = PMMG_UNSET;
      }
      PMMG_DEL_MEM(parmesh,extComm_grpFaces2extComm_recv,nitem_recv,int,
                   "extComm_grpFaces2extComm");

    }
    else {
      /* Search the index of the myrank-color_out communicator */
      for ( k=0; k<parmesh->next_face_comm; ++k ) {
        if ( parmesh->ext_face_comm[k].color_out == color_out ) {
          ext_comm_col_out_ptr = &parmesh->ext_face_comm[k];
          break;
        }
      }

      /* Add the new external faces in the external communicator
       * myrank-color_out */
      if ( !ext_comm_col_out_ptr ) {
        /* Creation of a new external communicator */
        PMMG_REALLOC(parmesh,parmesh->ext_face_comm,
                     parmesh->next_face_comm+1,parmesh->next_face_comm,
                     PMMG_Ext_comm,"list of external communicators",goto end);
        parmesh->next_face_comm = parmesh->next_face_comm+1;
        ext_comm = &parmesh->ext_face_comm[parmesh->next_face_comm];
        ext_comm->color_in  = parmesh->myrank;
        ext_comm->color_out = k;
        ext_comm->nitem     = 0;
        ext_comm_col_out_ptr = ext_comm;
      }
      else {
        /* Completion of the existing external communicator */
        ext_comm = ext_comm_col_out_ptr;
      }

      /* New interface faces adding */
      assert(nitem && "nothing to add... weird");
      PMMG_REALLOC(parmesh,ext_comm->int_comm_index,ext_comm->nitem+nitem-2,
                   ext_comm->nitem,int,"int_comm_index",goto end);
      old_nitem = ext_comm->nitem;
      ext_comm->nitem += nitem-2;

      /* Assign a position in the internal comm to the face */
      for ( k=0; k<nitem-2; ++k ) {
        idx_in_face2int = extComm_grpFaces2face2int_recv[k+idx];
        face2int_face_comm_idx2[idx_in_face2int]    = int_comm->nitem;
        ext_comm->int_comm_index[old_nitem+k]       = int_comm->nitem++;
      }
    }
    idx = idx_next;
  }
  assert ( grp_id==(*first_grp_id)+nrecv-1 );

end:
  if ( extComm_next_idx_recv )
    PMMG_DEL_MEM(parmesh,extComm_next_idx_recv,next_comm2recv,int,
                 "extComm_next_idx");
  if ( extComm_grpFaces2face2int_recv )
    PMMG_DEL_MEM(parmesh,extComm_grpFaces2face2int_recv,nitems2recv,int,
                 "extComm_grpFaces2face2int");

  PMMG_Free_MPI_meshDatatype( &mpi_point,&mpi_xpoint,&mpi_tetra,&mpi_xtetra );

  (*first_grp_id) += irecv;

  return irecv;
}

/**
 * \param parmesh pointer toward the mesh structure.
 * \param part pointer toward the metis partitions.
 * \param max_ngrp maximum number of groups per proc
 *
 * \param nfaces2send \a nfaces2send[k*max_ngrp+id_grp] contains the number of
 * faces of the group \a group_id that belongs to the external communicator
 * myrank-k (so the number of faces of \a grp_id that must be sended to \a k)
 *
 * \param nfaces2recv \a nfaces2recv[k*max_ngrp+id_grp] contains the number of
 * faces that we must receive from the proc \a and for a given group
 *
 * \param next_comm2send number of external communicator to send to each proc
 *
 * \param ext_comms_next_idx[k] position of the external communicators to send
 * to the proc \a k+1 in the \a extComm_next_idx array.
 *
 * \param nitems2send number of items to send to each proc
 *
 * \param items_next_idx positions of the items to send to each proc in the
 * \a extComm_grpFaces* arrays
 *
 * \param extComm_next_idx \a extComm_next_idx[k] position of the external
 * communicator number \a k+1 in the part of the \a extComm_grpFaces* arrays
 * that goes to a given proc (so for each proc, the communicator number 0 is at
 * position 0)
 *
 * \param extComm_grpFaces2face2int for each group, position of the group faces
 * that belongs to the external communicators in the face2int* arrays
 *
 * \param extComm_grpFaces2extComm for each group, position of the group faces
 * that belongs to the external communicators in the external communicators.
 *
 * \return 0 if fail, 1 otherwise
 *
 * For each group, count the number of external faces that the group will send
 * to each processor and fill the \a nfaces2send array.
 * Then fill the array of the list of the external communicators to send to
 * each proc.
 *
 */
static inline
int PMMG_fill_extFaceCommData(PMMG_pParMesh parmesh,idx_t *part,int *max_ngrp,
                              int **nfaces2send,int **nfaces2recv,
                              int **next_comm2send,int **ext_comms_next_idx,
                              int **nitems2send,int **items_next_idx,
                              int **extComm_next_idx,
                              int **extComm_grpFaces2face2int,
                              int **extComm_grpFaces2extComm) {
  PMMG_pInt_comm int_comm;
  PMMG_pExt_comm ext_comm;
  MPI_Comm       comm;
  int            *intvalues,intval,nitem,nprocs;
  int            *face2int_face_comm_idx1,*face2int_face_comm_idx2;
  int            nitem_int_comm,nitem_myrank_dest;
  int            myrank,*nfaces_in_grp;
  int            next_comm,idx,idx_glob,new,idx_per_dest_proc;
  int            ier,proc,k,j,grp_id,dest,next_comm_tot,nitems_tot;

  ier = 0;

  comm   = parmesh->comm;
  nprocs = parmesh->nprocs;
  myrank = parmesh->myrank;

  /** Step 1: Process the external communicators and:
   *
   * - fill \a next_comm2send[k] by the number of external communicators that
   need to be communicated to the processor k (because they contains at least 1
   face of the group to move) and \a ext_comms_next_idx by the last index of
   each list of communicators in the array that list all the communicators;
   *
   * - fill \a nitems2send[k] by the number of integers to send to the proc k
   to communicate the needed data of each external communicators and the
   group ids. Fill \a items_next_idx by the last index of
   each list of items in the array that list all the items;
   *
   * - fill \a nfaces2send with the number of external communicator faces that
   each group send to each proc
   *
   * - fill \a nfaces2recv with the number of external communicator faces that
   each proc receive from each proc
   *
   * - mark the faces that are in the external communicators to be able to
   detect the list of the faces at the interface between two groups of the
   local proc.
  */

  MPI_CHECK( MPI_Allreduce(&parmesh->ngrp,max_ngrp,1,MPI_INT,MPI_MAX,comm),
             goto end);

  PMMG_CALLOC(parmesh,*nfaces2send,(*max_ngrp)*nprocs,int,
              "sended external comm to other procs",goto end);
  PMMG_CALLOC(parmesh,*nfaces2recv,(*max_ngrp)*nprocs,int,
              "received external comm from other procs",goto end);
  PMMG_CALLOC(parmesh,*next_comm2send,nprocs,int,"next_comm2send",goto end);
  PMMG_CALLOC(parmesh,*nitems2send,nprocs,int,"nitems2send",goto end);
  PMMG_CALLOC(parmesh,*ext_comms_next_idx,nprocs,int,"ext_comms_next_idx",goto end);
  PMMG_CALLOC(parmesh,*items_next_idx,nprocs,int,"items_next_idx",goto end);

  PMMG_CALLOC(parmesh,nfaces_in_grp,parmesh->ngrp,int,"nfaces_in_grp",goto end);

  int_comm  = parmesh->int_face_comm;
  nitem     = int_comm->nitem;
  intvalues = int_comm->intvalues;

  for ( grp_id=0; grp_id<parmesh->ngrp; ++grp_id ) {

    dest = part[grp_id];
    if ( dest==myrank ) continue;

    /* intvalues array initialisation with the face index (ensure that intvalues
     * is strictly greater than 0 for a face of this group and strictly lower
     * for the other faces */
    for ( k=0; k<nitem; ++k ) intvalues[k] = PMMG_UNSET;

    face2int_face_comm_idx1 = parmesh->listgrp[grp_id].face2int_face_comm_index1;
    face2int_face_comm_idx2 = parmesh->listgrp[grp_id].face2int_face_comm_index2;
    nitem_int_comm          = parmesh->listgrp[grp_id].nitem_int_face_comm;

    for ( k=0; k<nitem_int_comm; ++k )
      intvalues[face2int_face_comm_idx2[k]] = face2int_face_comm_idx1[k];

    next_comm                  = 0;
    nitems_tot                 = 0;
    for ( k=0; k<parmesh->next_face_comm; ++k ) {
      ext_comm = &parmesh->ext_face_comm[k];
      idx      = (*max_ngrp) * ext_comm->color_out + grp_id;

      for ( j=0; j<ext_comm->nitem; ++j ) {
        if ( intvalues[ext_comm->int_comm_index[j]] > 0 ) {
          intvalues[ext_comm->int_comm_index[j]] *= -1;
          ++(*nfaces2send)[idx];
        }
      }
      if ( (*nfaces2send)[idx] ) {
        ++next_comm;
        nitems_tot += (*nfaces2send)[idx];
      }
    }

    /** Step 3: Process the face2int_face_comm_index2 array and count the number
     * of faces at the interface of 2 local groups */
    for ( k=0; k<nitem_int_comm; ++k ) {
      assert(intvalues[face2int_face_comm_idx2[k]]);
      if ( intvalues[face2int_face_comm_idx2[k]] > 0 ) {
        ++nfaces_in_grp[grp_id];
      }
    }

    if ( nfaces_in_grp[grp_id] ) {
      ++next_comm;
      nitems_tot += nfaces_in_grp[grp_id];
    }

    /* Number of external comm to send to the proc dest */
    (*next_comm2send)[dest] += next_comm;
    /* Number of items (integers) to send to dest (list of external comms
     * (int_comm_index and colour_out + group id) */
    (*nitems2send)[dest]    += nitems_tot+2*next_comm;
  }

  /* Fill ext_comms_next_idx[k] with the position of the first external
   * communicator going to proc k+1 in extComms_next_idx
   *
   * Fill items_next_idx[k] with the position of the first item to communicate to
   * the proc k+1 (position in extComms_grpFaces arrayx) */
  (*ext_comms_next_idx)[0] = (*next_comm2send)[0];
  (*items_next_idx)[0]     =    (*nitems2send)[0];
  for ( k=1; k<nprocs; ++k ) {
    (*ext_comms_next_idx)[k] = (*ext_comms_next_idx)[k-1] +(*next_comm2send)[k];
    (*items_next_idx)[k]     =     (*items_next_idx)[k-1] +   (*nitems2send)[k];
  }

  MPI_CHECK( MPI_Alltoall((*nfaces2send),(*max_ngrp),MPI_INT,
                          (*nfaces2recv),(*max_ngrp),MPI_INT, comm),goto end);

  /** Step 2: Process the groups in growing destination order. For each group:
   *
   * - process the internal faces of the group (if needed) and complete the
   *   external communicator lists by a new communicator containing the list of
   *   the index in \a face2int_face_comm_index1 of the faces that must be added
   *   to the external communicator myrank-dest (and dest-myrank) after the
   *   group displacement;
   *
   * - reset the mark in the intvalues array;
   *
   * - process the external communicators and fill \a extComm_next_idx by the
   *   position of the last item of each external communicator in the \a
   *   extComm_grpFaces* arrays (starting back from the 0 position for each new
   *   proc), fill \a extComm_grpFaces2extComm by the position of the group
   *   faces in the external comm and the id and destination of the group. Last,
   *   fill extComm_grpFaces2face2int by the position of the group faces in the
   *   \a face2int_face_comm arrays, the id of the group and the \a color_out
   *   field of the matching external communicator.
   *
   */
  next_comm_tot = (*ext_comms_next_idx)[nprocs-1];
  nitems_tot    =     (*items_next_idx)[nprocs-1];

  PMMG_MALLOC(parmesh,(*extComm_next_idx),next_comm_tot,int,
              "extComm_next_idx",
              goto end);
  PMMG_MALLOC(parmesh,(*extComm_grpFaces2extComm),nitems_tot,int,
              "extComm_grpFaces2extComm",
              goto end);
  PMMG_MALLOC(parmesh,(*extComm_grpFaces2face2int),nitems_tot,int,
              "extComm_grpFaces2face2int",
              goto end);

  idx      = 0;
  idx_glob = 0;

  for ( proc=0; proc<parmesh->nprocs; ++proc ) {

    idx_per_dest_proc = 0;
    for ( grp_id=0; grp_id<parmesh->ngrp; ++grp_id ) {

      dest = part[grp_id];

      if ( dest != proc || dest==myrank ) continue;

      /* Search the external communicator myrank-dest */
      nitem_myrank_dest = 0;
      for ( k=0; k<parmesh->next_face_comm; ++k ) {
        if ( parmesh->ext_face_comm[k].color_out==dest ) {
          nitem_myrank_dest = parmesh->ext_face_comm[k].nitem;
        }
      }

      face2int_face_comm_idx1 = parmesh->listgrp[grp_id].face2int_face_comm_index1;
      face2int_face_comm_idx2 = parmesh->listgrp[grp_id].face2int_face_comm_index2;
      nitem_int_comm          = parmesh->listgrp[grp_id].nitem_int_face_comm;

      new = 0;
      if ( nfaces_in_grp[grp_id] ) {
        for ( k=0; k<nitem_int_comm; ++k )
          intvalues[face2int_face_comm_idx2[k]] = face2int_face_comm_idx1[k];

        for ( k=0; k<parmesh->next_face_comm; ++k ) {
          ext_comm = &parmesh->ext_face_comm[k];

          for ( j=0; j<ext_comm->nitem; ++j ) {
            if ( intvalues[ext_comm->int_comm_index[j]] > 0 ) {
              intvalues[ext_comm->int_comm_index[j]] *= -1;
            }
          }
        }

        /* Process the internal faces first: store the position of the group
           interfaces in the external comm and in the face2intface_comm_index
           array: It will allows the creation of the new external faces between
           myrank and the destination proc of the group */
        for ( k=0; k<nitem_int_comm; ++k ) {

          assert(intvalues[face2int_face_comm_idx2[k]]);

          if ( intvalues[face2int_face_comm_idx2[k]] > 0 ) {
            (*extComm_grpFaces2face2int)[idx_glob] = k;
            (*extComm_grpFaces2extComm)[idx_glob]  = nitem_myrank_dest+new;
            ++idx_glob;
            ++new;
            ++idx_per_dest_proc;
          }
        }
        (*extComm_grpFaces2face2int)[idx_glob] = grp_id;
        (*extComm_grpFaces2extComm )[idx_glob] = grp_id;
        ++idx_glob;
        ++idx_per_dest_proc;
        (*extComm_grpFaces2face2int)[idx_glob] = myrank;
        (*extComm_grpFaces2extComm )[idx_glob] = myrank;
        (*extComm_next_idx)[idx++] = ++idx_per_dest_proc ;
        ++idx_glob;
      }

      /* Process the external faces: fill intvalues by the position of the face
       * in the face2int_face_comm arrays, then fill \a
       * (*extComm_grpFaces2face2int) by this position */
      for ( k=0; k<nitem_int_comm; ++k )
        intvalues[face2int_face_comm_idx2[k]] = k;

      for ( k=0; k<parmesh->next_face_comm; ++k ) {
        ext_comm = &parmesh->ext_face_comm[k];

        nfaces_in_grp[grp_id] = 0;
        for ( j=0; j<ext_comm->nitem; ++j ) {
          intval = intvalues[ext_comm->int_comm_index[j]];
          if ( intval >= 0 ) {
            (*extComm_grpFaces2face2int)[idx_glob]  = intval;
            (*extComm_grpFaces2extComm )[idx_glob]  = j;
            ++idx_glob;
            ++idx_per_dest_proc;
            ++nfaces_in_grp[grp_id];
          }
        }
        if ( nfaces_in_grp[grp_id] ) {
          (*extComm_grpFaces2face2int)[idx_glob] = grp_id;
          (*extComm_grpFaces2extComm )[idx_glob] = grp_id;
          ++idx_glob;
          ++idx_per_dest_proc;
          /* Store the id of the proc with wich we list the interfaces */
          (*extComm_grpFaces2face2int)[idx_glob] = ext_comm->color_out;
          /* Store the id of the proc on which the group move */
          (*extComm_grpFaces2extComm )[idx_glob] = dest;
          (*extComm_next_idx)[idx++] = ++idx_per_dest_proc;
          ++idx_glob;
        }
      }
    }
    assert ( idx_glob == (*items_next_idx)[proc] );
    assert ( idx == (*ext_comms_next_idx)[proc] );
  }

  /* Success */
  ier = 1;

end:
  PMMG_DEL_MEM(parmesh,nfaces_in_grp,parmesh->ngrp,int,"nfaces_in_grp");

  return ier;
}

/**
 * \param parmesh pointer toward the mesh structure.
 * \param dest rank of destination.
 * \param max_ngrp maximum number of groups per proc
 *
 * \param nfaces2send \a nfaces2send[k*max_ngrp+id_grp] contains the number of
 * faces of the group \a group_id that belongs to the external communicator
 * myrank-k (so the number of faces of \a grp_id that must be sended to \a k)
 *
 * \param next_comm2send number of external communicator to send to each proc
 *
 * \param ext_comms_next_idx[k] position of the external communicators to send
 * to the proc \a k+1 in the \a extComm_next_idx array.
 *
 * \param extComm_next_idx \a extComm_next_idx[k] position of the external
 * communicator number \a k+1 in the part of the \a extComm_grpFaces* arrays
 * that goes to a given proc (so for each proc, the communicator number 0 is at
 * position 0)
 *
 * \param extComm_grpFaces2face2int for each group, position of the group faces
 * that belongs to the external communicators in the face2int* arrays
 *
 * \param extComm_grpFaces2extComm for each group, position of the group faces
 * that belongs to the external communicators in the external communicators.
 *
 * \return 0 if fail, 1 otherwise
 *
 * Send the all the external face communicators that must be updated on the proc
 * \a dest due to the migrations of groups (for example, if the a group move
 * from proc i to proc j and the group has interface faces with the proc \a
 * dest, we must update the external face communicator on \a dest).
 *
 *
 * \warning IMPROVEMENT: change the extComm_grpFaces2extComm storage to have all
 * the external communicators going to dest contiguous so we can send it with
 * only 1 MPI_Send.
 *
 */
static inline
int PMMG_send_extFaceComm(PMMG_pParMesh parmesh,int dest,int max_ngrp,
                          int *nfaces2send,int *next_comm2send,
                          int *ext_comms_next_idx,
                          int *extComm_next_idx,int *extComm_grpFaces2face2int,
                          int *extComm_grpFaces2extComm) {

  PMMG_pExt_comm ext_comm_color_out;
  MPI_Comm       comm;
  int            myrank,tag,grp_id,nprocs,color_out;
  int            k,i,j,idx,idx_next,item_idx,nitem,ier,ext_comm_idx,proc;

  ier = 1;

  comm   = parmesh->comm;
  myrank = parmesh->myrank;
  nprocs = parmesh->nprocs;
  tag    = MPI_SENDEXTFACECOMM_TAG;

  if ( dest == myrank ) return 1;

  /** Process all the external communicators that are listed and send those ones
   * that must go on dest */
  idx_next     = 0;
  item_idx     = 0;
  ext_comm_idx = 0;
  proc         = 0;
  while ( proc<nprocs ) {

    if ( next_comm2send[proc] )  item_idx += idx_next;

    for ( k=0; k<next_comm2send[proc]; ++k ) {
      idx         = idx_next;
      idx_next    = item_idx + extComm_next_idx[ext_comm_idx+k];
      nitem       = idx_next-idx-2;

      grp_id      = extComm_grpFaces2extComm[idx_next-2];
      color_out   = extComm_grpFaces2face2int[idx_next-1];

      if ( color_out != dest ) continue;

      assert ( nitem == nfaces2send [ max_ngrp * dest + grp_id ] );

      MPI_CHECK( MPI_Send(&extComm_grpFaces2extComm[idx],nitem+2,MPI_INT,dest,
                          tag,comm),ier = 0 );
      ++tag;

      /** Remove the old interface faces from the external communicator */
      /* Find the communicator myrank-color_out */
      ext_comm_color_out = NULL;
      for ( i=0; i<parmesh->next_face_comm; ++i ) {
        ext_comm_color_out = &parmesh->ext_face_comm[i];
        if ( ext_comm_color_out->color_out==color_out ) break;
      }
      assert ( ext_comm_color_out );

      for ( i=0; i<nitem; ++i ) {
        j = extComm_grpFaces2extComm[idx+i];
        ext_comm_color_out->int_comm_index[j] = PMMG_UNSET;
      }
    }
    ext_comm_idx = ext_comms_next_idx[proc];
    ++proc;
  }

  return ier;
}

/**
 * \param parmesh pointer toward the mesh structure.
 * \param source source rank.
 * \param nfaces2recv array that stores the number of communicators to receive
 * from each group and from each proc
 * \param recv_array buffer to receive the external communicators
 *
 * \return 0 if fail, 1 otherwise
 *
 * Send the all the external face communicators that must be updated on the proc
 * \a dest due to the migrations of groups (for example, if the a group move
 * from proc i to proc j and the group has interface faces with the proc \a
 * dest, we must update the external face communicator on \a dest).
 *
 */
static inline
int PMMG_recv_extFaceComm(PMMG_pParMesh parmesh,int source,int max_ngrp,
                          int *nfaces2recv,int *recv_array) {

  PMMG_pExt_comm ext_comm_color_out,ext_comm_source,ext_comm;
  MPI_Comm       comm;
  MPI_Status     status;
  int            myrank,tag,color_out,old_nitem;
  int            k,i,idx,nitem,ier;

  ier = 0;

  comm   = parmesh->comm;
  myrank = parmesh->myrank;
  tag    = MPI_SENDEXTFACECOMM_TAG;

  if ( source == myrank ) return 1;

  /** Process the nfaces2recv array and receive the external communicator of the
   * groups on proc source that send something to us */

  /* Find the communicator myrank-source */
  ext_comm_source = NULL;
  for ( i=0; i<parmesh->next_face_comm; ++i ) {
    ext_comm_source = &parmesh->ext_face_comm[i];
    if ( ext_comm_source->color_out==source ) break;
  }

  for ( k=0; k<max_ngrp; ++k ) {
    if ( !nfaces2recv[ source * max_ngrp + k ] ) continue;

    /** Step 1: reception */
    MPI_Probe(source,tag,parmesh->comm,&status);
    MPI_Get_count(&status,MPI_INT,&nitem);

    assert ( nitem == nfaces2recv[source*max_ngrp+k]+2 );

    MPI_CHECK( MPI_Recv(recv_array,nitem,MPI_INT,source,tag,comm,&status),goto end );

    /** Step 2: update the matching external communicator: delete the faces from
     * the myrank-source communicator and add it in the myrank-color_out one (with
     * color_out the proc on which move the group that has send us the
     * communicator) */
    color_out = recv_array[nitem-1];

    /* Find the communicator myrank-color_out */
    ext_comm_color_out = NULL;
    for ( i=0; i<parmesh->next_face_comm; ++i ) {
      ext_comm_color_out = &parmesh->ext_face_comm[i];
      if ( ext_comm_color_out->color_out==color_out ) break;
    }

    /* Add the new external faces between source and myrank (the group that
     * was on source is now on myrank) */
    if ( !ext_comm_color_out ) {
      /* Creation of a new external communicator */
      PMMG_REALLOC(parmesh,parmesh->ext_face_comm,
                   parmesh->next_face_comm+1,parmesh->next_face_comm,
                   PMMG_Ext_comm,"list of external communicators",goto end);
      parmesh->next_face_comm = parmesh->next_face_comm+1;

      ext_comm = &parmesh->ext_face_comm[parmesh->next_face_comm];
      ext_comm->color_in  = parmesh->myrank;
      ext_comm->color_out = color_out;
      ext_comm->nitem     = 0;
    }
    else
      ext_comm = ext_comm_color_out;

    PMMG_REALLOC(parmesh,ext_comm->int_comm_index,ext_comm->nitem+nitem-2,
                 ext_comm->nitem,int,"int_comm_index",goto end);
    old_nitem = ext_comm->nitem;
    ext_comm->nitem += nitem-2;

    /* Move the faces from ext_comm_source toward ext_comm */
    assert ( ext_comm_source );
    for ( i=0; i<nitem-2; ++i ) {
      idx = recv_array[i];
      ext_comm->int_comm_index[old_nitem+i] =
        ext_comm_source->int_comm_index[idx];
      ext_comm_source->int_comm_index[idx] = PMMG_UNSET;
    }
  }

  /* Success */
  ier = 1;

end:
  return ier;
}

/**
 * \param parmesh pointer toward the mesh structure.
 * \param part pointer toward the metis array containing the partitions.
 *
 * \return 0 if fail but we can try to save a mesh, -1 if we fail and are unable
 * to save the mesh, 1 if we success
 *
 * Send the suitable group to other procs and recieve their groups.
 * Deallocate the \a part array.
 *
 */
static inline
int PMMG_mpiexchange_grps(PMMG_pParMesh parmesh,idx_t *part) {
  PMMG_pInt_comm int_comm;
  MPI_Comm       comm;
  int            nitem,myrank,nprocs;
  int            *send_grps,*recv_grps,*nfaces2send,*nfaces2recv;
  int            *next_comm2send,*ext_comms_next_idx,*nitems2send;
  int            *extComm_next_idx,*items_next_idx,*recv_array,nfaces2recv_max;
  int            *extComm_grpFaces2extComm,*extComm_grpFaces2face2int;
  int            nrecv,nsend,max_ngrp,old_ngrp,new_ngrp,pleft,pright,comm_order;
  int            ier,ier_glob,k,err;

  myrank    = parmesh->myrank;
  nprocs    = parmesh->nprocs;
  comm      = parmesh->comm;
  err       = 0;
  max_ngrp  = 0;

  send_grps                 = NULL;
  recv_grps                 = NULL;
  nfaces2send               = NULL;
  nfaces2recv               = NULL;
  next_comm2send            = NULL;
  ext_comms_next_idx        = NULL;
  nitems2send               = NULL;
  items_next_idx            = NULL;
  extComm_next_idx          = NULL;
  extComm_grpFaces2extComm  = NULL;
  extComm_grpFaces2face2int = NULL;
  recv_array                = NULL;

  /** Step 1: Merge all the groups that must be send to a given proc into 1
   * group */
  ier = PMMG_merge_grps2send(parmesh,&part);
  MPI_Allreduce( &ier, &ier_glob, 1, MPI_INT, MPI_MIN, comm);

  if ( ier_glob < 0 ) {
    fprintf(stderr,"\n  ## Error: %s: unable to compute the new group"
            " partition.\n",__func__);
    ier = -1;
    goto end;
  }
  else if ( !ier_glob ) {
    fprintf(stderr,"\n  ## Warning: %s: unable to compute the new group"
            " partition. Try to send it nevertheless.\n",__func__);
  }

  /** Step 2: Nodal communicators deletion (unallocation to remove, at least for
   * the external communicators) */
  PMMG_node_comm_free(parmesh);

  /** Step 3:
   *
   * Fill the array of the number of groups that we will send to the other
   * processors (\a send_grps) and receive the array of the number of group that
   * we will receive from the other procs (\a recv_grps);
   *
   */
  ier = 0;

  PMMG_CALLOC(parmesh,send_grps,nprocs,int,"sended groups to other procs",
              goto end);
  PMMG_CALLOC(parmesh,recv_grps,nprocs,int,"received groups from other procs",
              goto end);

  int_comm = parmesh->int_face_comm;
  nitem    = int_comm->nitem;

  PMMG_MALLOC(parmesh,int_comm->intvalues,nitem,int,"intvalues",goto end);

  for ( k=0; k<parmesh->ngrp; ++k ) {
    if ( part[k] == parmesh->myrank ) continue;
    ++send_grps[part[k]];
  }
  MPI_CHECK( MPI_Alltoall(send_grps,1,MPI_INT,recv_grps,1,MPI_INT,comm),
             goto end);

  ier = PMMG_fill_extFaceCommData(parmesh,part,&max_ngrp,
                                  &nfaces2send,&nfaces2recv,
                                  &next_comm2send,&ext_comms_next_idx,
                                  &nitems2send,&items_next_idx,
                                  &extComm_next_idx,&extComm_grpFaces2face2int,
                                  &extComm_grpFaces2extComm);

  if ( !ier ) {
    fprintf(stderr,"\n  ## Error: %s: Unable to compute the sended data of"
            " each group to each proc.",__func__);
    goto end;
  }
  ier = 0;

  /** Step 4: Count the number of groups that we will received and reallocate
   * the listgrp array */
  nrecv = 0;
  for ( k=0; k<nprocs; ++k )
    nrecv += recv_grps[k];

  PMMG_RECALLOC(parmesh,parmesh->listgrp,nrecv+parmesh->ngrp,parmesh->ngrp,
                PMMG_Grp,"listgrps",goto end);
  old_ngrp      = parmesh->ngrp;
  parmesh->ngrp = nrecv+parmesh->ngrp;

  /* Allocation of the array that will receive the external communicators at the
   * largest needed size */
  nfaces2recv_max = 0;
  for ( k=0; k<max_ngrp*nprocs; ++k ) {
    nfaces2recv_max = MG_MAX(nfaces2recv_max,nfaces2recv[k]);
  }
  if ( nfaces2recv_max )
    PMMG_MALLOC(parmesh,recv_array,nfaces2recv_max+2,int,"recv_array",goto end);

  /** Step 5: exchange the groups */
  for ( k=1; k<nprocs; ++k ) {
    /* Index of the right proc to which we send data and of the left proc from
     * which we receive data */
    pleft  = ( myrank+nprocs-k )%nprocs;
    pright = ( myrank+k )%nprocs;

    /* Order of the communication: if 0, we send then receive, if 1, we receive
     * then send */
    comm_order = (myrank/k)%2;

    if ( !comm_order ) {
      nsend = PMMG_send_grp(parmesh,pright,send_grps[pright],part,
                            next_comm2send,ext_comms_next_idx,nitems2send,
                            items_next_idx,extComm_next_idx,
                            extComm_grpFaces2face2int,extComm_grpFaces2extComm);

      nrecv = PMMG_recv_grp(parmesh,&old_ngrp,pleft,recv_grps[pleft]);

      if ( nsend != send_grps[pright] ) {
        fprintf(stderr,"\n  ## Error: %s: unable to send the %d th mesh from"
                " proc %d to proc %d.\n",__func__,nsend+1,myrank,pright);
        if ( nsend<0 ) {
          ier = -1;
          goto end;
        }
        err = 1;
      }
      if ( nrecv != recv_grps[pleft] ) {
        fprintf(stderr,"\n  ## Error: %s: unable to recv the %d th mesh from"
                " proc %d on proc %d.\n",__func__,nrecv+1,pleft,myrank);
        if ( nrecv<0 ) {
          ier = -1;
          goto end;
        }
        err = 1;
      }

      if ( !PMMG_send_extFaceComm(parmesh,pright,max_ngrp,nfaces2send,
                                  next_comm2send,ext_comms_next_idx,
                                  extComm_next_idx,
                                  extComm_grpFaces2face2int,
                                  extComm_grpFaces2extComm) )
        goto end;

      if ( !PMMG_recv_extFaceComm(parmesh,pleft,max_ngrp,nfaces2recv,
                                  recv_array) )
        goto end;

    }
    else {
      nrecv = PMMG_recv_grp(parmesh,&old_ngrp,pleft,recv_grps[pleft]);

      nsend = PMMG_send_grp(parmesh,pright,send_grps[pright],part,
                            next_comm2send,ext_comms_next_idx,nitems2send,
                            items_next_idx,extComm_next_idx,
                            extComm_grpFaces2face2int,extComm_grpFaces2extComm);

      if ( nsend != send_grps[pright] ) {
        fprintf(stderr,"\n  ## Error: %s: unable to send the %d th mesh from"
                " proc %d to proc %d.\n",__func__,nsend+1,myrank,pright);
        if ( nsend<0 ) {
          ier = -1;
          goto end;
        }
        err = 1;
      }
      if ( nrecv != recv_grps[pleft] ) {
        fprintf(stderr,"\n  ## Error: %s: unable to recv the %d th mesh from"
                " proc %d on proc %d.\n",__func__,nrecv+1,pleft,myrank);
        if ( nrecv<0 ) {
          ier = -1;
          goto end;
        }
        err = 1;
      }

      if ( !PMMG_recv_extFaceComm(parmesh,pleft,max_ngrp,nfaces2recv,
                                  recv_array) )
        goto end;

      if ( !PMMG_send_extFaceComm(parmesh,pright,max_ngrp,nfaces2send,
                                  next_comm2send,ext_comms_next_idx,
                                  extComm_next_idx,
                                  extComm_grpFaces2face2int,
                                  extComm_grpFaces2extComm) )
        goto end;

    }
  }

  /** Step 6: pack the groups and face communicators */
  new_ngrp = PMMG_pack_grps_norealloc( parmesh,&parmesh->listgrp,parmesh->ngrp );
  PMMG_RECALLOC(parmesh,parmesh->listgrp,new_ngrp,parmesh->ngrp,PMMG_Grp,
                "listgrps",goto end);
  parmesh->ngrp = new_ngrp;

  if ( !parmesh->ngrp ) {
    fprintf(stderr,"  ## Warning: %s: rank %d: processor without any groups.\n",
            __func__,myrank);

  }

  /* Pack the face communicators */
  /* Reallocation because we have added faces in the communicator but not yet
   * deleted it */
  PMMG_REALLOC(parmesh,int_comm->intvalues,int_comm->nitem,nitem,int,
               "intvalues",goto end);

  if ( !PMMG_pack_faceCommunicators(parmesh) ) goto end;

  /** Step 7: Node communicators reconstruction from the face ones */
  if ( !PMMG_build_nodeCommFromFaces(parmesh) ) {
    fprintf(stderr,"\n  ## Unable to build the new node communicators from"
            " the face ones.\n");
    ier = -1;
    goto end;
  }

  /** Step 8: Update the memory repartition */
  if ( !PMMG_parmesh_updateMemMax(parmesh, 105, 1) ) {
    fprintf(stderr,"\n  ## Error: %s: Unable to update the memory repartition"
            " between meshes and communicators.\n",__func__);
    goto end;
  }

#ifndef NDEBUG
  for ( k=0; k<parmesh->ngrp; ++k ) {
    for ( int j=0; j<parmesh->listgrp[k].nitem_int_face_comm; ++j )
      assert( parmesh->listgrp[k].face2int_face_comm_index2[j]>=0 &&
              "face2int_face_comm not filled.");
  }
#endif

  /** Success */
  if ( !err )  ier = 1;

end:
  if ( part )
    PMMG_DEL_MEM(parmesh,part,parmesh->ngrp,idx_t,"deallocate parmetis partition");
  if ( send_grps )
    PMMG_DEL_MEM(parmesh,send_grps,nprocs,int,"send_grps");
  if ( recv_grps )
    PMMG_DEL_MEM(parmesh,recv_grps,nprocs,int,"recv_grps");
  if ( parmesh->int_face_comm->intvalues )
    PMMG_DEL_MEM(parmesh,parmesh->int_face_comm->intvalues,nitem,int,"intvalues");
  if ( recv_array )
    PMMG_DEL_MEM(parmesh,recv_array,nfaces2recv_max+2,int,"recv_array");

  /* Arrays allocated in fill_extFaceComm2send */
  if ( nfaces2send )
    PMMG_DEL_MEM(parmesh,nfaces2send,max_ngrp*nprocs,int,"nfaces2send");
  if ( nfaces2recv )
    PMMG_DEL_MEM(parmesh,nfaces2recv,max_ngrp*nprocs,int,"nfaces2recv");

  if ( extComm_next_idx )
    PMMG_DEL_MEM(parmesh,extComm_next_idx,ext_comms_next_idx[nprocs-1],int,
                 "positions of the external comms in pos_grp_faces* arrays");
  if ( extComm_grpFaces2extComm )
    PMMG_DEL_MEM(parmesh,extComm_grpFaces2extComm,items_next_idx[nprocs-1],
                 int,"extComm_grpFaces2extComm");
  if ( extComm_grpFaces2face2int )
    PMMG_DEL_MEM(parmesh,extComm_grpFaces2face2int,items_next_idx[nprocs-1],
                 int,"extComm_grpFaces2face2int");

  if ( next_comm2send )
    PMMG_DEL_MEM(parmesh,next_comm2send,nprocs,int,"next_comm2send");
  if ( nitems2send )
    PMMG_DEL_MEM(parmesh,nitems2send,nprocs,int,"nitems2send");
  if ( ext_comms_next_idx )
    PMMG_DEL_MEM(parmesh,ext_comms_next_idx,nprocs,int,"ext_comms_next_idx");
  if ( items_next_idx )
    PMMG_DEL_MEM(parmesh,items_next_idx,nprocs,int,"items_next_idx");

  return ier;
}

/**
 * \param parmesh pointer toward the mesh structure.
 *
 * \return -1 if we fail and can not save the meshes, 0 if we fail but can save
 * the meshes, 1 otherwise
 *
 * Compute the group distribution that load balance the groups over the
 * processors and send and recieve the groups from the other processors.
 *
 */
int PMMG_distribute_grps( PMMG_pParMesh parmesh ) {
  idx_t *part;
<<<<<<< HEAD
  int    ier,ier_glob;
=======
  int   ngrp;

  MPI_Allreduce( &parmesh->ngrp, &ngrp, 1, MPI_INT, MPI_MIN, parmesh->comm);

  if ( !ngrp ) {
    fprintf(stderr,"Error:%s:%d: Empty partition. Not yet implemented\n",
            __func__,__LINE__);
    return 0;
  }
>>>>>>> dc2d5cb2

  /** Get the new partition of groups (1 group = 1 metis node) */
  part = NULL;
  PMMG_CALLOC(parmesh,part,parmesh->ngrp,idx_t,"allocate parmetis buffer",
              return 0);

  ier = PMMG_part_parmeshGrps2parmetis(parmesh,part,parmesh->nprocs);
  if ( !ier )
    fprintf(stderr,"\n  ## Unable to compute the new group partition.\n");

  MPI_Allreduce( &ier, &ier_glob, 1, MPI_INT, MPI_MIN, parmesh->comm);

  if ( !ier_glob ) {
    PMMG_DEL_MEM(parmesh,part,parmesh->ngrp,idx_t,"deallocate parmetis partition");
    return ier_glob;
  }

  /** Send the suitable groups to other procs and recieve their groups */
  ier = PMMG_mpiexchange_grps(parmesh,part);
  if ( ier <= 0 )
    fprintf(stderr,"\n  ## Unable to communicate groups through processors.\n");

  return ier;
}<|MERGE_RESOLUTION|>--- conflicted
+++ resolved
@@ -2406,10 +2406,7 @@
  */
 int PMMG_distribute_grps( PMMG_pParMesh parmesh ) {
   idx_t *part;
-<<<<<<< HEAD
-  int    ier,ier_glob;
-=======
-  int   ngrp;
+  int   ngrp,ier,ier_glob;
 
   MPI_Allreduce( &parmesh->ngrp, &ngrp, 1, MPI_INT, MPI_MIN, parmesh->comm);
 
@@ -2418,7 +2415,6 @@
             __func__,__LINE__);
     return 0;
   }
->>>>>>> dc2d5cb2
 
   /** Get the new partition of groups (1 group = 1 metis node) */
   part = NULL;
