/**
 * \file parmmg.c
 * \brief main file for the parmmg application
 * \author Cécile Dobrzynski (Bx INP/Inria)
 * \author Algiane Froehly (Inria)
 * \version 5
 * \copyright GNU Lesser General Public License.
 */

#include "parmmg.h"

mytime         PMMG_ctim[TIMEMAX];

/**
 *
 * Print elapsed time at end of process.
 *
 */
static void PMMG_endcod() {
  char   stim[32];

  chrono(OFF,&PMMG_ctim[0]);
  printim(PMMG_ctim[0].gdif,stim);
  fprintf(stdout,"\n   ELAPSED TIME  %s\n",stim);
}


/**
 * \param argc number of command line arguments.
 * \param argv command line arguments.
 * \return \ref PMMG_SUCCESS if success.
 *         \ref PMMG_LOWFAILURE if failed but a conform mesh is saved.
 *         \ref PMMG_STRONGFAILURE if failed and we can't save the mesh.
 *
 * Main program for PARMMG executable: perform parallel mesh adaptation.
 *
 */
int main( int argc, char *argv[] )
{
  PMMG_pParMesh parmesh = NULL;
  PMMG_pGrp     grp;
  int           i,rank;
  int           ier,iresult,ierSave,msh;
  char          stim[32];

  // Shared memory communicator: processes that are on the same node, sharing
  //    local memory and can potentially communicate without using the network
  MPI_Comm comm_shm = 0;
  int      rank_shm = 0;
  int      size_shm = 1;

  /** Initializations: MPI, mesh, and memory */
  MPI_Init( &argc, &argv );
  MPI_Comm_rank( MPI_COMM_WORLD, &rank );

  if ( !rank ) {
    fprintf(stdout,"  -- PARMMG3d, Release %s (%s) \n",PMMG_VER,PMMG_REL);
    fprintf(stdout,"     %s\n",PMMG_CPY);
    fprintf(stdout,"     %s %s\n\n",__DATE__,__TIME__);

    fprintf(stdout,"  -- MMG3d,    Release %s (%s) \n",MG_VER,MG_REL);
    fprintf(stdout,"     %s\n",MG_CPY);
  }

  if ( !rank ) {
    atexit(PMMG_endcod);
  }

  tminit(PMMG_ctim,TIMEMAX);
  chrono(ON,&PMMG_ctim[0]);

  /* Allocate the main pmmg struct and assign default values */
  if ( 1 != PMMG_Init_parMesh( PMMG_ARG_start,
                               PMMG_ARG_ppParMesh,&parmesh,
                               PMMG_ARG_dim,3,
                               PMMG_ARG_MPIComm,MPI_COMM_WORLD,
                               PMMG_ARG_end) ) {
    MPI_Abort( MPI_COMM_WORLD, PMMG_STRONGFAILURE );
    MPI_Finalize();
    return PMMG_FAILURE;
  }


  /* reset default values for file names */
  if ( 1 != MMG3D_Free_names(MMG5_ARG_start,
                             MMG5_ARG_ppMesh, &parmesh->listgrp[0].mesh,
                             MMG5_ARG_ppMet,  &parmesh->listgrp[0].met,
                             MMG5_ARG_end) )
    PMMG_RETURN_AND_FREE( parmesh, PMMG_STRONGFAILURE );

  /* Init memMax sizes. Only one mesh for now => pmmg structs do not need much */
  if ( !PMMG_parmesh_SetMemMax(parmesh, 20) )
    PMMG_RETURN_AND_FREE( parmesh, PMMG_STRONGFAILURE );

  if ( 1 != PMMG_parsar( argc, argv, parmesh ) )
    PMMG_RETURN_AND_FREE( parmesh, PMMG_STRONGFAILURE );

  if ( parmesh->ddebug ) {
    MPI_Comm_split_type( MPI_COMM_WORLD, MPI_COMM_TYPE_SHARED, 0, MPI_INFO_NULL,
                         &comm_shm );
    MPI_Comm_rank( comm_shm, &rank_shm );
    MPI_Comm_size( comm_shm, &size_shm );

    if ( !rank_shm )
      printf("\n     %d MPI PROCESSES (%d ON LOCAL NODE):\n",parmesh->nprocs,
             size_shm);

    printf("         MPI RANK %d (LOCAL RANK %d)\n", parmesh->myrank,rank_shm );
  }

  /** load data */
  chrono(ON,&PMMG_ctim[1]);
  if ( rank==parmesh->info.root ) {
    fprintf(stdout,"\n  -- INPUT DATA: LOADING MESH ON RANK %d\n",
            parmesh->info.root);
  }

  grp = &parmesh->listgrp[0];
  iresult = 1;
  ier     = 1;

  if ( 1 != PMMG_loadMesh_centralized(parmesh,grp->mesh->namein) ) {
    ier = 0;
    goto check_mesh_loading;
  }

<<<<<<< HEAD
  if ( 1 != PMMG_loadMet_centralized( parmesh, grp->met->namein ) ) {
=======
  if ( -1 == PMMG_loadMet_centralized( parmesh, grp->met->namein ) ) {
>>>>>>> 7f81871d
    if ( parmesh->info.imprim ) {
      fprintf(stderr,"\n  ## ERROR: WRONG DATA TYPE OR WRONG SOLUTION NUMBER.\n");
    }
    ier = 0;
    goto check_mesh_loading;
  }

  chrono(OFF,&PMMG_ctim[1]);
  if ( rank==parmesh->info.root ) {
    printim(PMMG_ctim[1].gdif,stim);
    fprintf(stdout,"  -- DATA READING COMPLETED.     %s\n",stim);
  }

check_mesh_loading:
  MPI_Allreduce( &ier, &iresult, 1, MPI_INT, MPI_MIN, parmesh->comm );
  if ( iresult != 1 )
    PMMG_RETURN_AND_FREE( parmesh, PMMG_LOWFAILURE );

  /** Main call */
  if ( parmesh->listgrp[0].mesh->mark ) {
    /* Save a local parameters file containing the default parameters */
    printf("  ## Error: default parameter file saving not yet implemented.\n");
    ier = 2;//PMMG_defaultOption(grp->mesh,grp->met);
    PMMG_RETURN_AND_FREE(parmesh,ier);
  }
  else {
    /* Parallel remeshing */
    ier = PMMG_parmmglib_centralized(parmesh);
  }

  /** Check result and save output files */
  MPI_Allreduce( &ier, &iresult, 1, MPI_INT, MPI_MAX, parmesh->comm );
  if ( iresult == PMMG_STRONGFAILURE ) { PMMG_RETURN_AND_FREE( parmesh, ier ); }

  chrono(ON,&PMMG_ctim[1]);

  grp = &parmesh->listgrp[0];
  if ( parmesh->info.imprim ) {
    fprintf(stdout,"\n  -- WRITING DATA FILE %s\n",grp->mesh->nameout);
  }

  grp = &parmesh->listgrp[0];
  MMG5_chooseOutputFormat(grp->mesh,&msh);

  if ( !msh ) {
    ierSave = PMMG_saveMesh_centralized(parmesh,grp->mesh->nameout);
  }
  else {
    printf("  ## Error: Gmsh output format not yet implemented.\n");
    ierSave = 2;//PMMG_saveMshMesh_centralized(grp->mesh,grp->met,mesh->nameout);
  }

   if ( !ierSave ) {
    PMMG_RETURN_AND_FREE(parmesh,PMMG_STRONGFAILURE);
  }

  if ( !msh ) {
    if ( !PMMG_saveMet_centralized(parmesh,grp->mesh->nameout) ) {
      PMMG_RETURN_AND_FREE(parmesh,PMMG_STRONGFAILURE);
    }

    if ( grp->sol && !PMMG_saveAllSols_centralized(parmesh,grp->sol->nameout) ) {
      PMMG_RETURN_AND_FREE(parmesh,PMMG_STRONGFAILURE);
    }
  }

  chrono(OFF,&PMMG_ctim[1]);
  if ( parmesh->info.imprim )
    fprintf(stdout,"  -- WRITING COMPLETED\n");

  PMMG_RETURN_AND_FREE( parmesh, iresult );
}<|MERGE_RESOLUTION|>--- conflicted
+++ resolved
@@ -124,11 +124,7 @@
     goto check_mesh_loading;
   }
 
-<<<<<<< HEAD
-  if ( 1 != PMMG_loadMet_centralized( parmesh, grp->met->namein ) ) {
-=======
   if ( -1 == PMMG_loadMet_centralized( parmesh, grp->met->namein ) ) {
->>>>>>> 7f81871d
     if ( parmesh->info.imprim ) {
       fprintf(stderr,"\n  ## ERROR: WRONG DATA TYPE OR WRONG SOLUTION NUMBER.\n");
     }
