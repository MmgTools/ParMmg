/**
 * \file parmmg.c
 * \brief main file for the parmmg application
 * \author Cécile Dobrzynski (Bx INP/Inria)
 * \author Algiane Froehly (Inria)
 * \version 5
 * \copyright GNU Lesser General Public License.
 */

#include "parmmg.h"

mytime         PMMG_ctim[TIMEMAX];

/**
 *
 * Print elapsed time at end of process.
 *
 */
static void PMMG_endcod() {
  char   stim[32];

  chrono(OFF,&PMMG_ctim[0]);
  printim(PMMG_ctim[0].gdif,stim);
  fprintf(stdout,"\n   ELAPSED TIME  %s\n",stim);
}


/**
 * \param argc number of command line arguments.
 * \param argv command line arguments.
 * \return \ref PMMG_SUCCESS if success.
 *         \ref PMMG_LOWFAILURE if failed but a conform mesh is saved.
 *         \ref PMMG_STRONGFAILURE if failed and we can't save the mesh.
 *
 * Main program for PARMMG executable: perform parallel mesh adaptation.
 *
 */
int main( int argc, char *argv[] )
{
  PMMG_pParMesh parmesh = NULL;
  PMMG_pGrp     grp;
  int           i,rank;
  int           ier,iresult,ierSave,msh;
  char          stim[32];

  // Shared memory communicator: processes that are on the same node, sharing
  //    local memory and can potentially communicate without using the network
  MPI_Comm comm_shm = 0;
  int      rank_shm = 0;
  int      size_shm = 1;

  /** Initializations: MPI, mesh, and memory */
  MPI_Init( &argc, &argv );
  MPI_Comm_rank( MPI_COMM_WORLD, &rank );

  if ( !rank ) {
    fprintf(stdout,"  -- PARMMG3d, Release %s (%s) \n",PMMG_VER,PMMG_REL);
    fprintf(stdout,"     %s\n",PMMG_CPY);
    fprintf(stdout,"     %s %s\n\n",__DATE__,__TIME__);

    fprintf(stdout,"  -- MMG3d,    Release %s (%s) \n",MG_VER,MG_REL);
    fprintf(stdout,"     %s\n",MG_CPY);
  }

  if ( !rank ) {
    atexit(PMMG_endcod);
  }

  tminit(PMMG_ctim,TIMEMAX);
  chrono(ON,&PMMG_ctim[0]);

  /* Allocate the main pmmg struct and assign default values */
  if ( 1 != PMMG_Init_parMesh( PMMG_ARG_start,
                               PMMG_ARG_ppParMesh,&parmesh,
                               PMMG_ARG_dim,3,
                               PMMG_ARG_MPIComm,MPI_COMM_WORLD,
                               PMMG_ARG_end) ) {
    MPI_Abort( MPI_COMM_WORLD, PMMG_STRONGFAILURE );
    MPI_Finalize();
    return PMMG_FAILURE;
  }


  /* reset default values for file names */
  assert ( parmesh->ngrp );
  if ( 1 != MMG3D_Free_names(MMG5_ARG_start,
                             MMG5_ARG_ppMesh, &parmesh->listgrp[0].mesh,
                             MMG5_ARG_ppMet,  &parmesh->listgrp[0].met,
                             MMG5_ARG_end) )
    PMMG_RETURN_AND_FREE( parmesh, PMMG_STRONGFAILURE );

  /* Init memMax sizes. Only one mesh for now => pmmg structs do not need much */
  if ( !PMMG_parmesh_SetMemMax(parmesh, 20) )
    PMMG_RETURN_AND_FREE( parmesh, PMMG_STRONGFAILURE );

  if ( 1 != PMMG_parsar( argc, argv, parmesh ) )
    PMMG_RETURN_AND_FREE( parmesh, PMMG_STRONGFAILURE );

  if ( parmesh->ddebug ) {
    MPI_Comm_split_type( MPI_COMM_WORLD, MPI_COMM_TYPE_SHARED, 0, MPI_INFO_NULL,
                         &comm_shm );
    MPI_Comm_rank( comm_shm, &rank_shm );
    MPI_Comm_size( comm_shm, &size_shm );

    if ( !rank_shm )
      printf("\n     %d MPI PROCESSES (%d ON LOCAL NODE):\n",parmesh->nprocs,
             size_shm);

    printf("         MPI RANK %d (LOCAL RANK %d)\n", parmesh->myrank,rank_shm );
  }

  /** load data */
  chrono(ON,&PMMG_ctim[1]);
  if ( rank==parmesh->info.root ) {
    fprintf(stdout,"\n  -- INPUT DATA: LOADING MESH ON RANK %d\n",
            parmesh->info.root);
  }

  grp = &parmesh->listgrp[0];
  iresult = 1;
  ier     = 1;

  if ( 1 != PMMG_loadMesh_centralized(parmesh,grp->mesh->namein) ) {
    ier = 0;
    goto check_mesh_loading;
  }

  if ( 1 != PMMG_loadMet_centralized( parmesh, grp->met->namein ) ) {
    if ( parmesh->info.imprim ) {
      fprintf(stderr,"\n  ## ERROR: WRONG DATA TYPE OR WRONG SOLUTION NUMBER.\n");
    }
    ier = 0;
    goto check_mesh_loading;
  }

  chrono(OFF,&PMMG_ctim[1]);
  if ( rank==parmesh->info.root ) {
    printim(PMMG_ctim[1].gdif,stim);
    fprintf(stdout,"  -- DATA READING COMPLETED.     %s\n",stim);
  }

check_mesh_loading:
  MPI_Allreduce( &ier, &iresult, 1, MPI_INT, MPI_MIN, parmesh->comm );
  if ( iresult != 1 )
    PMMG_RETURN_AND_FREE( parmesh, PMMG_LOWFAILURE );

  /** Main call */
  if ( parmesh->listgrp[0].mesh->mark ) {
    /* Save a local parameters file containing the default parameters */
    printf("  ## Error: default parameter file saving not yet implemented.\n");
    ier = 2;//PMMG_defaultOption(grp->mesh,grp->met);
    PMMG_RETURN_AND_FREE(parmesh,ier);
  }
  else {
    /* Parallel remeshing */
    ier = PMMG_parmmglib_centralized(parmesh);
  }

  /** Check result and save output files */
  MPI_Allreduce( &ier, &iresult, 1, MPI_INT, MPI_MAX, parmesh->comm );
  if ( iresult == PMMG_STRONGFAILURE ) { PMMG_RETURN_AND_FREE( parmesh, ier ); }

  chrono(ON,&PMMG_ctim[1]);

  grp = &parmesh->listgrp[0];
  if ( parmesh->info.imprim ) {
    fprintf(stdout,"\n  -- WRITING DATA FILE %s\n",grp->mesh->nameout);
  }

  grp = &parmesh->listgrp[0];
  MMG5_chooseOutputFormat(grp->mesh,&msh);

  if ( !msh ) {
    ierSave = PMMG_saveMesh_centralized(parmesh,grp->mesh->nameout);
  }
<<<<<<< HEAD

  /** Unscaling */
  if ( parmesh->ngrp ) {
    mesh = parmesh->listgrp[0].mesh;
    met  = parmesh->listgrp[0].met;
    if ( 1 != _MMG5_unscaleMesh( mesh, met ) )
      PMMG_exit_and_free( parmesh, PMMG_STRONGFAILURE );
  }

  /** Merge all the meshes on the proc 0 */
  chrono(ON,&PMMG_ctim[4]);
  if ( parmesh->info.imprim ) {
    fprintf( stdout,"\n   -- PHASE 4 : MERGE MESHES OVER PROCESSORS\n" );
=======
  else {
    printf("  ## Error: Gmsh output format not yet implemented.\n");
    ierSave = 2;//PMMG_saveMshMesh_centralized(grp->mesh,grp->met,mesh->nameout);
>>>>>>> dc2d5cb2
  }

   if ( !ierSave ) {
    PMMG_RETURN_AND_FREE(parmesh,PMMG_STRONGFAILURE);
  }

<<<<<<< HEAD
  if ( !parmesh->myrank ) {
    chrono(ON,&PMMG_ctim[5]);
    if (  parmesh->info.imprim ) {
      fprintf( stdout,"\n   -- PHASE 5 : MESH PACKED UP\n" );
    }

    /** All the memory is devoted to the mesh **/
    PMMG_parmesh_Free_Comm(parmesh);
    tmpmem = parmesh->memMax - parmesh->memCur;
    parmesh->memMax = parmesh->memCur;

    if ( parmesh->ngrp ) {
      parmesh->listgrp[0].mesh->memMax += tmpmem;

      if ( MMG3D_hashTetra( mesh, 0 ) ) {
        if ( -1 == MMG3D_bdryBuild( mesh ) ) {
          PMMG_exit_and_free( parmesh, PMMG_STRONGFAILURE );
        }
      } else {
        /** Impossible to rebuild the triangle **/
        fprintf(stdout,"\n\n\n  -- IMPOSSIBLE TO SAVE THE BDRY TRIANGLE\n\n\n");
      }
    } else {
      /** Impossible to rebuild the triangle **/
      fprintf(stdout,"\n\n\n  -- IMPOSSIBLE TO SAVE THE BOUNDARY TRIANGLE\n\n\n");
=======
  if ( !msh ) {
    if ( !PMMG_saveMet_centralized(parmesh,grp->mesh->nameout) ) {
      PMMG_RETURN_AND_FREE(parmesh,PMMG_STRONGFAILURE);
>>>>>>> dc2d5cb2
    }

    if ( grp->sol && !PMMG_saveAllSols_centralized(parmesh,grp->sol->nameout) ) {
      PMMG_RETURN_AND_FREE(parmesh,PMMG_STRONGFAILURE);
    }
<<<<<<< HEAD

    /* Write mesh */
    chrono(ON,&PMMG_ctim[6]);
    if ( parmesh->info.imprim )
      fprintf(stdout,"\n  -- WRITING DATA FILE %s\n",mesh->nameout);

    if ( parmesh->ngrp ) {
      if ( 1 != MMG3D_saveMesh( mesh, mesh->nameout ) )
        PMMG_exit_and_free( parmesh, PMMG_STRONGFAILURE );
      if ( met->m && 1 != MMG3D_saveSol( mesh, met, met->nameout ) )
        PMMG_exit_and_free( parmesh, PMMG_LOWFAILURE );
    }

    chrono(OFF,&PMMG_ctim[6]);
    if ( parmesh->info.imprim )
      fprintf(stdout,"  -- WRITING COMPLETED\n");

=======
>>>>>>> dc2d5cb2
  }

  chrono(OFF,&PMMG_ctim[1]);
  if ( parmesh->info.imprim )
    fprintf(stdout,"  -- WRITING COMPLETED\n");

  PMMG_RETURN_AND_FREE( parmesh, iresult );
}<|MERGE_RESOLUTION|>--- conflicted
+++ resolved
@@ -82,7 +82,6 @@
 
 
   /* reset default values for file names */
-  assert ( parmesh->ngrp );
   if ( 1 != MMG3D_Free_names(MMG5_ARG_start,
                              MMG5_ARG_ppMesh, &parmesh->listgrp[0].mesh,
                              MMG5_ARG_ppMet,  &parmesh->listgrp[0].met,
@@ -173,87 +172,23 @@
   if ( !msh ) {
     ierSave = PMMG_saveMesh_centralized(parmesh,grp->mesh->nameout);
   }
-<<<<<<< HEAD
-
-  /** Unscaling */
-  if ( parmesh->ngrp ) {
-    mesh = parmesh->listgrp[0].mesh;
-    met  = parmesh->listgrp[0].met;
-    if ( 1 != _MMG5_unscaleMesh( mesh, met ) )
-      PMMG_exit_and_free( parmesh, PMMG_STRONGFAILURE );
-  }
-
-  /** Merge all the meshes on the proc 0 */
-  chrono(ON,&PMMG_ctim[4]);
-  if ( parmesh->info.imprim ) {
-    fprintf( stdout,"\n   -- PHASE 4 : MERGE MESHES OVER PROCESSORS\n" );
-=======
   else {
     printf("  ## Error: Gmsh output format not yet implemented.\n");
     ierSave = 2;//PMMG_saveMshMesh_centralized(grp->mesh,grp->met,mesh->nameout);
->>>>>>> dc2d5cb2
   }
 
    if ( !ierSave ) {
     PMMG_RETURN_AND_FREE(parmesh,PMMG_STRONGFAILURE);
   }
 
-<<<<<<< HEAD
-  if ( !parmesh->myrank ) {
-    chrono(ON,&PMMG_ctim[5]);
-    if (  parmesh->info.imprim ) {
-      fprintf( stdout,"\n   -- PHASE 5 : MESH PACKED UP\n" );
-    }
-
-    /** All the memory is devoted to the mesh **/
-    PMMG_parmesh_Free_Comm(parmesh);
-    tmpmem = parmesh->memMax - parmesh->memCur;
-    parmesh->memMax = parmesh->memCur;
-
-    if ( parmesh->ngrp ) {
-      parmesh->listgrp[0].mesh->memMax += tmpmem;
-
-      if ( MMG3D_hashTetra( mesh, 0 ) ) {
-        if ( -1 == MMG3D_bdryBuild( mesh ) ) {
-          PMMG_exit_and_free( parmesh, PMMG_STRONGFAILURE );
-        }
-      } else {
-        /** Impossible to rebuild the triangle **/
-        fprintf(stdout,"\n\n\n  -- IMPOSSIBLE TO SAVE THE BDRY TRIANGLE\n\n\n");
-      }
-    } else {
-      /** Impossible to rebuild the triangle **/
-      fprintf(stdout,"\n\n\n  -- IMPOSSIBLE TO SAVE THE BOUNDARY TRIANGLE\n\n\n");
-=======
   if ( !msh ) {
     if ( !PMMG_saveMet_centralized(parmesh,grp->mesh->nameout) ) {
       PMMG_RETURN_AND_FREE(parmesh,PMMG_STRONGFAILURE);
->>>>>>> dc2d5cb2
     }
 
     if ( grp->sol && !PMMG_saveAllSols_centralized(parmesh,grp->sol->nameout) ) {
       PMMG_RETURN_AND_FREE(parmesh,PMMG_STRONGFAILURE);
     }
-<<<<<<< HEAD
-
-    /* Write mesh */
-    chrono(ON,&PMMG_ctim[6]);
-    if ( parmesh->info.imprim )
-      fprintf(stdout,"\n  -- WRITING DATA FILE %s\n",mesh->nameout);
-
-    if ( parmesh->ngrp ) {
-      if ( 1 != MMG3D_saveMesh( mesh, mesh->nameout ) )
-        PMMG_exit_and_free( parmesh, PMMG_STRONGFAILURE );
-      if ( met->m && 1 != MMG3D_saveSol( mesh, met, met->nameout ) )
-        PMMG_exit_and_free( parmesh, PMMG_LOWFAILURE );
-    }
-
-    chrono(OFF,&PMMG_ctim[6]);
-    if ( parmesh->info.imprim )
-      fprintf(stdout,"  -- WRITING COMPLETED\n");
-
-=======
->>>>>>> dc2d5cb2
   }
 
   chrono(OFF,&PMMG_ctim[1]);
