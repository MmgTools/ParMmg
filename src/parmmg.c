#include "parmmg.h"

/**
 * \param argc number of command line arguments.
 * \param argv command line arguments.
 * \return \ref PMMG_SUCCESS if success.
 * \return \ref PMMG_LOWFAILURE if failed but a conform mesh is saved.
 * \return \ref PMMG_STRONGFAILURE if failed and we can't save the mesh.
 *
 * Main program for PARMMG executable: perform parallel mesh adaptation.
 *
 */
int main(int argc,char *argv[]) {
  PMMG_pParMesh    parmesh=NULL;
  PMMG_pGrp        grp;
  MMG5_pMesh       mesh;
  MMG5_pSol        sol;
  int              i,ier;

  /** Init MPI */
  MPI_Init(&argc, &argv);

  /** Assign default values */
  if ( !PMMG_Init_parMesh(PMMG_ARG_start,
                          PMMG_ARG_ppParMesh,&parmesh,
                          PMMG_ARG_end) ) return PMMG_STRONGFAILURE;

  if ( !parmesh->myrank ) {
    fprintf(stdout,"  -- PARMMG3d, Release %s (%s) \n",PMMG_VER,PMMG_REL);
    fprintf(stdout,"     %s\n",PMMG_CPY);
    fprintf(stdout,"     %s %s\n",__DATE__,__TIME__);
  }

  /** Read sequential mesh */
#warning : for the moment, we only read a mesh named m.mesh
#warning Algiane: with lot of procs mpi process may fail to read the same file at the same time so maybe we will need to read the mesh over one unique proc and to broadcast it over the others...
<<<<<<< HEAD
  if ( !parmesh->myrank ) {
    if ( !PMMG_loadMesh(parmesh,"m.mesh") ) return(PMMG_STRONGFAILURE);
    if ( PMMG_loadSol(parmesh,"m.sol") < 0 ) return(PMMG_STRONGFAILURE);
  }
=======
  if(!PMMG_loadMesh(parmesh,"m.mesh")) return(PMMG_STRONGFAILURE);

  _MMG5_SAFE_CALLOC(part,(parmesh->listgrp[0].mesh)->ne,int);

  /** Call metis for partionning*/
  if(!PMMG_metispartitioning(parmesh,part)) return(PMMG_STRONGFAILURE);

  /** Mesh analysis: compute ridges, singularities, normals... and store the
      triangles into the xTetra structure */
  if ( !_MMG3D_analys(parmesh->listgrp[0].mesh) ) return(PMMG_STRONGFAILURE);

  /** Send mesh partionning to other proc*/
  if ( !PMMG_distributeMesh(parmesh,part) ) return(PMMG_STRONGFAILURE);
  _MMG5_SAFE_FREE(part);

  /** Mesh adaptation */


  /** Merge all the meshes on the proc 0 */
  if ( !PMMG_mergeMesh(parmesh) )  return(PMMG_STRONGFAILURE);
>>>>>>> 8a99fc01

  ier = PMMG_parmmglib(parmesh);

  if ( ier!= PMMG_STRONGFAILURE && !parmesh->myrank ) {
    /*write mesh*/
#warning : for the moment, we only write a mesh named out.mesh
    if ( !PMMG_saveMesh(parmesh,"out.mesh") ) return(PMMG_STRONGFAILURE);
    if ( !PMMG_saveSol(parmesh,"out.sol") ) return(PMMG_STRONGFAILURE);
  }

  /*free structures*/
#warning create an API function to free a whole parmesh
  grp  = &parmesh->listgrp[0];
  mesh = grp->mesh;
  sol  = grp->sol;

  MMG3D_Free_all(MMG5_ARG_start,
                 MMG5_ARG_ppMesh,&mesh,MMG5_ARG_ppMet,&sol,
                 MMG5_ARG_end);
  _MMG5_SAFE_FREE(grp->node2int_edge_comm_index1);
  _MMG5_SAFE_FREE(grp->node2int_edge_comm_index2);
  _MMG5_SAFE_FREE(parmesh->int_node_comm->intvalues);

  for ( i=0; i<parmesh->next_node_comm; ++i ) {
    _MMG5_SAFE_FREE(parmesh->ext_node_comm->int_comm_index);
  }
  _MMG5_SAFE_FREE(parmesh->ext_node_comm);

  /*Finalize MPI*/
  MPI_Finalize();

  return(ier);
}<|MERGE_RESOLUTION|>--- conflicted
+++ resolved
@@ -34,33 +34,11 @@
   /** Read sequential mesh */
 #warning : for the moment, we only read a mesh named m.mesh
 #warning Algiane: with lot of procs mpi process may fail to read the same file at the same time so maybe we will need to read the mesh over one unique proc and to broadcast it over the others...
-<<<<<<< HEAD
+
   if ( !parmesh->myrank ) {
     if ( !PMMG_loadMesh(parmesh,"m.mesh") ) return(PMMG_STRONGFAILURE);
     if ( PMMG_loadSol(parmesh,"m.sol") < 0 ) return(PMMG_STRONGFAILURE);
   }
-=======
-  if(!PMMG_loadMesh(parmesh,"m.mesh")) return(PMMG_STRONGFAILURE);
-
-  _MMG5_SAFE_CALLOC(part,(parmesh->listgrp[0].mesh)->ne,int);
-
-  /** Call metis for partionning*/
-  if(!PMMG_metispartitioning(parmesh,part)) return(PMMG_STRONGFAILURE);
-
-  /** Mesh analysis: compute ridges, singularities, normals... and store the
-      triangles into the xTetra structure */
-  if ( !_MMG3D_analys(parmesh->listgrp[0].mesh) ) return(PMMG_STRONGFAILURE);
-
-  /** Send mesh partionning to other proc*/
-  if ( !PMMG_distributeMesh(parmesh,part) ) return(PMMG_STRONGFAILURE);
-  _MMG5_SAFE_FREE(part);
-
-  /** Mesh adaptation */
-
-
-  /** Merge all the meshes on the proc 0 */
-  if ( !PMMG_mergeMesh(parmesh) )  return(PMMG_STRONGFAILURE);
->>>>>>> 8a99fc01
 
   ier = PMMG_parmmglib(parmesh);
 
