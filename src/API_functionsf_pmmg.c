/* =============================================================================
**  This file is part of the parmmg software package for parallel tetrahedral
**  mesh modification.
**  Copyright (c) Bx INP/Inria/UBordeaux, 2017-
**
**  parmmg is free software: you can redistribute it and/or modify it
**  under the terms of the GNU Lesser General Public License as published
**  by the Free Software Foundation, either version 3 of the License, or
**  (at your option) any later version.
**
**  parmmg is distributed in the hope that it will be useful, but WITHOUT
**  ANY WARRANTY; without even the implied warranty of MERCHANTABILITY or
**  FITNESS FOR A PARTICULAR PURPOSE. See the GNU Lesser General Public
**  License for more details.
**
**  You should have received a copy of the GNU Lesser General Public
**  License and of the GNU General Public License along with parmmg (in
**  files COPYING.LESSER and COPYING). If not, see
**  <http://www.gnu.org/licenses/>. Please read their terms carefully and
**  use this copy of the parmmg distribution only if you accept them.
** =============================================================================
*/

/**
 * \file API_functionsf_pmmg.c
 * \brief Fortran API functions for PARMMG library.
 *
 * Define the Fortran API functions for PARMMG library: adds function
 * definitions with upcase, underscore and double underscore to match
 * any fortran compiler.
 *
 */
#include "parmmg.h"

/**
 * See \ref PMMG_Init_parmesh function in \ref libparmmg.h file.
 */
FORTRAN_VARIADIC ( PMMG_INIT_PARMESH, pmmg_init_parmesh,
                   (const int starter, ... ),
                   va_list argptr;
                   int     ier;

                   va_start(argptr, starter);

                   ier = PMMG_Init_parMesh_var_internal(argptr,0);

                   va_end(argptr);

                   if ( !ier ) exit(EXIT_FAILURE);

                   return;
  )

/**
 * See \ref PMMG_Set_inputMeshName function in \ref libparmmg.h file.
 */
FORTRAN_NAME(PMMG_SET_INPUTMESHNAME, pmmg_set_inputmeshname,
             (PMMG_pParMesh *parmesh, char* meshin, int *strlen, int* retval),
             (parmesh,meshin,strlen,retval)) {
  char *tmp = NULL;

  MMG5_SAFE_MALLOC(tmp,(*strlen+1),char,);
  strncpy(tmp,meshin,*strlen);
  tmp[*strlen] = '\0';
  *retval = PMMG_Set_inputMeshName(*parmesh,tmp);
  MMG5_SAFE_FREE(tmp);

  return;
}

/**
 * See \ref PMMG_Set_inputSolsName function in \ref libparmmg.h file.
 */
FORTRAN_NAME(PMMG_SET_INPUTSOLSNAME, pmmg_set_inputsolsname,
             (PMMG_pParMesh *parmesh,char* solin, int* strlen, int* retval),
             (parmesh,solin,strlen,retval)) {

  char *tmp = NULL;

  MMG5_SAFE_MALLOC(tmp,(*strlen+1),char,);
  strncpy(tmp,solin,*strlen);
  tmp[*strlen] = '\0';
  *retval = PMMG_Set_inputSolsName(*parmesh,tmp);
  MMG5_SAFE_FREE(tmp);

  return;
}

/**
 * See \ref PMMG_Set_inputMetName function in \ref libparmmg.h file.
 */
FORTRAN_NAME(PMMG_SET_INPUTMETNAME, pmmg_set_inputmetname,
             (PMMG_pParMesh *parmesh,char* metin, int* strlen, int* retval),
             (parmesh,metin,strlen,retval)) {

  char *tmp = NULL;

  MMG5_SAFE_MALLOC(tmp,(*strlen+1),char,);
  strncpy(tmp,metin,*strlen);
  tmp[*strlen] = '\0';
  *retval = PMMG_Set_inputMetName(*parmesh,tmp);
  MMG5_SAFE_FREE(tmp);

  return;
}

/**
 * See \ref PMMG_Set_inputDispName function in \ref libparmmg.h file.
 */
FORTRAN_NAME(PMMG_SET_INPUTDISPNAME, pmmg_set_inputdispname,
             (PMMG_pParMesh *parmesh,char* dispin, int* strlen, int* retval),
             (parmesh,dispin,strlen,retval)) {

  char *tmp = NULL;

  MMG5_SAFE_MALLOC(tmp,(*strlen+1),char,);
  strncpy(tmp,dispin,*strlen);
  tmp[*strlen] = '\0';
  *retval = PMMG_Set_inputDispName(*parmesh,tmp);
  MMG5_SAFE_FREE(tmp);

  return;
}
/**
 * See \ref PMMG_Set_inputLsName function in \ref libparmmg.h file.
 */
FORTRAN_NAME(PMMG_SET_INPUTLSNAME, pmmg_set_inputlsname,
             (PMMG_pParMesh *parmesh,char* lsin, int* strlen, int* retval),
             (parmesh,lsin,strlen,retval)) {

  char *tmp = NULL;

  MMG5_SAFE_MALLOC(tmp,(*strlen+1),char,);
  strncpy(tmp,lsin,*strlen);
  tmp[*strlen] = '\0';
  *retval = PMMG_Set_inputLsName(*parmesh,tmp);
  MMG5_SAFE_FREE(tmp);

  return;
}

/**
 * See \ref PMMG_Set_outputMeshName function in libparmmg.h file.
 */
FORTRAN_NAME(PMMG_SET_OUTPUTMESHNAME,pmmg_set_outputmeshname,
             (PMMG_pParMesh *parmesh, char* meshout, int* strlen,int* retval),
             (parmesh,meshout,strlen,retval)){
  char *tmp = NULL;

  MMG5_SAFE_MALLOC(tmp,(*strlen+1),char,);
  strncpy(tmp,meshout,*strlen);
  tmp[*strlen] = '\0';
  *retval = PMMG_Set_outputMeshName(*parmesh, tmp);
  MMG5_SAFE_FREE(tmp);

  return;
}

/**
 * See \ref PMMG_Set_outputSolsName function in \ref libparmmg.h file.
 */
FORTRAN_NAME(PMMG_SET_OUTPUTSOLSNAME,pmmg_set_outputsolsname,
             (PMMG_pParMesh *parmesh, char* solout,int* strlen, int* retval),
             (parmesh,solout,strlen,retval)){
  char *tmp = NULL;

  MMG5_SAFE_MALLOC(tmp,(*strlen+1),char,);
  strncpy(tmp,solout,*strlen);
  tmp[*strlen] = '\0';
  *retval = PMMG_Set_outputSolsName(*parmesh,tmp);
  MMG5_SAFE_FREE(tmp);

  return;
}

/**
 * See \ref PMMG_Set_outputMetName function in \ref libparmmg.h file.
 */
FORTRAN_NAME(PMMG_SET_OUTPUTMETNAME,pmmg_set_outputmetname,
             (PMMG_pParMesh *parmesh, char* metout,int* strlen, int* retval),
             (parmesh,metout,strlen,retval)){
  char *tmp = NULL;

  MMG5_SAFE_MALLOC(tmp,(*strlen+1),char,);
  strncpy(tmp,metout,*strlen);
  tmp[*strlen] = '\0';
  *retval = PMMG_Set_outputMetName(*parmesh,tmp);
  MMG5_SAFE_FREE(tmp);

  return;
}

/**
 * See \ref PMMG_Init_parameters function in \ref libparmmg.h file.
 */
FORTRAN_NAME(PMMG_INIT_PARAMETERS,pmmg_init_parameters,
             (PMMG_pParMesh *parmesh,MPI_Comm *comm),
             (parmesh,comm)) {

  PMMG_Init_parameters(*parmesh,*comm);

  return;
}

/**
 * See \ref PMMG_Set_meshSize function in \ref libparmmg.h file.
 */
FORTRAN_NAME(PMMG_SET_MESHSIZE, pmmg_set_meshsize,
    (PMMG_pParMesh *parmesh, int* np, int* ne, int* nprism, int* nt,
     int* nquad, int* na, int* retval),
    (parmesh, np, ne, nprism, nt, nquad, na, retval)) {

  *retval = PMMG_Set_meshSize(*parmesh, *np, *ne, *nprism, *nt, *nquad,*na);

  return;
}

/**
 * See \ref PMMG_Set_solsAtVerticesSize function in \ref libparmmg.h file.
 */
FORTRAN_NAME(PMMG_SET_SOLSATVERTICESSIZE, pmmg_set_solsatverticessize,
    (PMMG_pParMesh *parmesh,int *nsols,int *nentities,int* typSol,
     int* retval),
    (parmesh, nsols, nentities, typSol, retval)) {
  *retval = PMMG_Set_solsAtVerticesSize(*parmesh,*nsols,*nentities,typSol);
  return;
}

/**
 * See \ref PMMG_Set_metSize function in \ref libparmmg.h file.
 */
FORTRAN_NAME(PMMG_SET_METSIZE, pmmg_set_metsize,
    (PMMG_pParMesh *parmesh,int* typEntity,int *np,int* typMet,
     int* retval),
    (parmesh, typEntity, np, typMet, retval)) {
  *retval = PMMG_Set_metSize(*parmesh,*typEntity,*np,*typMet);
  return;
}

/**
 * See \ref PMMG_Set_iparameter function in \ref libparmmg.h file.
 */
FORTRAN_NAME(PMMG_SET_IPARAMETER, pmmg_set_iparameter,
    (PMMG_pParMesh *parmesh,int* iparam,int *val,
     int* retval),
    (parmesh, iparam, val, retval)) {
  *retval = PMMG_Set_iparameter(*parmesh,*iparam,*val);
  return;
}

/**
 * See \ref PMMG_Set_dparameter function in \ref libparmmg.h file.
 */
FORTRAN_NAME(PMMG_SET_DPARAMETER, pmmg_set_dparameter,
    (PMMG_pParMesh *parmesh,int* dparam,double *val,
     int* retval),
    (parmesh, dparam, val, retval)) {
  *retval = PMMG_Set_dparameter(*parmesh,*dparam,*val);
  return;
}

/**
 * See \ref PMMG_Set_vertex function in \ref libparmmg.h file.
 */
FORTRAN_NAME(PMMG_SET_VERTEX,pmmg_set_vertex,
             (PMMG_pParMesh *parmesh, double* c0, double* c1, double* c2, int* ref,
              int* pos, int* retval),
             (parmesh,c0,c1,c2,ref,pos,retval)) {

  *retval = PMMG_Set_vertex(*parmesh,*c0,*c1,*c2,*ref,*pos);
  return;
}

/**
 * See \ref PMMG_Set_vertices function in \ref libparmmg.h file.
 */
FORTRAN_NAME(PMMG_SET_VERTICES,pmmg_set_vertices,
             (PMMG_pParMesh *parmesh, double* vertices, int* refs, int* retval),
             (parmesh,vertices,refs,retval)) {

  *retval = PMMG_Set_vertices(*parmesh,vertices,refs);
  return;
}

/**
 * See \ref PMMG_Set_tetrahedron function in \ref libparmmg.h file.
 */
FORTRAN_NAME(PMMG_SET_TETRAHEDRON,pmmg_set_tetrahedron,
             (PMMG_pParMesh *parmesh, int *v0, int *v1, int *v2, int *v3, int *ref,
              int *pos, int* retval),
             (parmesh,v0,v1,v2,v3,ref,pos,retval)){
  *retval = PMMG_Set_tetrahedron(*parmesh,*v0,*v1,*v2,*v3,*ref,*pos);
  return;
}

/**
 * See \ref PMMG_Set_tetrahedra function in \ref libparmmg.h file.
 */
FORTRAN_NAME(PMMG_SET_TETRAHEDRA,pmmg_set_tetrahedra,
             (PMMG_pParMesh *parmesh, int *tetra, int *refs, int* retval),
             (parmesh,tetra,refs,retval)){
  *retval = PMMG_Set_tetrahedra(*parmesh,tetra,refs);
  return;
}

/**
 * See \ref PMMG_Set_prism function in \ref libparmmg.h file.
 */
FORTRAN_NAME(PMMG_SET_PRISM,pmmg_set_prism,
             (PMMG_pParMesh *parmesh, int *v0, int *v1, int *v2, int *v3,
              int *v4, int *v5,int *ref,int *pos, int* retval),
             (parmesh,v0,v1,v2,v3,v4,v5,ref,pos,retval)){
  *retval = PMMG_Set_prism(*parmesh,*v0,*v1,*v2,*v3,*v4,*v5,*ref,*pos);
  return;
}

/**
 * See \ref PMMG_Set_prisms function in \ref libparmmg.h file.
 */
FORTRAN_NAME(PMMG_SET_PRISMS,pmmg_set_prisms,
             (PMMG_pParMesh *parmesh, int *prisms, int *refs, int* retval),
             (parmesh,prisms,refs,retval)){
  *retval = PMMG_Set_prisms(*parmesh,prisms,refs);
  return;
}

/**
 * See \ref PMMG_Set_triangle function in \ref libparmmg.h file.
 */
FORTRAN_NAME(PMMG_SET_TRIANGLE,pmmg_set_triangle,
             (PMMG_pParMesh *parmesh, int* v0, int* v1, int* v2, int* ref,int* pos,
              int* retval),
             (parmesh,v0,v1,v2,ref,pos,retval)) {
  *retval = PMMG_Set_triangle(*parmesh, *v0, *v1, *v2, *ref, *pos);
  return;
}

/**
 * See \ref PMMG_Set_triangles function in \ref libparmmg.h file.
 */
FORTRAN_NAME(PMMG_SET_TRIANGLES,pmmg_set_triangles,
             (PMMG_pParMesh *parmesh, int* tria, int* refs,
              int* retval),
             (parmesh,tria,refs,retval)) {
  *retval = PMMG_Set_triangles(*parmesh, tria, refs);
  return;
}

/**
 * See \ref PMMG_Set_quadrilateral function in \ref libparmmg.h file.
 */
FORTRAN_NAME(PMMG_SET_QUADRILATERAL,pmmg_set_quadrilateral,
             (PMMG_pParMesh *parmesh, int* v0, int* v1, int* v2,int *v3,
              int* ref,int* pos,int* retval),
             (parmesh,v0,v1,v2,v3,ref,pos,retval)) {
  *retval = PMMG_Set_quadrilateral(*parmesh, *v0, *v1, *v2, *v3,*ref, *pos);
  return;
}

/**
 * See \ref PMMG_Set_quadrilaterals function in \ref libparmmg.h file.
 */
FORTRAN_NAME(PMMG_SET_QUADRILATERALS,pmmg_set_quadrilaterals,
             (PMMG_pParMesh *parmesh, int* quads, int* refs,
              int* retval),
             (parmesh,quads,refs,retval)) {
  *retval = PMMG_Set_quadrilaterals(*parmesh, quads, refs);
  return;
}
/**
 * See \ref PMMG_Set_edge function in \ref parmmg/libparmmg.h file.
 */
FORTRAN_NAME(PMMG_SET_EDGE,pmmg_set_edge,
             (PMMG_pParMesh *parmesh, int *v0, int *v1, int *ref, int *pos, int* retval),
             (parmesh,v0,v1,ref,pos,retval)){
  *retval = PMMG_Set_edge(*parmesh,*v0,*v1,*ref,*pos);
  return;
}
/**
 * See \ref PMMG_Set_edges function in \ref parmmg/libparmmg.h file.
 */
FORTRAN_NAME(PMMG_SET_EDGES,pmmg_set_edges,
             (PMMG_pParMesh *parmesh, int *edges, int *refs,int* retval),
             (parmesh,edges,refs,retval)){
  *retval = PMMG_Set_edges(*parmesh,edges,refs);
  return;
}

/**
 * See \ref PMMG_Set_corner function in \ref libparmmg.h file.
 */
FORTRAN_NAME(PMMG_SET_CORNER,pmmg_set_corner,(PMMG_pParMesh *parmesh, int *k, int* retval),
             (parmesh,k,retval)) {
  *retval =  PMMG_Set_corner(*parmesh,*k);
  return;
}

/**
 * See \ref PMMG_Set_requiredVertex function in \ref libparmmg.h file.
 */
FORTRAN_NAME(PMMG_SET_REQUIREDVERTEX,pmmg_set_requiredvertex,
             (PMMG_pParMesh *parmesh, int *k, int* retval),
             (parmesh,k,retval)) {
  *retval =  PMMG_Set_requiredVertex(*parmesh,*k);
  return;
}

/**
 * See \ref PMMG_Set_requiredTetrahedron function in \ref libparmmg.h file.
 */
FORTRAN_NAME(PMMG_SET_REQUIREDTETRAHEDRON,pmmg_set_requiredtetrahedron,
             (PMMG_pParMesh *parmesh, int *k, int* retval),
             (parmesh,k,retval)) {
  *retval = PMMG_Set_requiredTetrahedron(*parmesh,*k);
  return;
}

/**
 * See \ref PMMG_Set_requiredTetrahedra function in \ref libparmmg.h file.
 */
FORTRAN_NAME(PMMG_SET_REQUIREDTETRAHEDRA,pmmg_set_requiredtetrahedra,
             (PMMG_pParMesh *parmesh, int *reqIdx, int *nreq, int* retval),
             (parmesh,reqIdx,nreq,retval)) {
  *retval = PMMG_Set_requiredTetrahedra(*parmesh,reqIdx, *nreq);
  return;
}

/**
 * See \ref PMMG_Set_requiredTriangle function in \ref libparmmg.h file.
 */
FORTRAN_NAME(PMMG_SET_REQUIREDTRIANGLE,pmmg_set_requiredtriangle,
             (PMMG_pParMesh *parmesh, int *k, int* retval),
             (parmesh,k,retval)) {
  *retval = PMMG_Set_requiredTriangle(*parmesh, *k);
  return;
}

/**
 * See \ref PMMG_Set_requiredTriangles function in \ref libparmmg.h file.
 */
FORTRAN_NAME(PMMG_SET_REQUIREDTRIANGLES,pmmg_set_requiredtriangles,
             (PMMG_pParMesh *parmesh, int *reqIdx, int *nreq, int* retval),
             (parmesh,reqIdx,nreq,retval)) {
  *retval = PMMG_Set_requiredTriangles(*parmesh, reqIdx, *nreq);
  return;
}

/**
 * See \ref PMMG_Set_ridge function in \ref libparmmg.h file.
 */
FORTRAN_NAME(PMMG_SET_RIDGE,pmmg_set_ridge,
             (PMMG_pParMesh *parmesh, int *k, int* retval),
             (parmesh,k,retval)) {
  *retval = PMMG_Set_ridge(*parmesh,*k);
  return;
}

/**
 * See \ref PMMG_Set_requiredEdge function in \ref libparmmg.h file.
 */
FORTRAN_NAME(PMMG_SET_REQUIREDEDGE,pmmg_set_requirededge,
             (PMMG_pParMesh *parmesh, int *k, int* retval),
             (parmesh,k,retval)) {
  *retval = PMMG_Set_requiredEdge(*parmesh,*k);
  return;
}

/**
 * See \ref PMMG_Set_normalAtVertex function in \ref libparmmg.h file.
 */
FORTRAN_NAME(PMMG_SET_NORMALATVERTEX,pmmg_set_normalatvertex,
             (PMMG_pParMesh *parmesh, int *k, double* n0, double* n1, double* n2,int* retval),
             (parmesh,k,n0,n1,n2,retval)) {
  *retval = PMMG_Set_normalAtVertex(*parmesh,*k, *n0, *n1, *n2);
  return;
}
/**
 * See \ref PMMG_Set_ithSol_inSolsAtVertices function in \ref libparmmg.h file.
 */
FORTRAN_NAME(PMMG_SET_ITHSOL_INSOLSATVERTICES,pmmg_set_ithsol_insolsatvertices,
             (PMMG_pParMesh *parmesh, int *i,double *s,int *pos,int* retval),
             (parmesh,i,s,pos,retval)) {
  int idx = *i-1;
  *retval = PMMG_Set_ithSol_inSolsAtVertices(*parmesh,idx,s,*pos);
  return;
}
/**
 * See \ref PMMG_Set_ithSols_inSolsAtVertices function in \ref libparmmg.h file.
 */
FORTRAN_NAME(PMMG_SET_ITHSOLS_INSOLSATVERTICES,pmmg_set_ithsols_insolsatvertices,
             (PMMG_pParMesh *parmesh, int *i,double *s, int* retval),
             (parmesh,i,s,retval)) {
  int idx = *i-1;
  *retval = PMMG_Set_ithSols_inSolsAtVertices(*parmesh,idx,s);
  return;
}

/**
 * See \ref PMMG_Set_scalarMet function in \ref libparmmg.h file.
 */
FORTRAN_NAME(PMMG_SET_SCALARMET,pmmg_set_scalarmet,
             (PMMG_pParMesh *parmesh, double *m, int *pos, int* retval),
             (parmesh,m,pos,retval)) {
  *retval = PMMG_Set_scalarMet(*parmesh,*m,*pos);
  return;
}

/**
 * See \ref PMMG_Set_scalaMets function in \ref libparmmg.h file.
 */
FORTRAN_NAME(PMMG_SET_SCALARMETS,pmmg_set_scalarmets,
             (PMMG_pParMesh *parmesh, double *m, int* retval),
             (parmesh,m,retval)) {
  *retval = PMMG_Set_scalarMets(*parmesh,m);
  return;
}

/**
 * See \ref PMMG_Set_vectorMet function in \ref libparmmg.h file.
 */
FORTRAN_NAME(PMMG_SET_VECTORMET,pmmg_set_vectormet,
             (PMMG_pParMesh *parmesh, double *vx, double *vy, double *vz,
              int *pos, int* retval),
             (parmesh,vx,vy,vz,pos,retval)) {
  *retval = PMMG_Set_vectorMet(*parmesh,*vx,*vy,*vz,*pos);
  return;
}

/**
 * See \ref PMMG_Set_vectorMets function in \ref libparmmg.h file.
 */
FORTRAN_NAME(PMMG_SET_VECTORMETS,pmmg_set_vectormets,
             (PMMG_pParMesh *parmesh, double *mets, int* retval),
             (parmesh,mets,retval)) {
  *retval = PMMG_Set_vectorMets(*parmesh,mets);
  return;
}

/**
 * See \ref PMMG_Set_tensorMet function in \ref libparmmg.h file.
 */
FORTRAN_NAME(PMMG_SET_TENSORMET,pmmg_set_tensormet,
             (PMMG_pParMesh *parmesh, double* m11,double *m12, double *m13,
              double* m22,double *m23, double *m33, int *pos, int* retval),
             (parmesh,m11,m12,m13,m22,m23,m33,pos,retval)) {
  *retval = PMMG_Set_tensorMet(*parmesh,*m11,*m12,*m13,*m22,*m23,*m33,*pos);
  return;
}

/**
 * See \ref PMMG_Set_tensorMets function in \ref libparmmg.h file.
 */
FORTRAN_NAME(PMMG_SET_TENSORMETS,pmmg_set_tensormets,
             (PMMG_pParMesh *parmesh, double* mets,int* retval),
             (parmesh,mets,retval)) {
  *retval = PMMG_Set_tensorMets(*parmesh,mets);
  return;
}

/**
 * See \ref PMMG_Get_meshSize function in \ref libparmmg.h file.
 */
FORTRAN_NAME(PMMG_GET_MESHSIZE, pmmg_get_meshsize,
    (PMMG_pParMesh *parmesh, int* np, int* ne, int* nprism, int* nt,
     int* nquad, int* na, int* retval),
    (parmesh, np, ne, nprism, nt, nquad, na, retval)) {

  *retval = PMMG_Get_meshSize(*parmesh, np, ne, nprism, nt, nquad, na);

  return;
}

/**
 * See \ref PMMG_Get_solsAtVerticesSize function in \ref libparmmg.h file.
 */
FORTRAN_NAME(PMMG_GET_SOLSATVERTICESSIZE, pmmg_get_solsatverticessize,
    (PMMG_pParMesh *parmesh,int *nsols,int *nentities,int* typSol,
     int* retval),
    (parmesh, nsols, nentities, typSol, retval)) {
  *retval = PMMG_Get_solsAtVerticesSize(*parmesh,nsols,nentities,typSol);
  return;
}

/**
 * See \ref PMMG_Get_metSize function in \ref libparmmg.h file.
 */
FORTRAN_NAME(PMMG_GET_METSIZE, pmmg_get_metsize,
    (PMMG_pParMesh *parmesh,int* typEntity,int *np,int* typMet,
     int* retval),
    (parmesh, typEntity, np, typMet, retval)) {
  *retval = PMMG_Get_metSize(*parmesh,typEntity,np,typMet);
  return;
}

/**
 * See \ref PMMG_Get_vertex function in \ref libparmmg.h file.
 */
FORTRAN_NAME(PMMG_GET_VERTEX,pmmg_get_vertex,
             (PMMG_pParMesh *parmesh, double* c0, double* c1, double* c2, int* ref,
              int* isCorner, int* isRequired, int* retval),
             (parmesh,c0,c1,c2,ref,isCorner,isRequired, retval)) {
  *retval = PMMG_Get_vertex(*parmesh,c0,c1,c2,ref,isCorner,isRequired);
  return;
}

/**
 * See \ref PMMG_Get_vertices function in \ref libparmmg.h file.
 */
FORTRAN_NAME(PMMG_GET_VERTICES,pmmg_get_vertices,
             (PMMG_pParMesh *parmesh, double* vertices, int* refs,
              int* areCorners, int* areRequired, int* retval),
             (parmesh,vertices,refs,areCorners,areRequired, retval)) {
  *retval = PMMG_Get_vertices(*parmesh,vertices,refs,areCorners,areRequired);
  return;
}

/**
 * See \ref PMMG_Get_tetrahedron function in \ref libparmmg.h file.
 */
FORTRAN_NAME(PMMG_GET_TETRAHEDRON,pmmg_get_tetrahedron,
             (PMMG_pParMesh *parmesh, int* v0, int* v1, int* v2, int *v3,
              int* ref, int* isRequired, int* retval),
             (parmesh,v0,v1,v2,v3,ref,isRequired,retval)) {
  *retval = PMMG_Get_tetrahedron(*parmesh,v0,v1,v2,v3,ref,isRequired);
  return;
}

/**
 * See \ref PMMG_Get_tetrahedra function in \ref libparmmg.h file.
 */
FORTRAN_NAME(PMMG_GET_TETRAHEDRA,pmmg_get_tetrahedra,
             (PMMG_pParMesh *parmesh, int* tetra, int* refs, int* areRequired,
              int* retval),
             (parmesh,tetra,refs,areRequired,retval)) {
  *retval = PMMG_Get_tetrahedra(*parmesh,tetra,refs,areRequired);
  return;
}

/**
 * See \ref PMMG_Get_prism function in \ref libparmmg.h file.
 */
FORTRAN_NAME(PMMG_GET_PRISM,pmmg_get_prism,
             (PMMG_pParMesh *parmesh, int* v0, int* v1, int* v2, int *v3,
              int *v4, int* v5,int* ref, int* isRequired, int* retval),
             (parmesh,v0,v1,v2,v3,v4,v5,ref,isRequired,retval)) {
  *retval = PMMG_Get_prism(*parmesh,v0,v1,v2,v3,v4,v5,ref,isRequired);
  return;
}

/**
 * See \ref PMMG_Get_prisms function in \ref libparmmg.h file.
 */
FORTRAN_NAME(PMMG_GET_PRISMS,pmmg_get_prisms,
             (PMMG_pParMesh *parmesh, int* prisms, int* refs, int* areRequired,
              int* retval),
             (parmesh,prisms,refs,areRequired,retval)) {
  *retval = PMMG_Get_prisms(*parmesh,prisms,refs,areRequired);
  return;
}

/**
 * See \ref PMMG_Get_triangle function in \ref libparmmg.h file.
 */
FORTRAN_NAME(PMMG_GET_TRIANGLE,pmmg_get_triangle,
             (PMMG_pParMesh *parmesh, int* v0, int* v1, int* v2, int* ref
              ,int* isRequired, int* retval),
             (parmesh,v0,v1,v2,ref,isRequired,retval)) {
  *retval = PMMG_Get_triangle(*parmesh,v0,v1,v2,ref,isRequired);
  return;
}

/**
 * See \ref PMMG_Get_triangles function in \ref libparmmg.h file.
 */
FORTRAN_NAME(PMMG_GET_TRIANGLES,pmmg_get_triangles,
             (PMMG_pParMesh *parmesh, int* tria, int* refs,int* areRequired,
              int* retval),
             (parmesh,tria,refs,areRequired,retval)) {
  *retval = PMMG_Get_triangles(*parmesh,tria,refs,areRequired);
  return;
}

/**
 * See \ref PMMG_Get_quadrilateral function in \ref libparmmg.h file.
 */
FORTRAN_NAME(PMMG_GET_QUADRILATERAL,pmmg_get_quadrilateral,
             (PMMG_pParMesh *parmesh, int* v0, int* v1, int* v2,int *v3,
               int* ref,int* isRequired, int* retval),
             (parmesh,v0,v1,v2,v3,ref,isRequired,retval)) {
  *retval = PMMG_Get_quadrilateral(*parmesh,v0,v1,v2,v3,ref,isRequired);
  return;
}

/**
 * See \ref PMMG_Get_quadrilaterals function in \ref libparmmg.h file.
 */
FORTRAN_NAME(PMMG_GET_QUADRILATERALS,pmmg_get_quadrilaterals,
             (PMMG_pParMesh *parmesh, int* quads, int* refs,int* areRequired,
              int* retval),
             (parmesh,quads,refs,areRequired,retval)) {
  *retval = PMMG_Get_quadrilaterals(*parmesh,quads,refs,areRequired);
  return;
}

/**
 * See \ref PMMG_Get_edge function in \ref libparmmg.h file.
 */
FORTRAN_NAME(PMMG_GET_EDGE,pmmg_get_edge,(PMMG_pParMesh *parmesh, int* e0, int* e1, int* ref
                                          ,int* isRidge, int* isRequired, int* retval),
             (parmesh,e0,e1,ref,isRidge,isRequired,retval)) {
  *retval = PMMG_Get_edge(*parmesh,e0,e1,ref,isRidge,isRequired);
  return;
}
/**
 * See \ref PMMG_Get_edges function in \ref libparmmg.h file.
 */
FORTRAN_NAME(PMMG_GET_EDGES,pmmg_get_edges,(PMMG_pParMesh *parmesh, int* edges, int* refs
                                            ,int* areRidges, int* areRequired, int* retval),
             (parmesh,edges,refs,areRidges,areRequired,retval)) {
  *retval = PMMG_Get_edges(*parmesh,edges,refs,areRidges,areRequired);
  return;
}

/**
 * See \ref PMMG_Get_normalAtVertex function in \ref libparmmg.h file.
 */
FORTRAN_NAME(PMMG_GET_NORMALATVERTEX,pmmg_get_normalatvertex,
             (PMMG_pParMesh *parmesh, int *k, double* n0, double* n1, double* n2,int* retval),
             (parmesh,k,n0,n1,n2,retval)) {
  *retval = PMMG_Get_normalAtVertex(*parmesh,*k, n0, n1, n2);
  return;
}
/**
 * See \ref PMMG_Get_ithSols_inSolsAtVertices function in \ref libparmmg.h file.
 */
FORTRAN_NAME(PMMG_GET_ITHSOL_INSOLSATVERTICES,pmmg_get_ithsol_insolsatvertices,
             (PMMG_pParMesh *parmesh, int *i,double *s,int *pos, int* retval),
             (parmesh,i,s,pos,retval)) {
  int idx = *i-1;
  *retval = PMMG_Get_ithSol_inSolsAtVertices(*parmesh,idx,s,*pos);
  return;
}

/**
 * See \ref PMMG_Get_ithSols_inSolsAtVertices function in \ref libparmmg.h file.
 */
FORTRAN_NAME(PMMG_GET_ITHSOLS_INSOLSATVERTICES,pmmg_get_ithsols_insolsatvertices,
             (PMMG_pParMesh *parmesh, int *i,double *s, int* retval),
             (parmesh,i,s,retval)) {
  int idx = *i-1;
  *retval = PMMG_Get_ithSols_inSolsAtVertices(*parmesh,idx,s);
  return;
}

/**
 * See \ref PMMG_Get_scalarMet function in \ref libparmmg.h file.
 */
FORTRAN_NAME(PMMG_GET_SCALARMET,pmmg_get_scalarmet,
             (PMMG_pParMesh *parmesh, double* m, int* retval),
             (parmesh,m,retval)) {
  *retval = PMMG_Get_scalarMet(*parmesh,m);
  return;
}

/**
 * See \ref PMMG_Get_scalarMets function in \ref libparmmg.h file.
 */
FORTRAN_NAME(PMMG_GET_SCALARMETS,pmmg_get_scalarmets,
             (PMMG_pParMesh *parmesh, double* m, int* retval),
             (parmesh,m,retval)) {
  *retval = PMMG_Get_scalarMets(*parmesh,m);
  return;
}

/**
 * See \ref PMMG_Get_vectorMet function in \ref libparmmg.h file.
 */
FORTRAN_NAME(PMMG_GET_VECTORMET,pmmg_get_vectormet,
             (PMMG_pParMesh *parmesh, double* vx,double *vy, double *vz, int* retval),
             (parmesh,vx,vy,vz,retval)) {
  *retval = PMMG_Get_vectorMet(*parmesh,vx,vy,vz);
  return;
}

/**
 * See \ref PMMG_Get_vectorMets function in \ref libparmmg.h file.
 */
FORTRAN_NAME(PMMG_GET_VECTORMETS,pmmg_get_vectormets,
             (PMMG_pParMesh *parmesh, double* mets, int* retval),
             (parmesh,mets,retval)) {
  *retval = PMMG_Get_vectorMets(*parmesh,mets);
  return;
}

/**
 * See \ref PMMG_Get_tensorMet function in \ref libparmmg.h file.
 */
FORTRAN_NAME(PMMG_GET_TENSORMET,pmmg_get_tensormet,
             (PMMG_pParMesh *parmesh, double* m11,double *m12, double *m13,
              double* m22,double *m23, double *m33, int* retval),
             (parmesh,m11,m12,m13,m22,m23,m33,retval)) {
  *retval = PMMG_Get_tensorMet(*parmesh,m11,m12,m13,m22,m23,m33);
  return;
}

/**
 * See \ref PMMG_Get_tensorMets function in \ref libparmmg.h file.
 */
FORTRAN_NAME(PMMG_GET_TENSORMETS,pmmg_get_tensormets,
             (PMMG_pParMesh *parmesh, double* mets, int* retval),
             (parmesh,mets,retval)) {
  *retval = PMMG_Get_tensorMets(*parmesh,mets);
  return;
}

/**
 * See \ref PMMG_Set_numberOfNodeCommunicators function in \ref libparmmg.h file.
 */
FORTRAN_NAME(PMMG_SET_NUMBEROFNODECOMMUNICATORS, pmmg_set_numberofnodecommunicators,
    (PMMG_pParMesh *parmesh,int* next_comm,
     int* retval),
    (parmesh, next_comm, retval)) {
  *retval = PMMG_Set_numberOfNodeCommunicators(*parmesh,*next_comm);
  return;
}

/**
 * See \ref PMMG_Get_numberOfNodeCommunicators function in \ref libparmmg.h file.
 */
FORTRAN_NAME(PMMG_GET_NUMBEROFNODECOMMUNICATORS, pmmg_get_numberofnodecommunicators,
    (PMMG_pParMesh *parmesh,int* next_comm,
     int* retval),
    (parmesh, next_comm, retval)) {
  *retval = PMMG_Get_numberOfNodeCommunicators(*parmesh,next_comm);
  return;
}

/**
 * See \ref PMMG_Set_numberOfFaceCommunicators function in \ref libparmmg.h file.
 */
FORTRAN_NAME(PMMG_SET_NUMBEROFFACECOMMUNICATORS, pmmg_set_numberoffacecommunicators,
    (PMMG_pParMesh *parmesh,int* next_comm,
     int* retval),
    (parmesh, next_comm, retval)) {
  *retval = PMMG_Set_numberOfFaceCommunicators(*parmesh,*next_comm);
  return;
}

/**
 * See \ref PMMG_Set_ithNodeCommunicatorSize function in \ref libparmmg.h file.
 */
FORTRAN_NAME(PMMG_SET_ITHNODECOMMUNICATORSIZE, pmmg_set_ithnodecommunicatorsize,
    (PMMG_pParMesh *parmesh,int* ext_comm_index, int* color_out, int* nitem,
     int* retval),
    (parmesh, ext_comm_index, color_out, nitem, retval)) {
  *retval = PMMG_Set_ithNodeCommunicatorSize(*parmesh,*ext_comm_index,*color_out,*nitem);
  return;
}

/**
 * See \ref PMMG_Set_ithFaceCommunicatorSize function in \ref libparmmg.h file.
 */
FORTRAN_NAME(PMMG_SET_ITHFACECOMMUNICATORSIZE, pmmg_set_ithfacecommunicatorsize,
    (PMMG_pParMesh *parmesh,int* ext_comm_index, int* color_out, int* nitem,
     int* retval),
    (parmesh, ext_comm_index, color_out, nitem, retval)) {
  *retval = PMMG_Set_ithFaceCommunicatorSize(*parmesh,*ext_comm_index,*color_out,*nitem);
  return;
}

/**
 * See \ref PMMG_Set_ithNodeCommunicator_nodes function in \ref libparmmg.h file.
 */
FORTRAN_NAME(PMMG_SET_ITHNODECOMMUNICATOR_NODES, pmmg_set_ithnodecommunicator_nodes,
    (PMMG_pParMesh *parmesh, int *ext_comm_index, int* local_index, int* global_index, int *isNotOrdered,
     int* retval),
    (parmesh, ext_comm_index, local_index, global_index, isNotOrdered, retval)) {
  *retval = PMMG_Set_ithNodeCommunicator_nodes(*parmesh,*ext_comm_index,local_index,global_index,*isNotOrdered);
  return;
}

/**
 * See \ref PMMG_Set_ithFaceCommunicator_faces function in \ref libparmmg.h file.
 */
FORTRAN_NAME(PMMG_SET_ITHFACECOMMUNICATOR_FACES, pmmg_set_ithfacecommunicator_faces,
    (PMMG_pParMesh *parmesh, int *ext_comm_index, int* local_index, int* global_index, int *isNotOrdered,
     int* retval),
    (parmesh, ext_comm_index, local_index, global_index, isNotOrdered, retval)) {
  *retval = PMMG_Set_ithFaceCommunicator_faces(*parmesh,*ext_comm_index,local_index,global_index,*isNotOrdered);
  return;
}

/**
 * See \ref PMMG_Get_ithNodeCommunicatorSize function in \ref libparmmg.h file.
 */
FORTRAN_NAME(PMMG_GET_ITHNODECOMMUNICATORSIZE, pmmg_get_ithnodecommunicatorsize,
    (PMMG_pParMesh *parmesh,int* ext_comm_index, int* color_out, int* nitem,
     int* retval),
    (parmesh, ext_comm_index, color_out, nitem, retval)) {
  *retval = PMMG_Get_ithNodeCommunicatorSize(*parmesh,*ext_comm_index,color_out,nitem);
  return;
}

/**
 * See \ref PMMG_Get_ithFaceCommunicatorSize function in \ref libparmmg.h file.
 */
FORTRAN_NAME(PMMG_GET_ITHFACECOMMUNICATORSIZE, pmmg_get_ithfacecommunicatorsize,
    (PMMG_pParMesh *parmesh,int* ext_comm_index, int* color_out, int* nitem,
     int* retval),
    (parmesh, ext_comm_index, color_out, nitem, retval)) {
  *retval = PMMG_Get_ithFaceCommunicatorSize(*parmesh,*ext_comm_index,color_out,nitem);
  return;
}

/**
 * See \ref PMMG_Get_NodeCommunicator_nodes function in \ref libparmmg.h file.
 */
FORTRAN_NAME(PMMG_GET_NODECOMMUNICATOR_NODES, pmmg_get_nodecommunicator_nodes,
    (PMMG_pParMesh *parmesh, int** local_index,
     int* retval),
    (parmesh, local_index, retval)) {
  *retval = PMMG_Get_NodeCommunicator_nodes(*parmesh,local_index);
  return;
}

/**
 * See \ref PMMG_Get_ithNodeCommunicator_nodes function in \ref libparmmg.h file.
 */
FORTRAN_NAME(PMMG_GET_ITHNODECOMMUNICATOR_NODES, pmmg_get_ithnodecommunicator_nodes,
    (PMMG_pParMesh *parmesh, int* ext_comm_index, int* local_index,
     int* retval),
    (parmesh, ext_comm_index, local_index, retval)) {
  *retval = PMMG_Get_ithNodeCommunicator_nodes(*parmesh,*ext_comm_index,local_index);
  return;
}

/**
 * See \ref PMMG_Get_FaceCommunicator_faces function in \ref libparmmg.h file.
 */
FORTRAN_NAME(PMMG_GET_FACECOMMUNICATOR_FACES, pmmg_get_facecommunicator_faces,
    (PMMG_pParMesh *parmesh, int** local_index,
     int* retval),
    (parmesh, local_index, retval)) {
  *retval = PMMG_Get_FaceCommunicator_faces(*parmesh,local_index);
  return;
}

/**
 * See \ref PMMG_Check_Set_NodeCommunicators function in \ref libparmmg.h file.
 */
FORTRAN_NAME(PMMG_CHECK_SET_NODECOMMUNICATORS, pmmg_check_set_nodecommunicators,
    (PMMG_pParMesh *parmesh,int* ncomm,int* nitem,int* color, int** local_index,
     int* retval),
    (parmesh, ncomm, nitem, color, local_index, retval)) {
  *retval = PMMG_Check_Set_NodeCommunicators(*parmesh,*ncomm,nitem,color,local_index);
  return;
}

/**
 * See \ref PMMG_Check_Set_FaceCommunicators function in \ref libparmmg.h file.
 */
FORTRAN_NAME(PMMG_CHECK_SET_FACECOMMUNICATORS, pmmg_check_set_facecommunicators,
    (PMMG_pParMesh *parmesh,int* ncomm,int* nitem,int* color, int** trianodes,
     int* retval),
    (parmesh, ncomm, nitem, color, trianodes, retval)) {
  *retval = PMMG_Check_Set_FaceCommunicators(*parmesh,*ncomm,nitem,color,trianodes);
  return;
}

/**
 * See \ref PMMG_Check_Get_NodeCommunicators function in \ref libparmmg.h file.
 */
FORTRAN_NAME(PMMG_CHECK_GET_NODECOMMUNICATORS, pmmg_check_get_nodecommunicators,
    (PMMG_pParMesh *parmesh,
     int* ncomm_in,int* nitem_in,int* color_in, int** local_index_in,
     int* ncomm_out,int* nitem_out,int* color_out, int** local_index_out,
     int* retval),
    (parmesh,ncomm_in,nitem_in,color_in,local_index_in,
     ncomm_out,nitem_out,color_out,local_index_out,retval)) {
  *retval = PMMG_Check_Get_NodeCommunicators(*parmesh,*ncomm_in,nitem_in,
                                             color_in,local_index_in,
                                             *ncomm_out,nitem_out,
                                             color_out,local_index_out);
  return;
}

/**
 * See \ref PMMG_Check_Get_FaceCommunicators function in \ref libparmmg.h file.
 */
FORTRAN_NAME(PMMG_CHECK_GET_FACECOMMUNICATORS, pmmg_check_get_facecommunicators,
    (PMMG_pParMesh *parmesh,
     int* ncomm_in,int* nitem_in,int* color_in, int** trianodes_in,
     int* ncomm_out,int* nitem_out,int* color_out, int** trianodes_out,
     int* retval),
    (parmesh,ncomm_in,nitem_in,color_in,trianodes_in,
     ncomm_out,nitem_out,color_out,trianodes_out,retval)) {
  *retval = PMMG_Check_Get_FaceCommunicators(*parmesh,*ncomm_in,nitem_in,
                                             color_in,trianodes_in,
                                             *ncomm_out,nitem_out,
                                             color_out,trianodes_out);
  return;
}

/**
 * See \ref PMMG_Get_vertexGloNum function in \ref libparmmg.h file.
 */
FORTRAN_NAME(PMMG_GET_VERTEXGLONUM, pmmg_get_vertexglonum,
    (PMMG_pParMesh *parmesh,int* idx_glob,int* owner,
     int* retval),
    (parmesh,idx_glob,owner,retval)) {
  *retval = PMMG_Get_vertexGloNum(*parmesh,idx_glob,owner);
  return;
}

/**
 * See \ref PMMG_Set_defaultIOEntities function in \ref libparmmg.h file.
 */
FORTRAN_NAME(PMMG_SET_DEFAULTIOENTITIES, pmmg_set_defaultioentities,
    (PMMG_pParMesh *parmesh,int* retval),
    (parmesh,retval)) {
  *retval = PMMG_Set_defaultIOEntities(*parmesh);
  return;
}

/**
 * See \ref PMMG_Set_IOEntities function in \ref libparmmg.h file.
 */
FORTRAN_NAME(PMMG_SET_IOENTITIES, pmmg_set_ioentities,
    (PMMG_pParMesh *parmesh,int* target,int* val,int* retval),
    (parmesh,target,val,retval)) {
  *retval = PMMG_Set_IOEntities(*parmesh,*target,*val);
  return;
}


/**
 * See \ref PMMG_Free_all function in \ref mmg3d/libmmg3d.h file.
 */
FORTRAN_VARIADIC(PMMG_FREE_ALL,pmmg_free_all,
                 (const int starter,...),
                 va_list argptr;
                 int     ier;

                 va_start(argptr, starter);

                 ier = PMMG_Free_all_var(argptr);

                 va_end(argptr);

                 if ( !ier ) exit(EXIT_FAILURE);
                 return;
  )


/**
 * See \ref PMMG_parmmglib_distributed function in \ref libparmmg.h file.
 */
FORTRAN_NAME(PMMG_PARMMGLIB_DISTRIBUTED,pmmg_parmmglib_distributed,
             (PMMG_pParMesh *parmesh,int* retval),
             (parmesh,retval)) {
  *retval = PMMG_parmmglib_distributed(*parmesh);
  return;
}

/**
 * See \ref PMMG_parmmglib_centralized function in \ref libparmmg.h file.
 */
FORTRAN_NAME(PMMG_PARMMGLIB_CENTRALIZED,pmmg_parmmglib_centralized,
             (PMMG_pParMesh *parmesh,int* retval),
             (parmesh,retval)) {
  *retval = PMMG_parmmglib_centralized(*parmesh);
  return;
}

/**
 * See \ref PMMG_parmmgls_centralized function in \ref libparmmg.h file.
 */
FORTRAN_NAME(PMMG_PARMMGLS_CENTRALIZED,pmmg_parmmgls_centralized,
             (PMMG_pParMesh *parmesh,int* retval),
             (parmesh,retval)) {
  *retval = PMMG_parmmgls_centralized(*parmesh);
  return;
}

/**
 * See \ref PMMG_loadMesh function in \ref libparmmg.h file.
 */
FORTRAN_NAME(PMMG_LOADMESH_CENTRALIZED,pmmg_loadmesh_centralized,
             (PMMG_pParMesh *parmesh,char* filename, int *strlen,int* retval),
             (parmesh,filename,strlen, retval)){
  char *tmp = NULL;

  MMG5_SAFE_MALLOC(tmp,(*strlen+1),char,);
  strncpy(tmp,filename,*strlen);
  tmp[*strlen] = '\0';

  *retval = PMMG_loadMesh_centralized(*parmesh,tmp);

  MMG5_SAFE_FREE(tmp);

  return;
}

/**
 * See \ref PMMG_loadMesh function in \ref libparmmg.h file.
 */
FORTRAN_NAME(PMMG_LOADMESH_DISTRIBUTED,pmmg_loadmesh_distributed,
             (PMMG_pParMesh *parmesh,char* filename, int *strlen,int* retval),
             (parmesh,filename,strlen, retval)){
  char *tmp = NULL;

  MMG5_SAFE_MALLOC(tmp,(*strlen+1),char,);
  strncpy(tmp,filename,*strlen);
  tmp[*strlen] = '\0';

  *retval = PMMG_loadMesh_distributed(*parmesh,tmp);

  MMG5_SAFE_FREE(tmp);

  return;
}

/**
 * See \ref PMMG_loadMet_centralized function in \ref libparmmg.h file.
 */
FORTRAN_NAME(PMMG_LOADMET_CENTRALIZED,pmmg_loadmet_centralized,
             (PMMG_pParMesh *parmesh,char* filename, int *strlen,int* retval),
             (parmesh,filename,strlen,retval)){
  char *tmp = NULL;

  MMG5_SAFE_MALLOC(tmp,(*strlen+1),char,);
  strncpy(tmp,filename,*strlen);
  tmp[*strlen] = '\0';

  *retval = PMMG_loadMet_centralized(*parmesh,tmp);

  MMG5_SAFE_FREE(tmp);

  return;
}

/**
 * See \ref PMMG_loadMet_distributed function in \ref libparmmg.h file.
 */
FORTRAN_NAME(PMMG_LOADMET_DISTRIBUTED,pmmg_loadmet_distributed,
             (PMMG_pParMesh *parmesh,char* filename, int *strlen,int* retval),
             (parmesh,filename,strlen,retval)){
  char *tmp = NULL;

  MMG5_SAFE_MALLOC(tmp,(*strlen+1),char,);
  strncpy(tmp,filename,*strlen);
  tmp[*strlen] = '\0';

  *retval = PMMG_loadMet_distributed(*parmesh,tmp);

  MMG5_SAFE_FREE(tmp);

  return;
}

/**
 * See \ref PMMG_loadLs_centralized function in \ref libparmmg.h file.
 */
FORTRAN_NAME(PMMG_LOADLS_CENTRALIZED,pmmg_loadls_centralized,
             (PMMG_pParMesh *parmesh,char* filename, int *strlen,int* retval),
             (parmesh,filename,strlen,retval)){
  char *tmp = NULL;

  MMG5_SAFE_MALLOC(tmp,(*strlen+1),char,);
  strncpy(tmp,filename,*strlen);
  tmp[*strlen] = '\0';

  *retval = PMMG_loadLs_centralized(*parmesh,tmp);

  MMG5_SAFE_FREE(tmp);

  return;
}
/**
 * See \ref PMMG_loadDisp_centralized function in \ref libparmmg.h file.
 */
FORTRAN_NAME(PMMG_LOADDISP_CENTRALIZED,pmmg_loaddisp_centralized,
             (PMMG_pParMesh *parmesh,char* filename, int *strlen,int* retval),
             (parmesh,filename,strlen,retval)){
  char *tmp = NULL;

  MMG5_SAFE_MALLOC(tmp,(*strlen+1),char,);
  strncpy(tmp,filename,*strlen);
  tmp[*strlen] = '\0';

  *retval = PMMG_loadDisp_centralized(*parmesh,tmp);

  MMG5_SAFE_FREE(tmp);

  return;
}
/**
 * See \ref PMMG_loadSol_centralized function in \ref libparmmg.h file.
 */
FORTRAN_NAME(PMMG_LOADSOL_CENTRALIZED,pmmg_loadsol_centralized,
             (PMMG_pParMesh *parmesh,char* filename, int *strlen,int* retval),
             (parmesh,filename,strlen,retval)){
  char *tmp = NULL;

  MMG5_SAFE_MALLOC(tmp,(*strlen+1),char,);
  strncpy(tmp,filename,*strlen);
  tmp[*strlen] = '\0';

  *retval = PMMG_loadSol_centralized(*parmesh,tmp);

  MMG5_SAFE_FREE(tmp);

  return;
}

/**
 * See \ref PMMG_loadSol_distributed function in \ref libparmmg.h file.
 */
FORTRAN_NAME(PMMG_LOADSOL_DISTRIBUTED,pmmg_loadsol_distributed,
             (PMMG_pParMesh *parmesh,char* filename, int *strlen,int* retval),
             (parmesh,filename,strlen,retval)){
  char *tmp = NULL;

  MMG5_SAFE_MALLOC(tmp,(*strlen+1),char,);
  strncpy(tmp,filename,*strlen);
  tmp[*strlen] = '\0';

  *retval = PMMG_loadSol_distributed(*parmesh,tmp);

  MMG5_SAFE_FREE(tmp);

  return;
}

/**
 * See \ref PMMG_loadAllSols_centralized function in \ref libparmmg.h file.
 */
FORTRAN_NAME(PMMG_LOADALLSOLS_CENTRALIZED,pmmg_loadallsols_centralized,
             (PMMG_pParMesh *parmesh,char* filename, int *strlen,int* retval),
             (parmesh,filename,strlen,retval)){
  char *tmp = NULL;

  MMG5_SAFE_MALLOC(tmp,(*strlen+1),char,);
  strncpy(tmp,filename,*strlen);
  tmp[*strlen] = '\0';

  *retval = PMMG_loadAllSols_centralized(*parmesh,tmp);

  MMG5_SAFE_FREE(tmp);

  return;
}

/**
 * See \ref PMMG_loadAllSols_distributed function in \ref libparmmg.h file.
 */
FORTRAN_NAME(PMMG_LOADALLSOLS_DISTRIBUTED,pmmg_loadallsols_distributed,
             (PMMG_pParMesh *parmesh,char* filename, int *strlen,int* retval),
             (parmesh,filename,strlen,retval)){
  char *tmp = NULL;

  MMG5_SAFE_MALLOC(tmp,(*strlen+1),char,);
  strncpy(tmp,filename,*strlen);
  tmp[*strlen] = '\0';

  *retval = PMMG_loadAllSols_distributed(*parmesh,tmp);

  MMG5_SAFE_FREE(tmp);

  return;
}

/**
 * See \ref PMMG_saveMesh_centralized function in \ref libparmmg.h file.
 */
FORTRAN_NAME(PMMG_SAVEMESH_CENTRALIZED,pmmg_savemesh_centralized,
             (PMMG_pParMesh *parmesh,char* filename, int *strlen,int* retval),
             (parmesh,filename,strlen, retval)){
  char *tmp = NULL;

  MMG5_SAFE_MALLOC(tmp,(*strlen+1),char,);
  strncpy(tmp,filename,*strlen);
  tmp[*strlen] = '\0';

  *retval = PMMG_saveMesh_centralized(*parmesh,tmp);

  MMG5_SAFE_FREE(tmp);

  return;
}

/**
 * See \ref PMMG_saveMesh_distributed function in \ref libparmmg.h file.
 */
FORTRAN_NAME(PMMG_SAVEMESH_DISTRIBUTED,pmmg_savemesh_distributed,
             (PMMG_pParMesh *parmesh,char* filename, int *strlen,int* retval),
             (parmesh,filename,strlen, retval)){
  char *tmp = NULL;

  MMG5_SAFE_MALLOC(tmp,(*strlen+1),char,);
  strncpy(tmp,filename,*strlen);
  tmp[*strlen] = '\0';

  *retval = PMMG_saveMesh_distributed(*parmesh,tmp);

  MMG5_SAFE_FREE(tmp);

  return;
}

/**
 * See \ref PMMG_saveMet_centralized function in \ref libparmmg.h file.
 */
FORTRAN_NAME(PMMG_SAVEMET_CENTRALIZED,pmmg_savemet_centralized,
             (PMMG_pParMesh *parmesh,char* filename, int *strlen,int* retval),
             (parmesh,filename,strlen,retval)){
  char *tmp = NULL;

  MMG5_SAFE_MALLOC(tmp,(*strlen+1),char,);
  strncpy(tmp,filename,*strlen);
  tmp[*strlen] = '\0';

  *retval = PMMG_saveMet_centralized(*parmesh,tmp);

  MMG5_SAFE_FREE(tmp);

  return;
}

/**
 * See \ref PMMG_saveMet_distributed function in \ref libparmmg.h file.
 */
FORTRAN_NAME(PMMG_SAVEMET_DISTRIBUTED,pmmg_savemet_distributed,
             (PMMG_pParMesh *parmesh,char* filename, int *strlen,int* retval),
             (parmesh,filename,strlen,retval)){
  char *tmp = NULL;

  MMG5_SAFE_MALLOC(tmp,(*strlen+1),char,);
  strncpy(tmp,filename,*strlen);
  tmp[*strlen] = '\0';

  *retval = PMMG_saveMet_distributed(*parmesh,tmp);

  MMG5_SAFE_FREE(tmp);

  return;
}

/**
 * See \ref PMMG_saveAllSols_centralized function in \ref libparmmg.h file.
 */
FORTRAN_NAME(PMMG_SAVEALLSOLS_CENTRALIZED,pmmg_saveallsols_centralized,
             (PMMG_pParMesh *parmesh,char* filename, int *strlen,int* retval),
             (parmesh,filename,strlen,retval)){
  char *tmp = NULL;

  MMG5_SAFE_MALLOC(tmp,(*strlen+1),char,);
  strncpy(tmp,filename,*strlen);
  tmp[*strlen] = '\0';

  *retval = PMMG_saveAllSols_centralized(*parmesh,tmp);

  MMG5_SAFE_FREE(tmp);

  return;
}

/**
<<<<<<< HEAD
 * See \ref PMMG_loadMesh_hdf5 function in \ref libparmmg.h file.
 */
FORTRAN_NAME(PMMG_LOADMESH_HDF5,pmmg_loadmesh_hdf5,
             (PMMG_pParMesh *parmesh,char* filename, int *strlen,int* retval),
             (parmesh,filename,strlen, retval)){
=======
 * See \ref PMMG_saveAllSols_distributed function in \ref libparmmg.h file.
 */
FORTRAN_NAME(PMMG_SAVEALLSOLS_DISTRIBUTED,pmmg_saveallsols_distributed,
             (PMMG_pParMesh *parmesh,char* filename, int *strlen,int* retval),
             (parmesh,filename,strlen,retval)){
>>>>>>> 86e1ff57
  char *tmp = NULL;

  MMG5_SAFE_MALLOC(tmp,(*strlen+1),char,);
  strncpy(tmp,filename,*strlen);
  tmp[*strlen] = '\0';

<<<<<<< HEAD
  *retval = PMMG_loadMesh_hdf5(*parmesh,tmp);
=======
  *retval = PMMG_saveAllSols_distributed(*parmesh,tmp);
>>>>>>> 86e1ff57

  MMG5_SAFE_FREE(tmp);

  return;
}

/**
<<<<<<< HEAD
 * See \ref PMMG_saveMesh_hdf5 function in \ref libparmmg.h file.
 */
FORTRAN_NAME(PMMG_SAVEMESH_HDF5,pmmg_savemesh_hdf5,
             (PMMG_pParMesh *parmesh,char* filename, int *strlen,int* retval),
             (parmesh,filename,strlen, retval)){
  char *tmp = NULL;

  MMG5_SAFE_MALLOC(tmp,(*strlen+1),char,);
  strncpy(tmp,filename,*strlen);
  tmp[*strlen] = '\0';

  *retval = PMMG_saveMesh_hdf5(*parmesh,tmp);

  MMG5_SAFE_FREE(tmp);

  return;
}


/**
=======
>>>>>>> 86e1ff57
 * See \ref PMMG_Free_names function in \ref libparmmg.h file.
 */
FORTRAN_NAME(PMMG_FREE_NAMES,pmmg_free_names,
             (PMMG_pParMesh *parmesh, int* retval),
             (parmesh,retval)) {
  *retval = PMMG_Free_names(*parmesh);
  return;
}

/**
 * See \ref PMMG_setfunc function in \ref libparmmg.h file.
 */
FORTRAN_NAME(PMMG_SETFUNC,pmmg_setfunc,
             (PMMG_pParMesh *parmesh),
             (parmesh)) {

  PMMG_setfunc(*parmesh);

  return;
}<|MERGE_RESOLUTION|>--- conflicted
+++ resolved
@@ -1366,38 +1366,44 @@
 }
 
 /**
-<<<<<<< HEAD
+ * See \ref PMMG_saveAllSols_distributed function in \ref libparmmg.h file.
+ */
+FORTRAN_NAME(PMMG_SAVEALLSOLS_DISTRIBUTED,pmmg_saveallsols_distributed,
+             (PMMG_pParMesh *parmesh,char* filename, int *strlen,int* retval),
+             (parmesh,filename,strlen,retval)){
+  char *tmp = NULL;
+
+  MMG5_SAFE_MALLOC(tmp,(*strlen+1),char,);
+  strncpy(tmp,filename,*strlen);
+  tmp[*strlen] = '\0';
+
+  *retval = PMMG_saveAllSols_distributed(*parmesh,tmp);
+
+  MMG5_SAFE_FREE(tmp);
+
+  return;
+}
+
+/**
  * See \ref PMMG_loadMesh_hdf5 function in \ref libparmmg.h file.
  */
 FORTRAN_NAME(PMMG_LOADMESH_HDF5,pmmg_loadmesh_hdf5,
              (PMMG_pParMesh *parmesh,char* filename, int *strlen,int* retval),
              (parmesh,filename,strlen, retval)){
-=======
- * See \ref PMMG_saveAllSols_distributed function in \ref libparmmg.h file.
- */
-FORTRAN_NAME(PMMG_SAVEALLSOLS_DISTRIBUTED,pmmg_saveallsols_distributed,
-             (PMMG_pParMesh *parmesh,char* filename, int *strlen,int* retval),
-             (parmesh,filename,strlen,retval)){
->>>>>>> 86e1ff57
-  char *tmp = NULL;
-
-  MMG5_SAFE_MALLOC(tmp,(*strlen+1),char,);
-  strncpy(tmp,filename,*strlen);
-  tmp[*strlen] = '\0';
-
-<<<<<<< HEAD
+  char *tmp = NULL;
+
+  MMG5_SAFE_MALLOC(tmp,(*strlen+1),char,);
+  strncpy(tmp,filename,*strlen);
+  tmp[*strlen] = '\0';
+
   *retval = PMMG_loadMesh_hdf5(*parmesh,tmp);
-=======
-  *retval = PMMG_saveAllSols_distributed(*parmesh,tmp);
->>>>>>> 86e1ff57
-
-  MMG5_SAFE_FREE(tmp);
-
-  return;
-}
-
-/**
-<<<<<<< HEAD
+
+  MMG5_SAFE_FREE(tmp);
+
+  return;
+}
+
+/**
  * See \ref PMMG_saveMesh_hdf5 function in \ref libparmmg.h file.
  */
 FORTRAN_NAME(PMMG_SAVEMESH_HDF5,pmmg_savemesh_hdf5,
@@ -1418,8 +1424,6 @@
 
 
 /**
-=======
->>>>>>> 86e1ff57
  * See \ref PMMG_Free_names function in \ref libparmmg.h file.
  */
 FORTRAN_NAME(PMMG_FREE_NAMES,pmmg_free_names,
