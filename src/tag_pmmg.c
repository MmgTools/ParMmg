/* =============================================================================
**  This file is part of the parmmg software package for parallel tetrahedral
**  mesh modification.
**  Copyright (c) Bx INP/Inria/UBordeaux, 2017-
**
**  parmmg is free software: you can redistribute it and/or modify it
**  under the terms of the GNU Lesser General Public License as published
**  by the Free Software Foundation, either version 3 of the License, or
**  (at your option) any later version.
**
**  parmmg is distributed in the hope that it will be useful, but WITHOUT
**  ANY WARRANTY; without even the implied warranty of MERCHANTABILITY or
**  FITNESS FOR A PARTICULAR PURPOSE. See the GNU Lesser General Public
**  License for more details.
**
**  You should have received a copy of the GNU Lesser General Public
**  License and of the GNU General Public License along with parmmg (in
**  files COPYING.LESSER and COPYING). If not, see
**  <http://www.gnu.org/licenses/>. Please read their terms carefully and
**  use this copy of the parmmg distribution only if you accept them.
** =============================================================================
*/

/**
 * \file tag_pmmg.c
 * \brief Functions related to boundary and interface tags
 * \author Luca Cirrottola (Inria)
 * \version 5
 * \copyright GNU Lesser General Public License.
 */
#include "parmmg.h"


/**
 * \param ppt pointer to the point.
 *
 * Tag a node as parallel.
 */
void PMMG_tag_par_node(MMG5_pPoint ppt){

  ppt->tag |= (MG_PARBDY + MG_BDY);
  if( !(ppt->tag & MG_REQ) ) {
    /* do not add the MG_NOSURF tag on a required entity */
    ppt->tag |= (MG_REQ + MG_NOSURF);
  }
}

/**
 * \param pxt pointer to the xtetra.
 * \param j local index of the edge on the tetra.
 *
 * Tag an edge as parallel.
 */
void PMMG_tag_par_edge(MMG5_pxTetra pxt,int j){

  pxt->tag[j] |= (MG_PARBDY + MG_BDY);
  if( !(pxt->tag[j] & MG_REQ) ) {
    /* do not add the MG_NOSURF tag on a required entity */
    pxt->tag[j] |= (MG_REQ + MG_NOSURF);
  }
}

/**
 * \param pt pointer to the tetra.
 * \param hash edges hash table.
 * \param ia local index of the edge on the tetra.
 *
 * Tag an edge as parallel.
 */
int PMMG_tag_par_edge_hash(MMG5_pTetra pt,MMG5_HGeom hash,int ia){
  int     ip0,ip1,getref;
  int16_t gettag;

  ip0 = pt->v[MMG5_iare[ia][0]];
  ip1 = pt->v[MMG5_iare[ia][1]];
  if( !MMG5_hTag( &hash, ip0, ip1, 0, MG_PARBDY + MG_BDY ) ) return 0;

  if( !MMG5_hGet( &hash, ip0, ip1, &getref, &gettag ) ) return 0;
  if( !(gettag & MG_REQ) ) {
    /* do not add the MG_NOSURF tag on a required entity */
    if( !MMG5_hTag( &hash, ip0, ip1, 0, MG_REQ + MG_NOSURF ) ) return 0;
  }

  return 1;
}

/**
 * \param pxt pointer to the xtetra.
 * \param j local index of the face on the tetra.
 *
 * Tag a face as parallel.
 */
void PMMG_tag_par_face(MMG5_pxTetra pxt,int j){

  pxt->ftag[j] |= (MG_PARBDY + MG_BDY );
  if( !(pxt->ftag[j] & MG_REQ) ) {
    /* do not add the MG_NOSURF tag on a required entity */
    pxt->ftag[j] |= (MG_REQ + MG_NOSURF);
  }
}

/**
 * \param ptt pointer to the tria.
 *
 * Tag the edges on a triangle as parallel.
 */
void PMMG_tag_par_tria(MMG5_pTria ptt){
  int j;

  for( j = 0; j < 3; j++ ) {
    ptt->tag[j] |= MG_PARBDY;
    if( !(ptt->tag[j] & MG_REQ) ) {
      /* do not add the MG_NOSURF tag on a required entity */
      ptt->tag[j] |= (MG_REQ + MG_NOSURF);
    }
  }
}

/**
 * \param pxt pointer to the point.
 *
 * Untag a parallel node.
 * Also delete the MG_PARBDYBDY tag, as it will be put only on nodes which are
 * visible from parallel faces.
 */
void PMMG_untag_par_node(MMG5_pPoint ppt){

  /* Only work on a parallel entity, so that a successive application of this
   * function on the same entity has no effect */
  if ( ppt->tag & MG_PARBDY ) {
    ppt->tag &= ~MG_PARBDY;
    ppt->tag &= ~MG_BDY;
    ppt->tag &= ~MG_REQ;
    /* a truly required entity has had the MG_NOSURF tag erased by the
     * analysis so reapply the MG_REQ tag on it */
    if( ppt->tag & MG_NOSURF ) {
      ppt->tag &= ~MG_NOSURF;
    } else {
      ppt->tag |= MG_REQ;
    }
    ppt->tag &= ~MG_PARBDYBDY;
  }
}

/**
 * \param pxt pointer to the xtetra.
 * \param j local index of the edge on the tetra.
 *
 * Untag a parallel edge.
 * Also delete the MG_PARBDYBDY tag, as it will be put only on edges which are
 * visible from parallel faces.
 */
void PMMG_untag_par_edge(MMG5_pxTetra pxt,int j){

  /* Only work on a parallel entity, so that a successive application of this
   * function on the same entity has no effect */
  if ( pxt->tag[j] & MG_PARBDY ) {
    pxt->tag[j] &= ~MG_PARBDY;
    pxt->tag[j] &= ~MG_BDY;
    pxt->tag[j] &= ~MG_REQ;
    /* a truly required entity has had the MG_NOSURF tag erased by the
     * analysis so reapply the MG_REQ tag on it */
    if( pxt->tag[j] & MG_NOSURF ) {
      pxt->tag[j] &= ~MG_NOSURF;
    } else {
      pxt->tag[j] |= MG_REQ;
    }
    pxt->tag[j] &= ~MG_PARBDYBDY;
  }
}

/**
 * \param pxt pointer to the xtetra.
 * \param j local index of the face on the tetra.
 *
 * Untag a parallel face.
 * Do not delete the MG_PARBDYBDY tag, as it will be used to recognize boundary
 * faces.
 */
void PMMG_untag_par_face(MMG5_pxTetra pxt,int j){

  /* Only work on a parallel entity, so that a successive application of this
   * function on the same entity has no effect */
  if ( pxt->ftag[j] & MG_PARBDY ) {
    pxt->ftag[j] &= ~MG_PARBDY;
    pxt->ftag[j] &= ~MG_BDY;
    pxt->ftag[j] &= ~MG_REQ;
    /* a truly required entity has had the MG_NOSURF tag erased by the
     * analysis so reapply the MG_REQ tag on it */
    if( pxt->ftag[j] & MG_NOSURF ) {
      pxt->ftag[j] &= ~MG_NOSURF;
    } else {
      pxt->ftag[j] |= MG_REQ;
    }
    /* do not delete the MG_PARBDYBDY tag, as it will be used to recognize
     * boundary faces */
  }
}

/**
 * \param parmesh pointer toward a parmesh structure
 *
 * \return 1 if success, 0 if fail.
 *
 * Count the number of parallel triangle in each tetra and store the info into
 * the mark field of the tetra.
 * Reset the OLDPARBDY tag after mesh adaptation in order to track previous
 * parallel faces during load balancing.
 *
 */
inline int PMMG_resetOldTag(PMMG_pParMesh parmesh) {
  MMG5_pMesh   mesh;
  MMG5_pTetra  pt;
  MMG5_pxTetra pxt;
  MMG5_pPoint  ppt;
  int          k,i,j,l,ip;

  for ( i=0; i<parmesh->ngrp; ++i ) {
    mesh = parmesh->listgrp[i].mesh;

    if ( !mesh ) continue;

    /* Untag old parallel points */
    for( ip = 1; ip <= mesh->np; ip++ ) {
      ppt = &mesh->point[ip];
      ppt->tag &= ~MG_OLDPARBDY;
    }

    for ( k=1; k<=mesh->ne; ++k ) {
      pt       = &mesh->tetra[k];
      pt->mark = 1;

      if ( (!MG_EOK(pt)) || (!pt->xt) ) continue;
      pxt = &mesh->xtetra[pt->xt];

      for ( j=0; j<4; ++j ) {
        if ( pxt->ftag[j] & MG_PARBDY ) {
          /* Increase counter */
          ++pt->mark;
          /* Mark face as a previously parallel one */
          pxt->ftag[j] |= MG_OLDPARBDY;
          /* Mark its points */
          for( l = 0; l < 3; l++ )
            mesh->point[pt->v[MMG5_idir[j][l]]].tag |= MG_OLDPARBDY;
          /* Check that there is no reference on an old parallel face that is
           * not a true boundary */
          if( !(pxt->ftag[j] & MG_PARBDYBDY) ) assert( !pxt->ref[j] );
        } else if ( pxt->ftag[j] & MG_OLDPARBDY ) {
          /* Untag faces which are not parallel anymore */
          pxt->ftag[j] &= ~MG_OLDPARBDY;
        }
      }
    }
  }

  return 1;
}

/**
 * \param parmesh pointer toward the parmesh structure.
 *
 * \return 0 if fail, 1 otherwise
 *
 * Update the parallel-related tags on the points and tetra: first, remove
 * obsolete parallel markers; second, re-tag boundary entites; third, tag new
 * parallel interfaces from the internal communicator.
 *
 */
int PMMG_updateTag(PMMG_pParMesh parmesh) {
  PMMG_pGrp       grp;
  MMG5_pMesh      mesh;
  MMG5_pTetra     pt;
  MMG5_pxTetra    pxt;
  MMG5_pPoint     ppt;
  MMG5_HGeom      hash;
  int             *node2int_node_comm0_index1,*face2int_face_comm0_index1;
  int             grpid,iel,ifac,ia,ip0,ip1,k,j,i,getref;
  int16_t         gettag;
  int8_t          isbdy;

  /* Loop on groups */
  for ( grpid=0; grpid<parmesh->ngrp; grpid++ ) {
    grp                        = &parmesh->listgrp[grpid];
    mesh                       = grp->mesh;
    node2int_node_comm0_index1 = grp->node2int_node_comm_index1;
    face2int_face_comm0_index1 = grp->face2int_face_comm_index1;

    /** Step 1: Loop on xtetras to untag old parallel entities, then build
     * hash table for edges on xtetras. */
    for ( k=1; k<=mesh->ne; k++ ) {
      pt = &mesh->tetra[k];
      if ( !pt->xt ) continue;
      pxt = &mesh->xtetra[pt->xt];
      /* Untag parallel nodes: remove PARBDY, BDY, REQ, PARBDYBDY and NOSURF
       * tag. Point not marked by NOSURF tag are required by the user: re-add
       * the REQ tag. */
      for ( j=0 ; j<4 ; j++ ) {
        ppt = &mesh->point[pt->v[j]];
        PMMG_untag_par_node(ppt);
      }
      /* Untag parallel edges: remove PARBDY, BDY, REQ, PARBDYBDY and NOSURF
       * tag. Point not marked by NOSURF tag are required by the user: re-add
       * the REQ tag. */
      for ( j=0 ; j<6 ; j++ )
        PMMG_untag_par_edge(pxt,j);
      /* Untag parallel faces: remove PARBDY, BDY, REQ and NOSURF tags but nor
       * PARBDYBDY one (used to recognize BDY faces whose BDY tag has been
       * removed). Point not marked by NOSURF tag are required by the user:
       * re-add the REQ tag.  */
      for ( j=0 ; j<4 ; j++ )
        PMMG_untag_par_face(pxt,j);
    }

    /* Create hash table for edges on xtetra, without reference or tags */
    if ( !MMG5_hNew(mesh, &hash, 6*mesh->xt, 8*mesh->xt) ) return 0;
    for ( k=1; k<=mesh->ne; k++ ) {
      pt = &mesh->tetra[k];
      if ( !pt->xt ) continue;
      for ( j=0; j<6; j++ ) {
        ip0 = pt->v[MMG5_iare[j][0]];
        ip1 = pt->v[MMG5_iare[j][1]];
        if( !MMG5_hEdge( mesh, &hash, ip0, ip1, 0, MG_NOTAG ) ) return 0;
      }
    }

    /** Step 2: Re-tag boundary entities starting from xtetra faces.
     *  Just add the appropriate tag to the face, edge (hash) or node. */
    for ( k=1; k<=mesh->ne; k++ ) {
      pt = &mesh->tetra[k];
      if ( !pt->xt ) continue;
      pxt = &mesh->xtetra[pt->xt];
      /* Look for external boundary faces (MG_BDY) or internal boundary faces
       * previously on parallel interfaces (MG_PARBDYBDY), tag their edges and
       * nodes (the BDY tag could have been removed when deleting old parallel
       * interfaces in step 1).*/
      for ( ifac=0 ; ifac<4 ; ifac++ ) {
        if ( pxt->ftag[ifac] & MG_PARBDYBDY ) {
          pxt->ftag[ifac] &= ~MG_PARBDYBDY;
          for( j = 0; j < 3; j++)
            mesh->point[pt->v[MMG5_idir[ifac][j]]].tag &= ~MG_PARBDYBDY;
          pxt->ftag[ifac] |= MG_BDY;
        }
        /* Only a "true" boundary after this line */
        if ( pxt->ftag[ifac] & MG_BDY ) {
          /* Constrain boundary if -nosurf option */
          if( mesh->info.nosurf ) {
            if( !(pxt->ftag[ifac] & MG_REQ) ) {
              /* do not add the MG_NOSURF tag on a required entity */
              pxt->ftag[ifac] |= MG_REQ + MG_NOSURF;
            }
          }
          /* Tag face edges */
          for ( j=0; j<3; j++ ) {
            ia = MMG5_iarf[ifac][j];
            ip0 = pt->v[MMG5_iare[ia][0]];
            ip1 = pt->v[MMG5_iare[ia][1]];
            if( !MMG5_hTag( &hash, ip0, ip1, 0, MG_BDY ) ) return 0;
<<<<<<< HEAD
            /* Constrain boundary if -nosurf option */
            if( mesh->info.nosurf ) {
              if( !MMG5_hGet( &hash, ip0, ip1, &getref, &gettag ) ) return 0;
              if( !(gettag & MG_REQ) ) {
                /* do not add the MG_NOSURF tag on a required entity */
                if( !MMG5_hTag( &hash, ip0, ip1, 0, MG_REQ + MG_NOSURF ) ) return 0;
              }
            }
            // /* If MG_GEO; add MG_GEO */
            // if (pxt->tag[ia] & MG_GEO) {
            //    if( !MMG5_hTag( &hash, ip0, ip1, 0, MG_GEO ) ) return 0;
            // }
            // /* If MG_REF; add MG_REF */
            // if (pxt->tag[ia] & MG_REF) {
            //   if( !MMG5_hTag( &hash, ip0, ip1, 0, MG_REF ) ) return 0;
            // }
            // /* If MG_NOM; add MG_NOM */
            // if (pxt->tag[ia] & MG_NOM) {
            //    if( !MMG5_hTag( &hash, ip0, ip1, 0, MG_NOM ) ) return 0;
            // }
            // /* If MG_OPNBDY; add MG_OPNBDY */
            // if (pxt->tag[ia] & MG_OPNBDY) {
            //    if( !MMG5_hTag( &hash, ip0, ip1, 0, MG_OPNBDY ) ) return 0;
            // }
            // /* If MG_PARBDYBDY; add MG_PARBDYBDY */
            // if (pxt->tag[ia] & MG_PARBDYBDY) {
            //    if( !MMG5_hTag( &hash, ip0, ip1, 0, MG_PARBDYBDY ) ) return 0;
            // }
            // /* If MG_OLDPARBDY; add MG_OLDPARBDY */
            // if (pxt->tag[ia] & MG_OLDPARBDY) {
            //    if( !MMG5_hTag( &hash, ip0, ip1, 0, MG_OLDPARBDY ) ) return 0;
            // }
=======
>>>>>>> eaebcbe5
          }
          /* Tag face nodes */
          for ( j=0 ; j<3 ; j++) {
            ppt = &mesh->point[pt->v[MMG5_idir[ifac][j]]];
            ppt->tag |= MG_BDY;
            /* Constrain boundary if -nosurf option */
            if( mesh->info.nosurf ) {
              if( !(ppt->tag & MG_REQ) ) {
                /* do not add the MG_NOSURF tag on a required entity */
                ppt->tag |= MG_REQ + MG_NOSURF;
              }
            }
            // /* If MG_GEO; add MG_GEO */
            // if (pxt->tag[ia] & MG_GEO) ppt->tag |= MG_GEO;
            // /* If MG_REF; add MG_REF */
            // if (pxt->tag[ia] & MG_REF) ppt->tag |= MG_REF;
            // /* If MG_NOM; add MG_NOM */
            // if (pxt->tag[ia] & MG_NOM) ppt->tag |= MG_NOM;
            // /* If MG_OPNBDY; add MG_OPNBDY */
            // if (pxt->tag[ia] & MG_OPNBDY) ppt->tag |= MG_OPNBDY;
            // /* If MG_PARBDYBDY; add MG_PARBDYBDY */
            // if (pxt->tag[ia] & MG_PARBDYBDY) ppt->tag |= MG_PARBDYBDY;
            // /* If MG_OLDPARBDY; add MG_OLDPARBDY */
            // if (pxt->tag[ia] & MG_OLDPARBDY) ppt->tag |= MG_OLDPARBDY;
          }
        }
      }
    }

    /** Step 3: Tag new parallel interface entities starting from int_face_comm.
     *
     *  This step needs to be done even if the external face communicator is
     *  not allocated (for example, when a centralized mesh is loaded and split
     *  on a single proc: in this case the internal communicator is allocated,
     *  but not the external one).
     */
    for ( i=0; i<grp->nitem_int_face_comm; i++ ) {
      iel  =   face2int_face_comm0_index1[i] / 12;
      ifac = ( face2int_face_comm0_index1[i] % 12 ) / 3;
      pt = &mesh->tetra[iel];
      assert( pt->xt );
      pxt = &mesh->xtetra[pt->xt];
      /* If already boundary, make it recognizable as a "true" boundary */
      if( pxt->ftag[ifac] & MG_BDY ) {
        pxt->ftag[ifac] |= MG_PARBDYBDY;
        for( j = 0; j < 3; j++)
          mesh->point[pt->v[MMG5_idir[ifac][j]]].tag |= MG_PARBDYBDY;
      }
      /* Tag face */
      PMMG_tag_par_face(pxt,ifac);
      /* Tag face edges */
      for ( j=0; j<3; j++ ) {
        ia = MMG5_iarf[ifac][j];
        if( !PMMG_tag_par_edge_hash(pt,hash,ia) ) return 0;
      }
      /* Tag face nodes */
      for ( j=0 ; j<3 ; j++) {
        ppt = &mesh->point[pt->v[MMG5_idir[ifac][j]]];
        PMMG_tag_par_node(ppt);
      }
    }

    /** Step 4: Get edge tag from hash table, add it to the edge tag on the
     *  xtetra,and delete hash table */
    for ( k=1; k<=mesh->ne; k++ ) {
      pt = &mesh->tetra[k];
      if ( !pt->xt ) continue;
      pxt = &mesh->xtetra[pt->xt];
      /* Unreference xtetra that are not on the boundary anymore */
      isbdy = 0;
      for( ifac = 0; ifac < 4; ifac++ ) {
        if( pxt->ftag[ifac] & MG_BDY ) {
          isbdy = 1;
          break;
        }
      }
      if( !isbdy ) {
        pt->xt = 0;
        continue;
      }
      /* update edge tags */
      for ( j=0; j<6; j++ ) {
        ip0 = pt->v[MMG5_iare[j][0]];
        ip1 = pt->v[MMG5_iare[j][1]];
        /* get the tag stored in the hash table to the xtetra edge */
        if( !MMG5_hGet( &hash, ip0, ip1, &getref, &gettag ) ) return 0;
        /* the hash table should only contain boundary/parallel related tags,
         * so remove the MG_NOSURF tag if the edge is truly required */
        if( pxt->tag[j] & MG_REQ )
          gettag &= ~MG_NOSURF;
        /* set edge tag (without NOSURF tag if the edge is required by the
         * user): here we preserve the initial MG_REQ tag of each tetra, thus,
         * potential inconsistencies will not be solved. */
        pxt->tag[j] |= gettag;
      }
    }
    PMMG_DEL_MEM( mesh, hash.geom, MMG5_hgeom, "Edge hash table" );

    /** Step 5: Unreference xpoints not on BDY (or PARBDY) */
    for ( i=1; i<=mesh->np; i++ ) {
      ppt = &mesh->point[i];
      if( ppt->tag & MG_BDY ) continue;
      if( ppt->xp ) ppt->xp = 0;
    }

  }

  return 1;
}

/**
 * \param parmesh pointer to parmesh structure.
 * \return 0 if fail, 1 if success.
 *
 * Check if faces on a parallel communicator connect elements with different
 * references, and tag them as a "true" boundary (thus PARBDYBDY).
 */
int PMMG_parbdySet( PMMG_pParMesh parmesh ) {
  PMMG_pGrp      grp;
  PMMG_pExt_comm ext_face_comm;
  PMMG_pInt_comm int_face_comm;
  MMG5_pMesh     mesh;
  MMG5_pTetra    pt;
  MMG5_pxTetra   pxt;
  MMG5_pPoint    ppt;
  MPI_Status     status;
  int            *face2int_face_comm_index1,*face2int_face_comm_index2;
  int            *seenFace,*intvalues,*itosend,*itorecv;
  int            ngrp,myrank,color,nitem,k,igrp,i,idx,ie,ifac;

  grp    = parmesh->listgrp;
  myrank = parmesh->myrank;
  ngrp   = parmesh->ngrp;

  /* intvalues will be used to store tetra ref */
  int_face_comm = parmesh->int_face_comm;
  PMMG_MALLOC(parmesh,int_face_comm->intvalues,int_face_comm->nitem,int,
              "intvalues",return 0);
  intvalues = parmesh->int_face_comm->intvalues;

  /* seenFace will be used to recognize already visited faces */
  PMMG_CALLOC(parmesh,seenFace,int_face_comm->nitem,int,"seenFace",return 0);

  /** Fill the internal communicator with the first ref found */
  for( igrp = 0; igrp < ngrp; igrp++ ) {
    grp                       = &parmesh->listgrp[igrp];
    mesh                      = grp->mesh;
    face2int_face_comm_index1 = grp->face2int_face_comm_index1;
    face2int_face_comm_index2 = grp->face2int_face_comm_index2;

    /* Remove PARBDYBDY tag from faces that are not parallel (it could have
     * been put by MMG5_bdrySet if all edges on face have been tagged as
     * MG_PARBDYBDY by MMG5_mmgHashTria) */
    for( ie = 1; ie <= mesh->ne; ie++ ) {
      pt = &mesh->tetra[ie];
      if( !MG_EOK(pt) || !pt->xt ) continue;
      pxt = &mesh->xtetra[pt->xt];
      for( ifac = 0; ifac < 4; ifac++ )
        if( pxt->ftag[ifac] & MG_PARBDYBDY && !(pxt->ftag[ifac] & MG_PARBDY) )
          pxt->ftag[ifac] &= ~MG_PARBDYBDY;
    }

    for ( k=0; k<grp->nitem_int_face_comm; ++k ) {
      ie   =  face2int_face_comm_index1[k]/12;
      ifac = (face2int_face_comm_index1[k]%12)/3;
      idx  =  face2int_face_comm_index2[k];
      pt = &mesh->tetra[ie];
      assert( MG_EOK(pt) && pt->xt );
      pxt = &mesh->xtetra[pt->xt];

      /* Tag face as "true" boundary if its second ref is different or if
       * triangle has a non-nul ref in opnbdy mode */
      if( !seenFace[idx] ) {
        intvalues[idx] = pt->ref;
      }
      else if ( (mesh->info.opnbdy && pxt->ref[ifac]>0) || (intvalues[idx] != pt->ref ) ) {
        pxt->ftag[ifac] |= MG_PARBDYBDY;
        for( i = 0; i < 3; i++)
          mesh->point[pt->v[MMG5_idir[ifac][i]]].tag |= MG_PARBDYBDY;
      }

      /* Mark face each time that it's seen */
      seenFace[idx]++;
    }
  }

  /** Send and receive external communicators filled with the tetra ref */
  for ( k=0; k<parmesh->next_face_comm; ++k ) {
    ext_face_comm = &parmesh->ext_face_comm[k];
    nitem         = ext_face_comm->nitem;
    color         = ext_face_comm->color_out;

    PMMG_CALLOC(parmesh,ext_face_comm->itosend,nitem,int,"itosend array",
                return 0);
    itosend = ext_face_comm->itosend;

    PMMG_CALLOC(parmesh,ext_face_comm->itorecv,nitem,int,"itorecv array",
                return 0);
    itorecv = ext_face_comm->itorecv;

    for ( i=0; i<nitem; ++i ) {
      idx            = ext_face_comm->int_comm_index[i];
      itosend[i]     = intvalues[idx];
    }

    // As this function is called only during analysis we can use directly
    // read_comm communicator
    MPI_CHECK(
      MPI_Sendrecv(itosend,nitem,MPI_INT,color,MPI_COMMUNICATORS_REF_TAG,
                   itorecv,nitem,MPI_INT,color,MPI_COMMUNICATORS_REF_TAG,
                   parmesh->info.read_comm,&status),return 0 );

    /* Store the info in intvalues */
    for ( i=0; i<nitem; ++i ) {
      idx            = ext_face_comm->int_comm_index[i];
      intvalues[idx] = itorecv[i];
    }
  }

  /* Check the internal communicator */
  for( igrp = 0; igrp < ngrp; igrp++ ) {
    grp                       = &parmesh->listgrp[igrp];
    mesh                      = grp->mesh;
    face2int_face_comm_index1 = grp->face2int_face_comm_index1;
    face2int_face_comm_index2 = grp->face2int_face_comm_index2;

    for ( k=0; k<grp->nitem_int_face_comm; ++k ) {
      ie   =  face2int_face_comm_index1[k]/12;
      ifac = (face2int_face_comm_index1[k]%12)/3;
      idx  =  face2int_face_comm_index2[k];
      pt = &mesh->tetra[ie];
      assert( MG_EOK(pt) && pt->xt );
      pxt = &mesh->xtetra[pt->xt];

      /* Faces on the external communicator have been visited only once */
      if( seenFace[idx] != 1 ) continue;

      /* Tag face as "true" boundary if its ref is different (or if triangle has
       * a non nul ref in openbdy mode), delete reference if it is only a
       * parallel boundary */
      if ( (mesh->info.opnbdy && pxt->ref[ifac]>0) ) {
        pxt->ftag[ifac] |= MG_PARBDYBDY;
        for( i = 0; i < 3; i++)
          mesh->point[pt->v[MMG5_idir[ifac][i]]].tag |= MG_PARBDYBDY;
      } else if ( intvalues[idx] > pt->ref ) {
        /* Tria belongs to my neighbor */
        pxt->ftag[ifac] |= MG_PARBDYBDY;
        for( i = 0; i < 3; i++)
          mesh->point[pt->v[MMG5_idir[ifac][i]]].tag |= MG_PARBDYBDY;
        MG_CLR(pxt->ori,ifac);
      }
      else if ( intvalues[idx] < pt->ref ) {
        /* Tria belongs to me */
        pxt->ftag[ifac] |= MG_PARBDYBDY;
        for( i = 0; i < 3; i++)
          mesh->point[pt->v[MMG5_idir[ifac][i]]].tag |= MG_PARBDYBDY;
        MG_SET(pxt->ori,ifac);
      }
      else {
        pxt->ref[ifac] = PMMG_NUL;
      }
    }
  }


  /* Tag parallel points touched by simple MG_BDY faces as MG_PARBDYBDY
   * (a parallel surface can pinch a regular surface in just one point).
   * The same problem on edges is handled by MMG5_mmgHashTria. */
  for( ie = 1; ie <= mesh->ne; ie++ ) {
    pt = &mesh->tetra[ie];
    if( !MG_EOK(pt) || !pt->xt ) continue;
    pxt = &mesh->xtetra[pt->xt];
    for( ifac = 0; ifac < 4; ifac++ ) {
      /* Loop on simple boundary faces */
      if( !(pxt->ftag[ifac] & MG_BDY) || (pxt->ftag[ifac] & MG_PARBDY ) ) continue;
      for( i = 0; i < 3; i++ ) {
        ppt = &mesh->point[pt->v[MMG5_idir[ifac][i]]];
        if( ppt->tag & MG_PARBDY )
          ppt->tag |= MG_PARBDYBDY;
      }
    }
  }


  /* Deallocate and return */
  PMMG_DEL_MEM(parmesh,int_face_comm->intvalues,int,"intvalues");
  PMMG_DEL_MEM(parmesh,seenFace,int,"seenFace");
  for ( k=0; k<parmesh->next_face_comm; ++k ) {
    ext_face_comm = &parmesh->ext_face_comm[k];
    PMMG_DEL_MEM(parmesh,ext_face_comm->itosend,int,"itosend array");
    PMMG_DEL_MEM(parmesh,ext_face_comm->itorecv,int,"itorecv array");
  }

  return 1;
}

/**
 * \param parmesh pointer to parmesh structure.
 * \return 0 if fail, 1 if success.
 *
 * Check if faces on a parallel communicator connect elements with different
 * references, and tag them as a "true" boundary (thus PARBDYBDY).
 */
int PMMG_parbdyTria( PMMG_pParMesh parmesh ) {
  MMG5_Hash      hash;
  PMMG_pGrp      grp = &parmesh->listgrp[0];
  PMMG_pExt_comm ext_face_comm;
  PMMG_pInt_comm int_face_comm;
  MMG5_pMesh     mesh;
  MMG5_pTetra    pt;
  MMG5_pxTetra   pxt;
  MMG5_pTria     ptt;
  MPI_Comm       comm;
  MPI_Status     status;
  int            *face2int_face_comm_index1,*face2int_face_comm_index2;
  int            *seenFace,*intvalues,*itosend,*itorecv;
  int            myrank,color,nitem,k,i,idx,ie,ifac,kt,j,ia,ib,ic;

  comm   = parmesh->comm;
  myrank = parmesh->myrank;
  assert( parmesh->ngrp == 1 );
  mesh = grp->mesh;

  /* intvalues will be used to store tetra ref */
  int_face_comm = parmesh->int_face_comm;
  PMMG_MALLOC(parmesh,int_face_comm->intvalues,int_face_comm->nitem,int,
              "intvalues",return 0);
  intvalues = parmesh->int_face_comm->intvalues;

  /* seenFace will be used to recognize already visited faces */
  PMMG_CALLOC(parmesh,seenFace,int_face_comm->nitem,int,"seenFace",return 0);

  /* Hash triangles */
  if ( ! MMG5_hashNew(mesh,&hash,0.51*mesh->nt,1.51*mesh->nt) ) return 0;

  for (kt=1; kt<=mesh->nt; kt++) {
    ptt = &mesh->tria[kt];
    if ( !MMG5_hashFace(mesh,&hash,ptt->v[0],ptt->v[1],ptt->v[2],kt) ) {
      MMG5_DEL_MEM(mesh,hash.item);
      return 0;
    }
  }

  /* Tag face as "true" boundary if triangle has a non-nul ref in opnbdy mode */
  for( kt = 1; kt <= mesh->nt; kt++ ) {
    ptt = &mesh->tria[kt];
    if( mesh->info.opnbdy && ptt->ref > 0 ) {
      for( j = 0; j < 3; j++)
        ptt->tag[j] |= MG_PARBDYBDY;
      for( j = 0; j < 3; j++)
        mesh->point[ptt->v[j]].tag |= MG_PARBDYBDY;
    }
  }

  /** Fill the internal communicator with the first ref found */
  face2int_face_comm_index1 = grp->face2int_face_comm_index1;
  face2int_face_comm_index2 = grp->face2int_face_comm_index2;

  for ( k=0; k<grp->nitem_int_face_comm; ++k ) {
    ie   =  face2int_face_comm_index1[k]/12;
    ifac = (face2int_face_comm_index1[k]%12)/3;
    idx  =  face2int_face_comm_index2[k];
    pt = &mesh->tetra[ie];
    assert( MG_EOK(pt) );

    if( !seenFace[idx] ) {
      intvalues[idx] = pt->ref;
    }

    /* Mark face each time that it's seen */
    seenFace[idx]++;
  }

  /** Send and receive external communicators filled with the tetra ref */
  for ( k=0; k<parmesh->next_face_comm; ++k ) {
    ext_face_comm = &parmesh->ext_face_comm[k];
    nitem         = ext_face_comm->nitem;
    color         = ext_face_comm->color_out;

    PMMG_CALLOC(parmesh,ext_face_comm->itosend,nitem,int,"itosend array",
                return 0);
    itosend = ext_face_comm->itosend;

    PMMG_CALLOC(parmesh,ext_face_comm->itorecv,nitem,int,"itorecv array",
                return 0);
    itorecv = ext_face_comm->itorecv;

    for ( i=0; i<nitem; ++i ) {
      idx            = ext_face_comm->int_comm_index[i];
      itosend[i]     = intvalues[idx];
    }

    MPI_CHECK(
      MPI_Sendrecv(itosend,nitem,MPI_INT,color,MPI_COMMUNICATORS_REF_TAG,
                   itorecv,nitem,MPI_INT,color,MPI_COMMUNICATORS_REF_TAG,
                   comm,&status),return 0 );

    /* Store the info in intvalues */
    for ( i=0; i<nitem; ++i ) {
      idx            = ext_face_comm->int_comm_index[i];
      intvalues[idx] = itorecv[i];
    }
  }

  /* Check the internal communicator */
  face2int_face_comm_index1 = grp->face2int_face_comm_index1;
  face2int_face_comm_index2 = grp->face2int_face_comm_index2;

  for ( k=0; k<grp->nitem_int_face_comm; ++k ) {
    ie   =  face2int_face_comm_index1[k]/12;
    ifac = (face2int_face_comm_index1[k]%12)/3;
    idx  =  face2int_face_comm_index2[k];
    pt = &mesh->tetra[ie];
    assert( MG_EOK(pt) );

    /* Get triangle index from hash table */
    ia = pt->v[MMG5_idir[ifac][0]];
    ib = pt->v[MMG5_idir[ifac][1]];
    ic = pt->v[MMG5_idir[ifac][2]];
    kt = MMG5_hashGetFace(&hash,ia,ib,ic);
    ptt = &mesh->tria[kt];

    /* Faces on the external communicator have been visited only once */
    if( seenFace[idx] != 1 ) continue;

    /* Tag face as "true" boundary if its ref is different */
    if( intvalues[idx] != pt->ref ) {
      for( j = 0; j < 3; j++)
        ptt->tag[j] |= MG_PARBDYBDY;
      for( j = 0; j < 3; j++)
        mesh->point[ptt->v[j]].tag |= MG_PARBDYBDY;
      /* check orientation: set orientation of triangle outward w.r.t. the
       * highest tetra reference, remove MG_PARBDYBDY from the halo triangle */
#warning Luca: no opnbdy yet
      if( pt->ref > intvalues[idx] ) {
        ptt->v[0] = ia;
        ptt->v[1] = ib;
        ptt->v[2] = ic;
      } else {
        ptt->tag[0] &= ~MG_PARBDYBDY;
        ptt->tag[1] &= ~MG_PARBDYBDY;
        ptt->tag[2] &= ~MG_PARBDYBDY;
      }
    }
  }


  /* Deallocate and return */
  MMG5_DEL_MEM(mesh,hash.item);
  PMMG_DEL_MEM(parmesh,int_face_comm->intvalues,int,"intvalues");
  PMMG_DEL_MEM(parmesh,seenFace,int,"seenFace");
  for ( k=0; k<parmesh->next_face_comm; ++k ) {
    ext_face_comm = &parmesh->ext_face_comm[k];
    PMMG_DEL_MEM(parmesh,ext_face_comm->itosend,int,"itosend array");
    PMMG_DEL_MEM(parmesh,ext_face_comm->itorecv,int,"itorecv array");
  }

  return 1;
}<|MERGE_RESOLUTION|>--- conflicted
+++ resolved
@@ -355,15 +355,6 @@
             ip0 = pt->v[MMG5_iare[ia][0]];
             ip1 = pt->v[MMG5_iare[ia][1]];
             if( !MMG5_hTag( &hash, ip0, ip1, 0, MG_BDY ) ) return 0;
-<<<<<<< HEAD
-            /* Constrain boundary if -nosurf option */
-            if( mesh->info.nosurf ) {
-              if( !MMG5_hGet( &hash, ip0, ip1, &getref, &gettag ) ) return 0;
-              if( !(gettag & MG_REQ) ) {
-                /* do not add the MG_NOSURF tag on a required entity */
-                if( !MMG5_hTag( &hash, ip0, ip1, 0, MG_REQ + MG_NOSURF ) ) return 0;
-              }
-            }
             // /* If MG_GEO; add MG_GEO */
             // if (pxt->tag[ia] & MG_GEO) {
             //    if( !MMG5_hTag( &hash, ip0, ip1, 0, MG_GEO ) ) return 0;
@@ -388,8 +379,6 @@
             // if (pxt->tag[ia] & MG_OLDPARBDY) {
             //    if( !MMG5_hTag( &hash, ip0, ip1, 0, MG_OLDPARBDY ) ) return 0;
             // }
-=======
->>>>>>> eaebcbe5
           }
           /* Tag face nodes */
           for ( j=0 ; j<3 ; j++) {
@@ -402,18 +391,6 @@
                 ppt->tag |= MG_REQ + MG_NOSURF;
               }
             }
-            // /* If MG_GEO; add MG_GEO */
-            // if (pxt->tag[ia] & MG_GEO) ppt->tag |= MG_GEO;
-            // /* If MG_REF; add MG_REF */
-            // if (pxt->tag[ia] & MG_REF) ppt->tag |= MG_REF;
-            // /* If MG_NOM; add MG_NOM */
-            // if (pxt->tag[ia] & MG_NOM) ppt->tag |= MG_NOM;
-            // /* If MG_OPNBDY; add MG_OPNBDY */
-            // if (pxt->tag[ia] & MG_OPNBDY) ppt->tag |= MG_OPNBDY;
-            // /* If MG_PARBDYBDY; add MG_PARBDYBDY */
-            // if (pxt->tag[ia] & MG_PARBDYBDY) ppt->tag |= MG_PARBDYBDY;
-            // /* If MG_OLDPARBDY; add MG_OLDPARBDY */
-            // if (pxt->tag[ia] & MG_OLDPARBDY) ppt->tag |= MG_OLDPARBDY;
           }
         }
       }
