--- conflicted
+++ resolved
@@ -94,14 +94,10 @@
     if ( ppt->tag & MG_BDY )    ppt->tag &= ~MG_BDY;
     if ( ppt->tag & MG_REQ )    ppt->tag &= ~MG_REQ;
     if ( ppt->tag & MG_NOSURF ) ppt->tag &= ~MG_NOSURF;
-<<<<<<< HEAD
-    if ( ppt->tag & MG_NOM )    ppt->tag &= ~MG_NOM;
-=======
 #warning Option -nosurf overrides part of the surface analysis
     if ( ppt->tag & MG_NOM )    ppt->tag &= ~MG_NOM;
     if ( ppt->tag & MG_CRN )    ppt->tag &= ~MG_CRN;
     if ( ppt->tag & MG_GEO )    ppt->tag &= ~MG_GEO;
->>>>>>> c6102567
   }
 }
 
