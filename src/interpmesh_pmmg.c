/* =============================================================================
**  This file is part of the parmmg software package for parallel tetrahedral
**  mesh modification.
**  Copyright (c) Bx INP/Inria/UBordeaux, 2017-
**
**  parmmg is free software: you can redistribute it and/or modify it
**  under the terms of the GNU Lesser General Public License as published
**  by the Free Software Foundation, either version 3 of the License, or
**  (at your option) any later version.
**
**  parmmg is distributed in the hope that it will be useful, but WITHOUT
**  ANY WARRANTY; without even the implied warranty of MERCHANTABILITY or
**  FITNESS FOR A PARTICULAR PURPOSE. See the GNU Lesser General Public
**  License for more details.
**
**  You should have received a copy of the GNU Lesser General Public
**  License and of the GNU General Public License along with parmmg (in
**  files COPYING.LESSER and COPYING). If not, see
**  <http://www.gnu.org/licenses/>. Please read their terms carefully and
**  use this copy of the parmmg distribution only if you accept them.
** =============================================================================
*/

/**
 * \file interpmesh_pmmg.c
 * \brief Interpolate data from a background mesh to the current mesh.
 * \author Cécile Dobrzynski (Bx INP/Inria)
 * \author Algiane Froehly (Inria)
 * \author Nikos Pattakos (Inria)
 * \author Luca Cirrottola (Inria)
 * \version 1
 * \copyright GNU Lesser General Public License.
 */
#include "parmmg.h"
#include "interpmesh_pmmg.h"

/**
 * \param m pointer to the 2x2 symmetric matrix
 * \param im pointer to the inverse matrix
 *
 * \return 0 if fail, 1 if success
 *
 *  Invert 2x2 symmetric matrix.
 */
int PMMG_invmat22( double *m, double *im ) {
  double det;

  det = m[0]*m[2] - m[1]*m[1];
  if ( fabs(det) < MMG5_EPS*MMG5_EPS ) {
    fprintf(stderr,"\n  ## Error: %s: null metric det : %E \n",
            __func__,det);
    return 0;
  }
  det = 1.0 / det;

  im[0] =  det*m[3];
  im[1] = -det*m[1];
  im[2] =  det*m[0];

  return 1;
}

/**
 * \param mesh pointer to the current mesh
 * \param met pointer to the current metrics
 * \param oldMet pointer to the background metrics
 * \param ptr pointer to the target background triangle
 * \param ip index of the current point
 * \param l local index of the edge on the background triangle
 * \param barycoord barycentric coordinates of the point to be interpolated
 *
 * \return 0 if fail, 1 if success
 *
<<<<<<< HEAD
 *  Linearly interpolate point metrics on a target background edge.
=======
 *  Compute the barycentric coordinates of a given point in a given tetrahedron.
 *
 */
int PMMG_compute_baryCoord3d( MMG5_pMesh mesh, MMG5_pTetra pt,
                              double *coord, double *faceAreas, PMMG_baryCoord *barycoord ) {
  double *c0,*normal,vol;
  int    ifac;

  /* Retrieve tetra volume */
  vol = pt->qual;

  /* Retrieve face areas and compute barycentric coordinates */
  for( ifac = 0; ifac < 4; ifac++ ) {
    normal = &faceAreas[3*ifac];
    c0 = mesh->point[pt->v[MMG5_idir[ifac][0]]].c;
    barycoord[ifac].val = -( (coord[0]-c0[0])*normal[0] +
                             (coord[1]-c0[1])*normal[1] +
                             (coord[2]-c0[2])*normal[2] )/vol;
    barycoord[ifac].idx = ifac;
  }

  return 1;
}

/**
 * \param a pointer to point barycentric coordinates
 * \param b pointer to point barycentric coordinates
 *
 * \return -1 if (a < b), +1 if (a > b), 0 if equal
 *
 *  Compare the barycentric coordinates of a given point in a given tetrahedron.
 *
>>>>>>> cbff2e2e
 */
int PMMG_interp2bar_iso( MMG5_pMesh mesh,MMG5_pSol met,MMG5_pSol oldMet,
                         MMG5_pTria ptr,int ip,int l,PMMG_barycoord *barycoord ) {
  double alpha;

  assert( met->size == 1 );

  alpha = barycoord[l].val;

  /** Linear interpolation of the squared size */
  met->m[ip] =      alpha *oldMet->m[ptr->v[MMG5_inxt2[l]]] +
               (1.0-alpha)*oldMet->m[ptr->v[MMG5_iprv2[l]]];

  return 1;
}

/**
 * \param mesh pointer to the current mesh
 * \param met pointer to the current metrics
 * \param oldMet pointer to the background metrics
 * \param ptr pointer to the target background triangle
 * \param ip index of the current point
 * \param l local index of the edge on the background triangle
 * \param barycoord barycentric coordinates of the point to be interpolated
 *
 * \return 0 if fail, 1 if success
 *
 *  Linearly interpolate point the metrics inverse on a target background
 *  edge.
 *
 */
<<<<<<< HEAD
int PMMG_interp2bar_ani( MMG5_pMesh mesh,MMG5_pSol met,MMG5_pSol oldMet,
                         MMG5_pTria ptr,int ip,int l,PMMG_barycoord *barycoord ) {
  double alpha,dm[3][3],mi[3][3],m[3];
  int    iloc,i,isize,nsize,ier;
=======
int PMMG_locatePoint( MMG5_pMesh mesh, MMG5_pPoint ppt, int init,
                      double *faceAreas, PMMG_baryCoord *barycoord ) {
  MMG5_pTetra    ptr,pt1;
  int            *adja,iel,i,idxTet,step,closestTet;
  double         vol,closestDist;
  static int     mmgWarn0=0,mmgWarn1=0;

  if(!init)
    idxTet = 1;
  else
    idxTet = init;

  step = 0;
  ++mesh->base;
  while(step <= mesh->ne) {
    step++;

    /** Get tetra */
    ptr = &mesh->tetra[idxTet];
    if ( !MG_EOK(ptr) ) continue;

    /** Exit the loop if you find the element */
    if( PMMG_locatePointInTetra( mesh, ptr, ppt,&faceAreas[12*idxTet],
                                 barycoord ) ) break;

    /** Compute new direction */
    adja = &mesh->adja[4*(idxTet-1)+1];
    for( i=0; i<4; i++ ) {
      iel = adja[barycoord[i].idx]/4;

      /* Skip if on boundary */
      if (!iel) continue;

      /* Skip if already marked */
      pt1 = &mesh->tetra[iel];
      if(pt1->flag == mesh->base) continue;

      /* Get next otherwise */
      idxTet = iel;
      break;
    }

    /** Stuck: Start exhaustive research */
    if (i == 4) step = mesh->ne+1;

  }

  /** Boundary hit or cyclic path: Perform exhaustive research */
  if( step == (mesh->ne+1) ) {
    if ( !mmgWarn0 ) {
      mmgWarn0 = 1;
      if ( mesh->info.imprim > PMMG_VERB_DETQUAL ) {
        fprintf(stderr,"\n  ## Warning %s: Cannot locate point,"
                " performing exhaustive research.\n",__func__);
      }
    }

    closestTet = 0;
    closestDist = 1.0e10;
    for( idxTet=1; idxTet<mesh->ne+1; idxTet++ ) {

      /** Get tetra */
      ptr = &mesh->tetra[idxTet];
      if ( !MG_EOK(ptr) ) continue;

      /*¨Skip already analized tetras */
      if( ptr->flag == mesh->base ) continue;

      /** Exit the loop if you find the element */
      if( PMMG_locatePointInTetra( mesh, ptr, ppt,&faceAreas[12*idxTet],
                                   barycoord ) ) break;

      /** Save element index (with negative sign) if it is the closest one */
      vol = ptr->qual;
      if( fabs(barycoord[0].val)*vol < closestDist ) {
        closestDist = fabs(barycoord[0].val)*vol;
        closestTet = -idxTet;
      }
>>>>>>> cbff2e2e

  assert( met->size == 3 );
  nsize  = met->size;

  alpha = barycoord[l].val;

  for( i=0; i<2; i++ ) {
    for(isize = 0; isize < nsize; isize++ )
      dm[i][isize] = oldMet->m[nsize*ptr->v[i]+isize];
    if( !PMMG_invmat22(dm[i],mi[i]) ) return 0;
  }

  /** Linear interpolation of the metrics */
  for( isize = 0; isize < nsize; isize++ ) {
    m[isize] =      alpha *mi[0][isize]+
               (1.0-alpha)*mi[1][isize];
  }

  if( !PMMG_invmat22(m,mi[0]) ) return 0;
  for( isize = 0; isize < nsize; isize++ )
    met->m[nsize*ip+isize] = mi[0][isize];

  return 1;
}

/**
 * \param mesh pointer to the current mesh
 * \param met pointer to the current metrics
 * \param oldMet pointer to the background metrics
 * \param ptr pointer to the target background triangle
 * \param ip index of the current point
 * \param barycoord barycentric coordinates of the point to be interpolated
 *
 * \return 0 if fail, 1 if success
 *
 *  Linearly interpolate point metrics on a target background triangle.
 *  This function is analogous to the MMG5_interp4bar_iso() function.
 */
int PMMG_interp3bar_iso( MMG5_pMesh mesh,MMG5_pSol met,MMG5_pSol oldMet,
<<<<<<< HEAD
                         MMG5_pTria ptr,int ip,PMMG_barycoord *barycoord ) {
  double phi[3];
  int iloc,i,ier;
=======
                         MMG5_pTria ptr,int ip,double *phi ) {
  int iadr,i,j;

  iadr = met->size *ip;
>>>>>>> cbff2e2e

  assert (mesh->npmax==met->npmax );

  PMMG_barycoord_get( phi, barycoord, 3 );

  /** Linear interpolation of the squared size */
  for ( j=0; j<met->size; ++j ) {
    met->m [ iadr + j ] = 0.0;
  }

  for( i=0; i<3; i++ ) {
    for ( j=0; j<met->size; ++j ) {
      /* Barycentric coordinates could be permuted */
      met->m[iadr+j] += phi[i]*oldMet->m[ptr->v[i]*met->size+j];
    }
  }

  return 1;
}

/**
 * \param mesh pointer to the current mesh
 * \param met pointer to the current metrics
 * \param oldMet pointer to the background metrics
 * \param ptr pointer to the target background triangle
 * \param ip index of the current point
 * \param barycoord barycentric coordinates of the point to be interpolated
 *
 * \return 0 if fail, 1 if success
 *
 *  Linearly interpolate point the metrics inverse on a target background
 *  triangle.
 *  This function is analogous to the MMG5_interp4barintern() function.
 *
 */
int PMMG_interp3bar_ani( MMG5_pMesh mesh,MMG5_pSol met,MMG5_pSol oldMet,
                         MMG5_pTria ptr,int ip,PMMG_barycoord *barycoord ) {
  double phi[3],dm[3][3],mi[3][3],m[3];
  int    iloc,i,isize,nsize,ier;

  assert( met->size == 3 );
  nsize  = met->size;

  PMMG_barycoord_get( phi, barycoord, 3 );

  for( i=0; i<3; i++ ) {
    for(isize = 0; isize < nsize; isize++ )
      dm[i][isize] = oldMet->m[nsize*ptr->v[i]+isize];
    if( !PMMG_invmat22(dm[i],mi[i]) ) return 0;
  }

  /** Linear interpolation of the metrics */
  for( isize = 0; isize < nsize; isize++ ) {
    m[isize] = phi[0]*mi[0][isize]+
      phi[1]*mi[1][isize]+
      phi[2]*mi[2][isize];
  }

  if( !PMMG_invmat22(m,mi[0]) ) return 0;
  for( isize = 0; isize < nsize; isize++ )
    met->m[nsize*ip+isize] = mi[0][isize];

  return 1;
}

/**
 * \param mesh pointer to the current mesh
 * \param met pointer to the current metrics
 * \param oldMet pointer to the background metrics
 * \param pt pointer to the target background tetrahedron
 * \param ip index of the current point
 * \param barycoord barycentric coordinates of the point to be interpolated
 *
 * \return 0 if fail, 1 if success
 *
 *  Linearly interpolate point data (metric or solution) on a target background
 *  tetrahedron. This function is analogous to the MMG5_interp4bar_iso()
 *  function.
 */
int PMMG_interp4bar_iso( MMG5_pMesh mesh,MMG5_pSol met,MMG5_pSol oldMet,
<<<<<<< HEAD
                         MMG5_pTetra pt,int ip,PMMG_barycoord *barycoord ) {
  double phi[4];
  int iloc,i,ier;

  assert( met->size == 1 );
=======
                         MMG5_pTetra pt,int ip,double *phi ) {
  int i,j,iadr;
>>>>>>> cbff2e2e

  PMMG_barycoord_get( phi, barycoord, 4 );

  /** Linear interpolation of the squared size */
  iadr = met->size *ip;

  assert (mesh->npmax==met->npmax );

  for ( j=0; j<met->size; ++j ) {
    met->m [ iadr + j ] = 0.0;
  }

  for( i=0; i<4; i++ ) {
    for ( j=0; j<met->size; ++j ) {
      /* Barycentric coordinates could be permuted */
      met->m[iadr+j] += phi[i]*oldMet->m[pt->v[i]*met->size+j];
    }
  }

  return 1;
}

/**
 * \param mesh pointer to the current mesh
 * \param met pointer to the current metrics
 * \param oldMet pointer to the background metrics
 * \param pt pointer to the target background tetrahedron
 * \param ip index of the current point
 * \param barycentric barycentric coordinates of the point to be interpolated
 *
 * \return 0 if fail, 1 if success
 *
 *  Linearly interpolate point the metrics inverse on a target background
 *  tetrahedron.
 *  This function is analogous to the MMG5_interp4barintern() function.
 *
 */
int PMMG_interp4bar_ani( MMG5_pMesh mesh,MMG5_pSol met,MMG5_pSol oldMet,
<<<<<<< HEAD
                         MMG5_pTetra pt,int ip,PMMG_barycoord *barycoord ) {
  double phi[4],dm[4][6],mi[4][6],m[6];
  int    iloc,i,isize,nsize,ier;
=======
                         MMG5_pTetra pt,int ip,double *phi ) {
  double dm[4][6],mi[4][6],m[6];
  int    i,isize,nsize;
>>>>>>> cbff2e2e

  assert( met->size == 6 );
  nsize  = met->size;

  PMMG_barycoord_get( phi, barycoord, 4 );

  for( i=0; i<4; i++ ) {
    for(isize = 0; isize < nsize; isize++ )
      dm[i][isize] = oldMet->m[nsize*pt->v[i]+isize];
    if( !MMG5_invmat(dm[i],mi[i]) ) return 0;
  }

  /** Linear interpolation of the metrics */
  for( isize = 0; isize < nsize; isize++ ) {
    m[isize] = phi[0]*mi[0][isize] + phi[1]*mi[1][isize] +
      phi[2]*mi[2][isize] + phi[3]*mi[3][isize];
  }

  if( !MMG5_invmat(m,mi[0]) ) return 0;
  for( isize = 0; isize < nsize; isize++ )
    met->m[nsize*ip+isize] = mi[0][isize];

  return 1;
}

/**
 * \param mesh pointer to the current mesh.
 * \param met pointer to the current metrics.
 * \param oldMesh pointer to the background mesh.
 * \param oldMet pointer to the background metrics.
 * \param idest index of the target point.
 * \param isrc index of the source point.
 *
 * \return 0 if fail, 1 if success
 *
 * Copy the metric of a point.
 *
 */
int PMMG_copyMetrics( MMG5_pMesh mesh,MMG5_pSol met,MMG5_pMesh oldMesh,
                      MMG5_pSol oldMet,int idest,int isrc ) {
  int isize,nsize;

  nsize = met->size;

  for( isize = 0; isize<nsize; isize++ ) {
    met->m[nsize*idest+isize] = oldMet->m[nsize*isrc+isize];
  }

  return 1;
}

/**
 * \param mesh pointer to the current mesh.
 * \param oldMesh pointer to the background mesh.
 * \param met pointer to the current metrics.
 * \param oldMet pointer to the background metrics.
 * \param permNodGlob permutation array for nodes.
 * \param inputMet 1 if user provided metric.
 *
 * \return 0 if fail, 1 if success
 *
 * Copy the data stored in a solution structure of a freezed interface point.
 *
 */
static inline
int PMMG_copySol_point( MMG5_pMesh mesh,MMG5_pMesh oldMesh,
                        MMG5_pSol sol,MMG5_pSol oldSol,int* permNodGlob) {
  MMG5_pPoint    ppt;
  int            isize,nsize,ip;

  nsize   = sol->size;

#warning Luca: when surface adapt will be ready, distinguish BDY from PARBDY
  /** Freezed points: Copy the data stored in solution structure  */
  if ( (!oldMesh->info.renum) || !permNodGlob ) {
    /* No permutation array: simple copy */
    for( ip = 1; ip <= oldMesh->np; ++ip ) {
      ppt = &oldMesh->point[ip];
      if( !MG_VOK(ppt) ) continue;

      /* Remark: ppt->flag is setted multiple times to mesh->base if copySol is
       * called multiple times (for example if we copy both a metric and a
       * solution fields) but it is not a problem since we use the same mesh  */
      ppt->flag = mesh->base;
      if( ppt->tag & MG_REQ ) {
        for( isize = 0; isize<nsize; isize++ ) {
          sol->m[nsize*ip+isize] = oldSol->m[nsize*ip+isize];
        }
      }
    }
  }
  else {
    /* Due to the scotch renumbering we must copy from the old mesh to the
     * new one */
    for( ip = 1; ip <= oldMesh->np; ++ip ) {
      ppt = &oldMesh->point[ip];
      if( !MG_VOK(ppt) ) continue;

      /* Remark: ppt->flag is setted multiple times to mesh->base if copySol is
       * called multiple times (for example if we copy both a metric and a
       * solution fields) but it is not a problem since we use the same mesh  */
      ppt->flag = mesh->base;
      if( ppt->tag & MG_REQ ) {
        for( isize = 0; isize<nsize; isize++ ) {
          sol->m[nsize*permNodGlob[ip]+isize] = oldSol->m[nsize*ip+isize];
        }
      }
    }
  }

  return 1;
}

/**
<<<<<<< HEAD
 * \param mesh pointer to the current mesh structure.
 * \param triaNormals pointer to the array of non-normalized triangle normals.
 *
 * \return 1.
 *
 *  Precompute non-normalized triangle normals.
 *
 */
int PMMG_precompute_triaNormals( MMG5_pMesh mesh,double *triaNormals ) {
  MMG5_pTria  ptr;
  double      *normal,dd;
  int         k,ia,ib,ic;
  int         ier;

  for( k = 1; k <= mesh->nt; k++ ) {
    ptr = &mesh->tria[k];
    ia = ptr->v[0];
    ib = ptr->v[1];
    ic = ptr->v[2];
    normal = &triaNormals[3*k];
    /* Store triangle unit normal and volume */
    ier = MMG5_nonUnitNorPts( mesh,ia,ib,ic,normal );
    ptr->qual = sqrt(normal[0]*normal[0]+normal[1]*normal[1]+normal[2]*normal[2]);
    dd = 1.0/ptr->qual;
    normal[0] *= dd;
    normal[1] *= dd;
    normal[2] *= dd;
  }

  return 1;
}

/**
 * \param mesh pointer to the current mesh structure.
 * \param faceAreas pointer to the array of oriented face areas.
 *
 * \return 1.
 *
 *  Precompute oriented face areas on tetrahedra.
 *
 */
int PMMG_precompute_faceAreas( MMG5_pMesh mesh,double *faceAreas ) {
  MMG5_pTetra pt;
  double      *normal;
  int         ie,ifac,ia,ib,ic;
  int         ier;

  for( ie = 1; ie <= mesh->ne; ie++ ) {
    pt = &mesh->tetra[ie];
    /* Store tetra volume in the qual field */
    pt->qual = MMG5_orvol( mesh->point, pt->v );
    /* Store oriented face normals */
    for( ifac = 0; ifac < 4; ifac++ ) {
      normal = &faceAreas[12*ie+3*ifac];
      ia = pt->v[MMG5_idir[ifac][0]];
      ib = pt->v[MMG5_idir[ifac][1]];
      ic = pt->v[MMG5_idir[ifac][2]];
      ier = MMG5_nonUnitNorPts( mesh,ia,ib,ic,normal );
=======
 * \param mesh pointer to the current mesh.
 * \param oldMesh pointer to the background mesh.
 * \param met pointer to the current metrics.
 * \param oldMet pointer to the background metrics.
 * \param permNodGlob permutation array for nodes.
 *
 * \return 0 if fail, 1 if success
 *
 * Copy the metric of a freezed interface point.
 *
 */
static
int PMMG_copyMetrics_point( MMG5_pMesh mesh,MMG5_pMesh oldMesh,
                            MMG5_pSol met,MMG5_pSol oldMet,int* permNodGlob,
                            unsigned char inputMet ) {
  int            ier;

  if ( !inputMet || mesh->info.hsiz > 0.0 ) return 1;

  ier =  PMMG_copySol_point( mesh, oldMesh,met,oldMet,permNodGlob);

  return ier;
}

/**
 * \param mesh pointer to the current mesh.
 * \param oldMesh pointer to the background mesh.
 * \param field pointer to the current fields.
 * \param oldField pointer to the background fields.
 * \param permNodGlob permutation array for nodes.
 *
 * \return 0 if fail, 1 if success
 *
 * Copy the metric of a freezed interface point.
 *
 */
static
int PMMG_copyFields_point( MMG5_pMesh mesh,MMG5_pMesh oldMesh,
                           MMG5_pSol field,MMG5_pSol oldField,int* permNodGlob) {
  MMG5_pSol      psl,oldPsl;
  int            j,ier;

  if ( !mesh->nsols ) return 1;

  for ( j=0; j<mesh->nsols; ++j ) {
    psl    =    field + j;
    oldPsl = oldField + j;
    ier =  PMMG_copySol_point( mesh, oldMesh,psl,oldPsl,permNodGlob);
    if ( !ier ) {
      return 0;
>>>>>>> cbff2e2e
    }
  }

  return 1;
}
<<<<<<< HEAD
=======

/**
 * \param mesh pointer to the current mesh.
 * \param oldMesh pointer to the background mesh.
 * \param met pointer to the current metrics.
 * \param oldMet pointer to the background metrics.
 * \param field pointer to the current fields.
 * \param oldField pointer to the background fields.
 * \param permNodGlob permutation array for nodes.
 * \param inputMet 1 if user provided metric.
 *
 * \return 0 if fail, 1 if success
 *
 * Copy the metric and fields of a freezed interface point.
 *
 */
int PMMG_copyMetricsAndFields_point( MMG5_pMesh mesh ,MMG5_pMesh oldMesh,
                                     MMG5_pSol  met  ,MMG5_pSol  oldMet,
                                     MMG5_pSol  field,MMG5_pSol  oldField,
                                     int* permNodGlob,unsigned char inputMet) {
  int ier;

  ier = PMMG_copyMetrics_point(mesh,oldMesh,met,oldMet,permNodGlob,inputMet);
  if ( !ier ) {
    return 0;
  }

  ier = PMMG_copyFields_point(mesh,oldMesh,field,oldField,permNodGlob);

  return ier;
}
>>>>>>> cbff2e2e

/**
 * \param mesh pointer to the current mesh structure.
 * \param oldMesh pointer to the background mesh structure.
 * \param met pointer to the current metrics structure.
 * \param oldMet pointer to the background metrics structure.
 * \param faceAreas pointer to the array of oriented face areas.
 * \param triaNormals pointer to the array of non-normalized triangle normals.
 * \param permNodGlob permutation array of nodes.
 * \param inputMet 1 if user provided metric.
 * \param myrank process rank.
 * \param igrp current mesh group.
 * \param locStats pointer to the localization statistics structure.
 *
 * \return 0 if fail, 1 if success
 *
 * Interpolate metrics and solution fields for all groups from background
 * to current meshes.
 * For the metric:
 *  Do nothing if no metrics is provided (inputMet == 0), otherwise:
 *  - if the metrics is constant, recompute it;
 *  - else, interpolate the non-constant metrics.
 *
 * For the solution fields: Do nothing if no solution field is provided
 *   (mesh->nsols == 0), interpolate the non-constant field otherwise.
 *
 *  Oriented face areas are pre-computed in this function before proceeding
 *  with the localization.
 *
 */
<<<<<<< HEAD
int PMMG_interpMetrics_mesh( MMG5_pMesh mesh,MMG5_pMesh oldMesh,
                             MMG5_pSol met,MMG5_pSol oldMet,
                             double *faceAreas,double *triaNormals,
                             int *permNodGlob,unsigned char inputMet,
                             int myrank,int igrp,PMMG_locateStats *locStats ) {
=======
static
int PMMG_interpMetricsAndFields_mesh( MMG5_pMesh mesh,MMG5_pMesh oldMesh,
                                      MMG5_pSol met,MMG5_pSol oldMet,
                                      MMG5_pSol field,MMG5_pSol oldField,
                                      double *faceAreas,double *triaNormals,
                                      int *permNodGlob,unsigned char inputMet ) {
>>>>>>> cbff2e2e
  MMG5_pTetra pt;
  MMG5_pPoint ppt;
<<<<<<< HEAD
  PMMG_barycoord barycoord[4];
  double      *normal,dd;
  int         istartTetra,istartTria,ifoundTetra,ifoundTria;
  int         ifoundEdge,ifoundVertex;
  int         ip,ie,ifac,k,ia,ib,ic,iloc;
  int         ier;
=======
  MMG5_pSol   psl,oldPsl;
  PMMG_baryCoord barycoord[4];
  double      coord[4],*normal,dd;
  int         ip,istart,istartTria,ie,ifac,k,ia,ib,ic,iloc,nsols;
  int         ismet,ier,j;
>>>>>>> cbff2e2e
  static int  mmgWarn=0;

  nsols = mesh->nsols;

  ismet = 1;
  if( inputMet != 1 ) {
    ismet = 0;
  }
  else  if( mesh->info.hsiz > 0.0 ) {

    /* Compute constant metrics */
    if ( !MMG3D_Set_constantSize(mesh,met) ) return 0;
    ismet = 0;

  }
  if ( (!ismet) && (!nsols) ) {

    /* Nothing to do */
    return 1;
  }


  /** Pre-compute oriented face areas */
  for( ie = 1; ie <= oldMesh->ne; ie++ ) {
    pt = &oldMesh->tetra[ie];
    /* Store tetra volume in the qual field */
    pt->qual = MMG5_orvol( oldMesh->point, pt->v );
    /* Store oriented face normals */
    for( ifac = 0; ifac < 4; ifac++ ) {
      normal = &faceAreas[12*ie+3*ifac];
      ia = pt->v[MMG5_idir[ifac][0]];
      ib = pt->v[MMG5_idir[ifac][1]];
      ic = pt->v[MMG5_idir[ifac][2]];
      ier = MMG5_nonUnitNorPts( oldMesh,ia,ib,ic,normal );
    }
  }

  /** Pre-compute surface unit normals */
  for( k = 1; k <= oldMesh->nt; k++ ) {
    ptr = &oldMesh->tria[k];
    ia = ptr->v[0];
    ib = ptr->v[1];
    ic = ptr->v[2];
    normal = &triaNormals[3*k];
    /* Store triangle unit normal and volume */
    ier = MMG5_nonUnitNorPts( oldMesh,ia,ib,ic,normal );
    ptr->qual = sqrt(normal[0]*normal[0]+normal[1]*normal[1]+normal[2]*normal[2]);
    if( ptr->qual < MMG5_EPSD2 ) return 0;
    dd = 1.0/ptr->qual;
    normal[0] *= dd;
    normal[1] *= dd;
    normal[2] *= dd;
  }

  /** Interpolate metrics and solution fields */
  oldMesh->base = 0;
  for ( ie = 1; ie < oldMesh->ne+1; ie++ ) {
    pt = &oldMesh->tetra[ie];
    if ( !MG_EOK(pt) ) continue;
    pt->flag = oldMesh->base;
  }

<<<<<<< HEAD
      /** Pre-compute oriented face areas */
      ier = PMMG_precompute_faceAreas( oldMesh,faceAreas );

      /** Pre-compute surface unit normals */
      ier = PMMG_precompute_triaNormals( oldMesh,triaNormals );
=======
  mesh->base++;
  istart = istartTria = 1;
  for( ie = 1; ie <= mesh->ne; ie++ ) {
    pt = &mesh->tetra[ie];
    if( !MG_EOK(pt) ) continue;
    for( iloc = 0; iloc < 4; iloc++ ) {
      ip = pt->v[iloc];
      ppt = &mesh->point[ip];
      if( !MG_VOK(ppt) ) continue;

      /* Skip already interpolated points */
      if( ppt->flag == mesh->base ) continue;
>>>>>>> cbff2e2e

      if( ppt->tag & MG_REQ ) {
        /* Flag point as interpolated */
        ppt->flag = mesh->base;
        continue; // treated by copyMetricAndField_points
      } else if ( ppt->tag & MG_BDY ) {

        /** Locate point in the old mesh */
        istartTria = PMMG_locatePointBdy( oldMesh, ppt, istartTria,
                                          triaNormals, barycoord );
        if( !istartTria ) {
          fprintf(stderr,"\n  ## Error: %s:"
                  " point %d not found, coords %e %e %e\n",__func__,
                  ip, mesh->point[ip].c[0],
                  mesh->point[ip].c[1],mesh->point[ip].c[2]);
          return 0;
        } else if( istartTria < 0 ) {
          if ( !mmgWarn ) {
            mmgWarn = 1;
            if ( mesh->info.imprim > PMMG_VERB_VERSION ) {
              fprintf(stderr,"\n  ## Warning: %s: point %d not"
                      " found, coords %e %e %e\n",__func__,
                      ip, mesh->point[ip].c[0],mesh->point[ip].c[1],
                      mesh->point[ip].c[2]);
            }
          }
          istartTria = -istartTria;
          PMMG_locatePointInClosestTria( oldMesh,istartTria,ppt,barycoord );
        }

<<<<<<< HEAD
#ifdef NO_POINTMAP
      ifoundTetra = ifoundTria = 1;
#else
      PMMG_locate_setStart( mesh,oldMesh );
#endif
      /* Loop on new tetrahedra, and localize their vertices in the old mesh */
      mesh->base++;
      for( ie = 1; ie <= mesh->ne; ie++ ) {
        pt = &mesh->tetra[ie];
        if( !MG_EOK(pt) ) continue;
        for( iloc = 0; iloc < 4; iloc++ ) {
          ip = pt->v[iloc];
          ppt = &mesh->point[ip];
          if( !MG_VOK(ppt) ) continue;

          /* Skip already interpolated points */
          if( ppt->flag == mesh->base ) continue;

          if( ppt->tag & MG_REQ ) {
            /* Flag point as interpolated */
            ppt->flag = mesh->base;
            continue; // treated by copyMetric_points
          } else if ( ppt->tag & MG_BDY ) {

#ifndef NO_POINTMAP
            ifoundTria = ppt->s;
#endif
            /** Locate point in the old mesh */
            ier = PMMG_locatePointBdy( oldMesh, ppt,
                                       triaNormals, barycoord,
                                       &ifoundTria,&ifoundEdge, &ifoundVertex );

            PMMG_locatePoint_errorCheck( mesh,ip,ier,myrank,igrp );

            /** Interpolate point metrics */
            if( ifoundVertex != PMMG_UNSET ) {
              ier = PMMG_copyMetrics( mesh,met,oldMesh,oldMet,ip,
                                      oldMesh->tria[ifoundTria].v[ifoundVertex] );
            } else if( ifoundEdge != PMMG_UNSET ) {
              ier = PMMG_interp2bar( mesh,met,oldMet,&oldMesh->tria[ifoundTria],
                                     ip,ifoundEdge,barycoord );
            } else {
            ier = PMMG_interp3bar(mesh,met,oldMet,&oldMesh->tria[ifoundTria],ip,
                                  barycoord);
            }

            /* Flag point as interpolated */
            ppt->flag = mesh->base;

          } else {

#ifndef NO_POINTMAP
            ifoundTetra = ppt->s;
#endif
            /** Locate point in the old volume mesh */
            ier = PMMG_locatePointVol( oldMesh, ppt,
                                       faceAreas, barycoord, &ifoundTetra );

            PMMG_locatePoint_errorCheck( mesh,ip,ier,myrank,igrp );

            /** Interpolate volume point metrics */
            ier = PMMG_interp4bar(mesh,met,oldMet,&oldMesh->tetra[ifoundTetra],ip,
                                  barycoord);

            /* Flag point as interpolated */
            ppt->flag = mesh->base;

=======
        /** Interpolate point metrics */
        PMMG_get_baryCoord( coord, barycoord );

        ier = PMMG_interp3bar(mesh,met,oldMet,
                              &oldMesh->tria[istartTria],
                              ip,coord);

        /** Field interpolation */
        if ( mesh->nsols ) {
          for ( j=0; j<mesh->nsols; ++j ) {
            psl    = field + j;
            oldPsl = oldField + j;
            if ( oldPsl->size == 6 ) {
              /* Tensor field */
              ier = PMMG_interp3bar_ani(mesh,psl,oldPsl,
                                        &oldMesh->tria[istartTria],
                                        ip,coord);
            }
            else {
              /* Scalar or vector field */
              ier = PMMG_interp3bar_iso(mesh,psl,oldPsl,
                                        &oldMesh->tria[istartTria],
                                        ip,coord);
            }
          }
        }

        /* Flag point as interpolated */
        ppt->flag = mesh->base;

      } else {

        /** Locate point in the old mesh */
        istart = PMMG_locatePoint( oldMesh, ppt, istart,
                                   faceAreas, barycoord );
        if( !istart ) {
          fprintf(stderr,"\n  ## Error: %s:"
                  " point %d not found, coords %e %e %e\n",__func__,
                  ip, mesh->point[ip].c[0],
                  mesh->point[ip].c[1],mesh->point[ip].c[2]);
          return 0;
        } else if( istart < 0 ) {
          if ( !mmgWarn ) {
            mmgWarn = 1;
            if ( mesh->info.imprim > PMMG_VERB_VERSION ) {
              fprintf(stderr,"\n  ## Warning: %s: point %d not"
                      " found, coords %e %e %e\n",__func__,
                      ip, mesh->point[ip].c[0],mesh->point[ip].c[1],
                      mesh->point[ip].c[2]);
            }
          }
          istart = -istart;
        }

        /** Interpolate point metrics */
        PMMG_get_baryCoord( coord, barycoord );
        if ( ismet ) {
          ier = PMMG_interp4bar(mesh,met,oldMet,
                                &oldMesh->tetra[istart],
                                ip,coord);
        }

        /** Field interpolation */
        if ( mesh->nsols ) {
          for ( j=0; j<mesh->nsols; ++j ) {
            psl    = field + j;
            oldPsl = oldField + j;
            if ( oldPsl->size == 6 ) {
              /* Tensor field */
              ier = PMMG_interp4bar_ani(mesh,psl,oldPsl,
                                        &oldMesh->tetra[istart],
                                        ip,coord);
            }
            else {
              /* Scalar or vector field */
              ier = PMMG_interp4bar_iso(mesh,psl,oldPsl,
                                        &oldMesh->tetra[istart],
                                        ip,coord);
            }
>>>>>>> cbff2e2e
          }
        }

        /* Flag point as interpolated */
        ppt->flag = mesh->base;
      }
#ifndef NDEBUG
      PMMG_locate_postprocessing( mesh,oldMesh,locStats );
#endif
    }
  }

  return 1;
}

/**
 * \param parmesh pointer to the parmesh structure.
 * \param permNodGlob permutation array of nodes.
 *
 * \return 0 if fail, 1 if success
 *
 *  Interpolate metrics for all groups from background to current meshes.
 *  Do nothing if no metrics is provided (info.inputMet == 0), otherwise:
 *  - if the metrics is constant, recompute it;
 *  - else, interpolate the non-constant metrics.
 *
 */
<<<<<<< HEAD
int PMMG_interpMetrics( PMMG_pParMesh parmesh,int *permNodGlob ) {
  PMMG_pGrp        grp,oldGrp;
  MMG5_pMesh       mesh,oldMesh;
  MMG5_pSol        met,oldMet;
  MMG5_Hash        hash;
  PMMG_locateStats *locStats;
  size_t           memAv,oldMemMax;
  double           *faceAreas,*triaNormals;
  int              igrp,ier;
=======
int PMMG_interpMetricsAndFields( PMMG_pParMesh parmesh,int *permNodGlob ) {
  PMMG_pGrp   grp,oldGrp;
  MMG5_pMesh  mesh,oldMesh;
  MMG5_pSol   met,oldMet,field,oldField;
  MMG5_Hash   hash;
  size_t      memAv,oldMemMax;
  double      *faceAreas,*triaNormals;
  int         igrp,ier;
  int8_t      allocated;
>>>>>>> cbff2e2e

  PMMG_TRANSFER_AVMEM_TO_PARMESH(parmesh,memAv,oldMemMax);

  PMMG_MALLOC( parmesh,locStats,parmesh->ngrp,PMMG_locateStats,"locStats",return 0 );

  /** Loop on current groups */
  ier = 1;
  for( igrp = 0; igrp < parmesh->ngrp; igrp++ ) {

    grp  = &parmesh->listgrp[igrp];
    mesh = grp->mesh;
    met  = grp->met;
    field = grp->field;

    oldGrp  = &parmesh->old_listgrp[igrp];
    oldMesh = oldGrp->mesh;
    oldMet  = oldGrp->met;
    oldField = oldGrp->field;

    /** Pre-allocate oriented face areas and surface unit normals */
<<<<<<< HEAD
    if( ( parmesh->info.inputMet == 1 ) && ( mesh->info.hsiz <= 0.0 ) ) {
      PMMG_MALLOC( parmesh,faceAreas,12*(oldMesh->ne+1),double,"faceAreas",return 0 );
      PMMG_MALLOC( parmesh,triaNormals,3*(oldMesh->nt+1),double,"triaNormals",return 0 );
    }

    if( !PMMG_interpMetrics_mesh( mesh,oldMesh,met,oldMet,faceAreas,triaNormals,
                                  permNodGlob,parmesh->info.inputMet,
                                  parmesh->myrank,igrp,&locStats[igrp] ) ) ier = 0;
=======
    allocated = 0;
    if ( mesh->nsols || (( parmesh->info.inputMet == 1 ) && ( mesh->info.hsiz <= 0.0 )) ) {
      ier = 1;
      PMMG_MALLOC( parmesh,faceAreas,12*(oldMesh->ne+1),double,"faceAreas",ier=0 );
      if( !ier ) {
        PMMG_DEL_MEM(parmesh,faceAreas,double,"faceAreas");
        return 0;
      }
      PMMG_MALLOC( parmesh,triaNormals,3*(oldMesh->nt+1),double,"triaNormals",ier=0 );
      if( !ier ) {
        PMMG_DEL_MEM(parmesh,triaNormals,double,"triaNormals");
        return 0;
      }
      allocated = 1;
    }

    if( !PMMG_interpMetricsAndFields_mesh( mesh, oldMesh, met, oldMet, field, oldField,
                                           faceAreas,triaNormals,permNodGlob,
                                           parmesh->info.inputMet ) ) {
      ier = 0;
    }
>>>>>>> cbff2e2e

    /** Deallocate oriented face areas */
    if ( allocated ) {
      PMMG_DEL_MEM(parmesh,faceAreas,double,"faceAreas");
      PMMG_DEL_MEM(parmesh,triaNormals,double,"triaNormals");
    }
  }

#ifndef NDEBUG
  if( ( parmesh->info.inputMet == 1 ) && ( mesh->info.hsiz <= 0.0 ) )
    PMMG_locate_print( locStats,parmesh->ngrp,parmesh->myrank );
#endif
  PMMG_DEL_MEM(parmesh,locStats,PMMG_locateStats,"locStats");
  return ier;
}<|MERGE_RESOLUTION|>--- conflicted
+++ resolved
@@ -71,42 +71,7 @@
  *
  * \return 0 if fail, 1 if success
  *
-<<<<<<< HEAD
  *  Linearly interpolate point metrics on a target background edge.
-=======
- *  Compute the barycentric coordinates of a given point in a given tetrahedron.
- *
- */
-int PMMG_compute_baryCoord3d( MMG5_pMesh mesh, MMG5_pTetra pt,
-                              double *coord, double *faceAreas, PMMG_baryCoord *barycoord ) {
-  double *c0,*normal,vol;
-  int    ifac;
-
-  /* Retrieve tetra volume */
-  vol = pt->qual;
-
-  /* Retrieve face areas and compute barycentric coordinates */
-  for( ifac = 0; ifac < 4; ifac++ ) {
-    normal = &faceAreas[3*ifac];
-    c0 = mesh->point[pt->v[MMG5_idir[ifac][0]]].c;
-    barycoord[ifac].val = -( (coord[0]-c0[0])*normal[0] +
-                             (coord[1]-c0[1])*normal[1] +
-                             (coord[2]-c0[2])*normal[2] )/vol;
-    barycoord[ifac].idx = ifac;
-  }
-
-  return 1;
-}
-
-/**
- * \param a pointer to point barycentric coordinates
- * \param b pointer to point barycentric coordinates
- *
- * \return -1 if (a < b), +1 if (a > b), 0 if equal
- *
- *  Compare the barycentric coordinates of a given point in a given tetrahedron.
- *
->>>>>>> cbff2e2e
  */
 int PMMG_interp2bar_iso( MMG5_pMesh mesh,MMG5_pSol met,MMG5_pSol oldMet,
                          MMG5_pTria ptr,int ip,int l,PMMG_barycoord *barycoord ) {
@@ -138,91 +103,10 @@
  *  edge.
  *
  */
-<<<<<<< HEAD
 int PMMG_interp2bar_ani( MMG5_pMesh mesh,MMG5_pSol met,MMG5_pSol oldMet,
                          MMG5_pTria ptr,int ip,int l,PMMG_barycoord *barycoord ) {
   double alpha,dm[3][3],mi[3][3],m[3];
   int    iloc,i,isize,nsize,ier;
-=======
-int PMMG_locatePoint( MMG5_pMesh mesh, MMG5_pPoint ppt, int init,
-                      double *faceAreas, PMMG_baryCoord *barycoord ) {
-  MMG5_pTetra    ptr,pt1;
-  int            *adja,iel,i,idxTet,step,closestTet;
-  double         vol,closestDist;
-  static int     mmgWarn0=0,mmgWarn1=0;
-
-  if(!init)
-    idxTet = 1;
-  else
-    idxTet = init;
-
-  step = 0;
-  ++mesh->base;
-  while(step <= mesh->ne) {
-    step++;
-
-    /** Get tetra */
-    ptr = &mesh->tetra[idxTet];
-    if ( !MG_EOK(ptr) ) continue;
-
-    /** Exit the loop if you find the element */
-    if( PMMG_locatePointInTetra( mesh, ptr, ppt,&faceAreas[12*idxTet],
-                                 barycoord ) ) break;
-
-    /** Compute new direction */
-    adja = &mesh->adja[4*(idxTet-1)+1];
-    for( i=0; i<4; i++ ) {
-      iel = adja[barycoord[i].idx]/4;
-
-      /* Skip if on boundary */
-      if (!iel) continue;
-
-      /* Skip if already marked */
-      pt1 = &mesh->tetra[iel];
-      if(pt1->flag == mesh->base) continue;
-
-      /* Get next otherwise */
-      idxTet = iel;
-      break;
-    }
-
-    /** Stuck: Start exhaustive research */
-    if (i == 4) step = mesh->ne+1;
-
-  }
-
-  /** Boundary hit or cyclic path: Perform exhaustive research */
-  if( step == (mesh->ne+1) ) {
-    if ( !mmgWarn0 ) {
-      mmgWarn0 = 1;
-      if ( mesh->info.imprim > PMMG_VERB_DETQUAL ) {
-        fprintf(stderr,"\n  ## Warning %s: Cannot locate point,"
-                " performing exhaustive research.\n",__func__);
-      }
-    }
-
-    closestTet = 0;
-    closestDist = 1.0e10;
-    for( idxTet=1; idxTet<mesh->ne+1; idxTet++ ) {
-
-      /** Get tetra */
-      ptr = &mesh->tetra[idxTet];
-      if ( !MG_EOK(ptr) ) continue;
-
-      /*¨Skip already analized tetras */
-      if( ptr->flag == mesh->base ) continue;
-
-      /** Exit the loop if you find the element */
-      if( PMMG_locatePointInTetra( mesh, ptr, ppt,&faceAreas[12*idxTet],
-                                   barycoord ) ) break;
-
-      /** Save element index (with negative sign) if it is the closest one */
-      vol = ptr->qual;
-      if( fabs(barycoord[0].val)*vol < closestDist ) {
-        closestDist = fabs(barycoord[0].val)*vol;
-        closestTet = -idxTet;
-      }
->>>>>>> cbff2e2e
 
   assert( met->size == 3 );
   nsize  = met->size;
@@ -262,16 +146,11 @@
  *  This function is analogous to the MMG5_interp4bar_iso() function.
  */
 int PMMG_interp3bar_iso( MMG5_pMesh mesh,MMG5_pSol met,MMG5_pSol oldMet,
-<<<<<<< HEAD
                          MMG5_pTria ptr,int ip,PMMG_barycoord *barycoord ) {
   double phi[3];
-  int iloc,i,ier;
-=======
-                         MMG5_pTria ptr,int ip,double *phi ) {
   int iadr,i,j;
 
   iadr = met->size *ip;
->>>>>>> cbff2e2e
 
   assert (mesh->npmax==met->npmax );
 
@@ -326,8 +205,8 @@
   /** Linear interpolation of the metrics */
   for( isize = 0; isize < nsize; isize++ ) {
     m[isize] = phi[0]*mi[0][isize]+
-      phi[1]*mi[1][isize]+
-      phi[2]*mi[2][isize];
+               phi[1]*mi[1][isize]+
+               phi[2]*mi[2][isize];
   }
 
   if( !PMMG_invmat22(m,mi[0]) ) return 0;
@@ -352,16 +231,9 @@
  *  function.
  */
 int PMMG_interp4bar_iso( MMG5_pMesh mesh,MMG5_pSol met,MMG5_pSol oldMet,
-<<<<<<< HEAD
                          MMG5_pTetra pt,int ip,PMMG_barycoord *barycoord ) {
   double phi[4];
-  int iloc,i,ier;
-
-  assert( met->size == 1 );
-=======
-                         MMG5_pTetra pt,int ip,double *phi ) {
   int i,j,iadr;
->>>>>>> cbff2e2e
 
   PMMG_barycoord_get( phi, barycoord, 4 );
 
@@ -400,15 +272,9 @@
  *
  */
 int PMMG_interp4bar_ani( MMG5_pMesh mesh,MMG5_pSol met,MMG5_pSol oldMet,
-<<<<<<< HEAD
                          MMG5_pTetra pt,int ip,PMMG_barycoord *barycoord ) {
   double phi[4],dm[4][6],mi[4][6],m[6];
-  int    iloc,i,isize,nsize,ier;
-=======
-                         MMG5_pTetra pt,int ip,double *phi ) {
-  double dm[4][6],mi[4][6],m[6];
   int    i,isize,nsize;
->>>>>>> cbff2e2e
 
   assert( met->size == 6 );
   nsize  = met->size;
@@ -424,7 +290,7 @@
   /** Linear interpolation of the metrics */
   for( isize = 0; isize < nsize; isize++ ) {
     m[isize] = phi[0]*mi[0][isize] + phi[1]*mi[1][isize] +
-      phi[2]*mi[2][isize] + phi[3]*mi[3][isize];
+               phi[2]*mi[2][isize] + phi[3]*mi[3][isize];
   }
 
   if( !MMG5_invmat(m,mi[0]) ) return 0;
@@ -482,6 +348,7 @@
   nsize   = sol->size;
 
 #warning Luca: when surface adapt will be ready, distinguish BDY from PARBDY
+
   /** Freezed points: Copy the data stored in solution structure  */
   if ( (!oldMesh->info.renum) || !permNodGlob ) {
     /* No permutation array: simple copy */
@@ -523,7 +390,94 @@
 }
 
 /**
-<<<<<<< HEAD
+ * \param mesh pointer to the current mesh.
+ * \param oldMesh pointer to the background mesh.
+ * \param met pointer to the current metrics.
+ * \param oldMet pointer to the background metrics.
+ * \param permNodGlob permutation array for nodes.
+ *
+ * \return 0 if fail, 1 if success
+ *
+ * Copy the metric of a freezed interface point.
+ *
+ */
+static
+int PMMG_copyMetrics_point( MMG5_pMesh mesh,MMG5_pMesh oldMesh,
+                            MMG5_pSol met,MMG5_pSol oldMet,int* permNodGlob,
+                            unsigned char inputMet ) {
+  int            ier;
+
+  if ( !inputMet || mesh->info.hsiz > 0.0 ) return 1;
+
+  ier =  PMMG_copySol_point( mesh, oldMesh,met,oldMet,permNodGlob);
+
+  return ier;
+}
+
+/**
+ * \param mesh pointer to the current mesh.
+ * \param oldMesh pointer to the background mesh.
+ * \param field pointer to the current fields.
+ * \param oldField pointer to the background fields.
+ * \param permNodGlob permutation array for nodes.
+ *
+ * \return 0 if fail, 1 if success
+ *
+ * Copy the metric of a freezed interface point.
+ *
+ */
+static
+int PMMG_copyFields_point( MMG5_pMesh mesh,MMG5_pMesh oldMesh,
+                           MMG5_pSol field,MMG5_pSol oldField,int* permNodGlob) {
+  MMG5_pSol      psl,oldPsl;
+  int            j,ier;
+
+  if ( !mesh->nsols ) return 1;
+
+  for ( j=0; j<mesh->nsols; ++j ) {
+    psl    =    field + j;
+    oldPsl = oldField + j;
+    ier =  PMMG_copySol_point( mesh, oldMesh,psl,oldPsl,permNodGlob);
+    if ( !ier ) {
+      return 0;
+    }
+  }
+
+  return 1;
+}
+
+/**
+ * \param mesh pointer to the current mesh.
+ * \param oldMesh pointer to the background mesh.
+ * \param met pointer to the current metrics.
+ * \param oldMet pointer to the background metrics.
+ * \param field pointer to the current fields.
+ * \param oldField pointer to the background fields.
+ * \param permNodGlob permutation array for nodes.
+ * \param inputMet 1 if user provided metric.
+ *
+ * \return 0 if fail, 1 if success
+ *
+ * Copy the metric and fields of a freezed interface point.
+ *
+ */
+int PMMG_copyMetricsAndFields_point( MMG5_pMesh mesh ,MMG5_pMesh oldMesh,
+                                     MMG5_pSol  met  ,MMG5_pSol  oldMet,
+                                     MMG5_pSol  field,MMG5_pSol  oldField,
+                                     int* permNodGlob,unsigned char inputMet) {
+  int ier;
+
+  ier = PMMG_copyMetrics_point(mesh,oldMesh,met,oldMet,permNodGlob,inputMet);
+  if ( !ier ) {
+    return 0;
+  }
+
+  ier = PMMG_copyFields_point(mesh,oldMesh,field,oldField,permNodGlob);
+
+  return ier;
+}
+
+/**
  * \param mesh pointer to the current mesh structure.
  * \param triaNormals pointer to the array of non-normalized triangle normals.
  *
@@ -582,97 +536,11 @@
       ib = pt->v[MMG5_idir[ifac][1]];
       ic = pt->v[MMG5_idir[ifac][2]];
       ier = MMG5_nonUnitNorPts( mesh,ia,ib,ic,normal );
-=======
- * \param mesh pointer to the current mesh.
- * \param oldMesh pointer to the background mesh.
- * \param met pointer to the current metrics.
- * \param oldMet pointer to the background metrics.
- * \param permNodGlob permutation array for nodes.
- *
- * \return 0 if fail, 1 if success
- *
- * Copy the metric of a freezed interface point.
- *
- */
-static
-int PMMG_copyMetrics_point( MMG5_pMesh mesh,MMG5_pMesh oldMesh,
-                            MMG5_pSol met,MMG5_pSol oldMet,int* permNodGlob,
-                            unsigned char inputMet ) {
-  int            ier;
-
-  if ( !inputMet || mesh->info.hsiz > 0.0 ) return 1;
-
-  ier =  PMMG_copySol_point( mesh, oldMesh,met,oldMet,permNodGlob);
-
-  return ier;
-}
-
-/**
- * \param mesh pointer to the current mesh.
- * \param oldMesh pointer to the background mesh.
- * \param field pointer to the current fields.
- * \param oldField pointer to the background fields.
- * \param permNodGlob permutation array for nodes.
- *
- * \return 0 if fail, 1 if success
- *
- * Copy the metric of a freezed interface point.
- *
- */
-static
-int PMMG_copyFields_point( MMG5_pMesh mesh,MMG5_pMesh oldMesh,
-                           MMG5_pSol field,MMG5_pSol oldField,int* permNodGlob) {
-  MMG5_pSol      psl,oldPsl;
-  int            j,ier;
-
-  if ( !mesh->nsols ) return 1;
-
-  for ( j=0; j<mesh->nsols; ++j ) {
-    psl    =    field + j;
-    oldPsl = oldField + j;
-    ier =  PMMG_copySol_point( mesh, oldMesh,psl,oldPsl,permNodGlob);
-    if ( !ier ) {
-      return 0;
->>>>>>> cbff2e2e
     }
   }
 
   return 1;
 }
-<<<<<<< HEAD
-=======
-
-/**
- * \param mesh pointer to the current mesh.
- * \param oldMesh pointer to the background mesh.
- * \param met pointer to the current metrics.
- * \param oldMet pointer to the background metrics.
- * \param field pointer to the current fields.
- * \param oldField pointer to the background fields.
- * \param permNodGlob permutation array for nodes.
- * \param inputMet 1 if user provided metric.
- *
- * \return 0 if fail, 1 if success
- *
- * Copy the metric and fields of a freezed interface point.
- *
- */
-int PMMG_copyMetricsAndFields_point( MMG5_pMesh mesh ,MMG5_pMesh oldMesh,
-                                     MMG5_pSol  met  ,MMG5_pSol  oldMet,
-                                     MMG5_pSol  field,MMG5_pSol  oldField,
-                                     int* permNodGlob,unsigned char inputMet) {
-  int ier;
-
-  ier = PMMG_copyMetrics_point(mesh,oldMesh,met,oldMet,permNodGlob,inputMet);
-  if ( !ier ) {
-    return 0;
-  }
-
-  ier = PMMG_copyFields_point(mesh,oldMesh,field,oldField,permNodGlob);
-
-  return ier;
-}
->>>>>>> cbff2e2e
 
 /**
  * \param mesh pointer to the current mesh structure.
@@ -703,36 +571,22 @@
  *  with the localization.
  *
  */
-<<<<<<< HEAD
-int PMMG_interpMetrics_mesh( MMG5_pMesh mesh,MMG5_pMesh oldMesh,
-                             MMG5_pSol met,MMG5_pSol oldMet,
-                             double *faceAreas,double *triaNormals,
-                             int *permNodGlob,unsigned char inputMet,
-                             int myrank,int igrp,PMMG_locateStats *locStats ) {
-=======
 static
 int PMMG_interpMetricsAndFields_mesh( MMG5_pMesh mesh,MMG5_pMesh oldMesh,
                                       MMG5_pSol met,MMG5_pSol oldMet,
                                       MMG5_pSol field,MMG5_pSol oldField,
                                       double *faceAreas,double *triaNormals,
-                                      int *permNodGlob,unsigned char inputMet ) {
->>>>>>> cbff2e2e
+                                      int *permNodGlob,unsigned char inputMet,
+                                      int myrank,int igrp,PMMG_locateStats *locStats ) {
   MMG5_pTetra pt;
   MMG5_pPoint ppt;
-<<<<<<< HEAD
+  MMG5_pSol   psl,oldPsl;
   PMMG_barycoord barycoord[4];
   double      *normal,dd;
   int         istartTetra,istartTria,ifoundTetra,ifoundTria;
   int         ifoundEdge,ifoundVertex;
-  int         ip,ie,ifac,k,ia,ib,ic,iloc;
-  int         ier;
-=======
-  MMG5_pSol   psl,oldPsl;
-  PMMG_baryCoord barycoord[4];
-  double      coord[4],*normal,dd;
-  int         ip,istart,istartTria,ie,ifac,k,ia,ib,ic,iloc,nsols;
+  int         ip,ie,ifac,k,ia,ib,ic,iloc,nsols;
   int         ismet,ier,j;
->>>>>>> cbff2e2e
   static int  mmgWarn=0;
 
   nsols = mesh->nsols;
@@ -754,40 +608,13 @@
     return 1;
   }
 
-
   /** Pre-compute oriented face areas */
-  for( ie = 1; ie <= oldMesh->ne; ie++ ) {
-    pt = &oldMesh->tetra[ie];
-    /* Store tetra volume in the qual field */
-    pt->qual = MMG5_orvol( oldMesh->point, pt->v );
-    /* Store oriented face normals */
-    for( ifac = 0; ifac < 4; ifac++ ) {
-      normal = &faceAreas[12*ie+3*ifac];
-      ia = pt->v[MMG5_idir[ifac][0]];
-      ib = pt->v[MMG5_idir[ifac][1]];
-      ic = pt->v[MMG5_idir[ifac][2]];
-      ier = MMG5_nonUnitNorPts( oldMesh,ia,ib,ic,normal );
-    }
-  }
+  ier = PMMG_precompute_faceAreas( oldMesh,faceAreas );
 
   /** Pre-compute surface unit normals */
-  for( k = 1; k <= oldMesh->nt; k++ ) {
-    ptr = &oldMesh->tria[k];
-    ia = ptr->v[0];
-    ib = ptr->v[1];
-    ic = ptr->v[2];
-    normal = &triaNormals[3*k];
-    /* Store triangle unit normal and volume */
-    ier = MMG5_nonUnitNorPts( oldMesh,ia,ib,ic,normal );
-    ptr->qual = sqrt(normal[0]*normal[0]+normal[1]*normal[1]+normal[2]*normal[2]);
-    if( ptr->qual < MMG5_EPSD2 ) return 0;
-    dd = 1.0/ptr->qual;
-    normal[0] *= dd;
-    normal[1] *= dd;
-    normal[2] *= dd;
-  }
-
-  /** Interpolate metrics and solution fields */
+  ier = PMMG_precompute_triaNormals( oldMesh,triaNormals );
+
+  /** Interpolate metrics */
   oldMesh->base = 0;
   for ( ie = 1; ie < oldMesh->ne+1; ie++ ) {
     pt = &oldMesh->tetra[ie];
@@ -795,15 +622,13 @@
     pt->flag = oldMesh->base;
   }
 
-<<<<<<< HEAD
-      /** Pre-compute oriented face areas */
-      ier = PMMG_precompute_faceAreas( oldMesh,faceAreas );
-
-      /** Pre-compute surface unit normals */
-      ier = PMMG_precompute_triaNormals( oldMesh,triaNormals );
-=======
+#ifdef NO_POINTMAP
+  ifoundTetra = ifoundTria = 1;
+#else
+  PMMG_locate_setStart( mesh,oldMesh );
+#endif
+  /* Loop on new tetrahedra, and localize their vertices in the old mesh */
   mesh->base++;
-  istart = istartTria = 1;
   for( ie = 1; ie <= mesh->ne; ie++ ) {
     pt = &mesh->tetra[ie];
     if( !MG_EOK(pt) ) continue;
@@ -814,112 +639,34 @@
 
       /* Skip already interpolated points */
       if( ppt->flag == mesh->base ) continue;
->>>>>>> cbff2e2e
 
       if( ppt->tag & MG_REQ ) {
         /* Flag point as interpolated */
         ppt->flag = mesh->base;
-        continue; // treated by copyMetricAndField_points
+        continue; // treated by copyMetric_points
       } else if ( ppt->tag & MG_BDY ) {
 
+#ifndef NO_POINTMAP
+        ifoundTria = ppt->s;
+#endif
         /** Locate point in the old mesh */
-        istartTria = PMMG_locatePointBdy( oldMesh, ppt, istartTria,
-                                          triaNormals, barycoord );
-        if( !istartTria ) {
-          fprintf(stderr,"\n  ## Error: %s:"
-                  " point %d not found, coords %e %e %e\n",__func__,
-                  ip, mesh->point[ip].c[0],
-                  mesh->point[ip].c[1],mesh->point[ip].c[2]);
-          return 0;
-        } else if( istartTria < 0 ) {
-          if ( !mmgWarn ) {
-            mmgWarn = 1;
-            if ( mesh->info.imprim > PMMG_VERB_VERSION ) {
-              fprintf(stderr,"\n  ## Warning: %s: point %d not"
-                      " found, coords %e %e %e\n",__func__,
-                      ip, mesh->point[ip].c[0],mesh->point[ip].c[1],
-                      mesh->point[ip].c[2]);
-            }
-          }
-          istartTria = -istartTria;
-          PMMG_locatePointInClosestTria( oldMesh,istartTria,ppt,barycoord );
+        ier = PMMG_locatePointBdy( oldMesh, ppt,
+                                   triaNormals, barycoord,
+                                   &ifoundTria,&ifoundEdge, &ifoundVertex );
+
+        PMMG_locatePoint_errorCheck( mesh,ip,ier,myrank,igrp );
+
+        /** Interpolate point metrics */
+        if( ifoundVertex != PMMG_UNSET ) {
+          ier = PMMG_copyMetrics( mesh,met,oldMesh,oldMet,ip,
+                                  oldMesh->tria[ifoundTria].v[ifoundVertex] );
+        } else if( ifoundEdge != PMMG_UNSET ) {
+          ier = PMMG_interp2bar( mesh,met,oldMet,&oldMesh->tria[ifoundTria],
+                                 ip,ifoundEdge,barycoord );
+        } else {
+          ier = PMMG_interp3bar(mesh,met,oldMet,&oldMesh->tria[ifoundTria],ip,
+                                barycoord);
         }
-
-<<<<<<< HEAD
-#ifdef NO_POINTMAP
-      ifoundTetra = ifoundTria = 1;
-#else
-      PMMG_locate_setStart( mesh,oldMesh );
-#endif
-      /* Loop on new tetrahedra, and localize their vertices in the old mesh */
-      mesh->base++;
-      for( ie = 1; ie <= mesh->ne; ie++ ) {
-        pt = &mesh->tetra[ie];
-        if( !MG_EOK(pt) ) continue;
-        for( iloc = 0; iloc < 4; iloc++ ) {
-          ip = pt->v[iloc];
-          ppt = &mesh->point[ip];
-          if( !MG_VOK(ppt) ) continue;
-
-          /* Skip already interpolated points */
-          if( ppt->flag == mesh->base ) continue;
-
-          if( ppt->tag & MG_REQ ) {
-            /* Flag point as interpolated */
-            ppt->flag = mesh->base;
-            continue; // treated by copyMetric_points
-          } else if ( ppt->tag & MG_BDY ) {
-
-#ifndef NO_POINTMAP
-            ifoundTria = ppt->s;
-#endif
-            /** Locate point in the old mesh */
-            ier = PMMG_locatePointBdy( oldMesh, ppt,
-                                       triaNormals, barycoord,
-                                       &ifoundTria,&ifoundEdge, &ifoundVertex );
-
-            PMMG_locatePoint_errorCheck( mesh,ip,ier,myrank,igrp );
-
-            /** Interpolate point metrics */
-            if( ifoundVertex != PMMG_UNSET ) {
-              ier = PMMG_copyMetrics( mesh,met,oldMesh,oldMet,ip,
-                                      oldMesh->tria[ifoundTria].v[ifoundVertex] );
-            } else if( ifoundEdge != PMMG_UNSET ) {
-              ier = PMMG_interp2bar( mesh,met,oldMet,&oldMesh->tria[ifoundTria],
-                                     ip,ifoundEdge,barycoord );
-            } else {
-            ier = PMMG_interp3bar(mesh,met,oldMet,&oldMesh->tria[ifoundTria],ip,
-                                  barycoord);
-            }
-
-            /* Flag point as interpolated */
-            ppt->flag = mesh->base;
-
-          } else {
-
-#ifndef NO_POINTMAP
-            ifoundTetra = ppt->s;
-#endif
-            /** Locate point in the old volume mesh */
-            ier = PMMG_locatePointVol( oldMesh, ppt,
-                                       faceAreas, barycoord, &ifoundTetra );
-
-            PMMG_locatePoint_errorCheck( mesh,ip,ier,myrank,igrp );
-
-            /** Interpolate volume point metrics */
-            ier = PMMG_interp4bar(mesh,met,oldMet,&oldMesh->tetra[ifoundTetra],ip,
-                                  barycoord);
-
-            /* Flag point as interpolated */
-            ppt->flag = mesh->base;
-
-=======
-        /** Interpolate point metrics */
-        PMMG_get_baryCoord( coord, barycoord );
-
-        ier = PMMG_interp3bar(mesh,met,oldMet,
-                              &oldMesh->tria[istartTria],
-                              ip,coord);
 
         /** Field interpolation */
         if ( mesh->nsols ) {
@@ -929,14 +676,14 @@
             if ( oldPsl->size == 6 ) {
               /* Tensor field */
               ier = PMMG_interp3bar_ani(mesh,psl,oldPsl,
-                                        &oldMesh->tria[istartTria],
-                                        ip,coord);
+                                        &oldMesh->tria[ifoundTria],
+                                        ip,barycoord);
             }
             else {
               /* Scalar or vector field */
               ier = PMMG_interp3bar_iso(mesh,psl,oldPsl,
-                                        &oldMesh->tria[istartTria],
-                                        ip,coord);
+                                        &oldMesh->tria[ifoundTria],
+                                        ip,barycoord);
             }
           }
         }
@@ -946,35 +693,18 @@
 
       } else {
 
-        /** Locate point in the old mesh */
-        istart = PMMG_locatePoint( oldMesh, ppt, istart,
-                                   faceAreas, barycoord );
-        if( !istart ) {
-          fprintf(stderr,"\n  ## Error: %s:"
-                  " point %d not found, coords %e %e %e\n",__func__,
-                  ip, mesh->point[ip].c[0],
-                  mesh->point[ip].c[1],mesh->point[ip].c[2]);
-          return 0;
-        } else if( istart < 0 ) {
-          if ( !mmgWarn ) {
-            mmgWarn = 1;
-            if ( mesh->info.imprim > PMMG_VERB_VERSION ) {
-              fprintf(stderr,"\n  ## Warning: %s: point %d not"
-                      " found, coords %e %e %e\n",__func__,
-                      ip, mesh->point[ip].c[0],mesh->point[ip].c[1],
-                      mesh->point[ip].c[2]);
-            }
-          }
-          istart = -istart;
-        }
-
-        /** Interpolate point metrics */
-        PMMG_get_baryCoord( coord, barycoord );
-        if ( ismet ) {
-          ier = PMMG_interp4bar(mesh,met,oldMet,
-                                &oldMesh->tetra[istart],
-                                ip,coord);
-        }
+#ifndef NO_POINTMAP
+        ifoundTetra = ppt->s;
+#endif
+        /** Locate point in the old volume mesh */
+        ier = PMMG_locatePointVol( oldMesh, ppt,
+                                   faceAreas, barycoord, &ifoundTetra );
+
+        PMMG_locatePoint_errorCheck( mesh,ip,ier,myrank,igrp );
+
+        /** Interpolate volume point metrics */
+        ier = PMMG_interp4bar(mesh,met,oldMet,&oldMesh->tetra[ifoundTetra],ip,
+                              barycoord);
 
         /** Field interpolation */
         if ( mesh->nsols ) {
@@ -984,27 +714,27 @@
             if ( oldPsl->size == 6 ) {
               /* Tensor field */
               ier = PMMG_interp4bar_ani(mesh,psl,oldPsl,
-                                        &oldMesh->tetra[istart],
-                                        ip,coord);
+                                        &oldMesh->tetra[ifoundTetra],
+                                        ip,barycoord);
             }
             else {
               /* Scalar or vector field */
               ier = PMMG_interp4bar_iso(mesh,psl,oldPsl,
-                                        &oldMesh->tetra[istart],
-                                        ip,coord);
+                                        &oldMesh->tetra[ifoundTetra],
+                                        ip,barycoord);
             }
->>>>>>> cbff2e2e
           }
         }
 
         /* Flag point as interpolated */
         ppt->flag = mesh->base;
+
       }
+    }
+  }
 #ifndef NDEBUG
-      PMMG_locate_postprocessing( mesh,oldMesh,locStats );
+  PMMG_locate_postprocessing( mesh,oldMesh,locStats );
 #endif
-    }
-  }
 
   return 1;
 }
@@ -1021,27 +751,16 @@
  *  - else, interpolate the non-constant metrics.
  *
  */
-<<<<<<< HEAD
-int PMMG_interpMetrics( PMMG_pParMesh parmesh,int *permNodGlob ) {
+int PMMG_interpMetricsAndFields( PMMG_pParMesh parmesh,int *permNodGlob ) {
   PMMG_pGrp        grp,oldGrp;
   MMG5_pMesh       mesh,oldMesh;
-  MMG5_pSol        met,oldMet;
+  MMG5_pSol        met,oldMet,field,oldField;
   MMG5_Hash        hash;
   PMMG_locateStats *locStats;
   size_t           memAv,oldMemMax;
   double           *faceAreas,*triaNormals;
   int              igrp,ier;
-=======
-int PMMG_interpMetricsAndFields( PMMG_pParMesh parmesh,int *permNodGlob ) {
-  PMMG_pGrp   grp,oldGrp;
-  MMG5_pMesh  mesh,oldMesh;
-  MMG5_pSol   met,oldMet,field,oldField;
-  MMG5_Hash   hash;
-  size_t      memAv,oldMemMax;
-  double      *faceAreas,*triaNormals;
-  int         igrp,ier;
-  int8_t      allocated;
->>>>>>> cbff2e2e
+  int8_t           allocated;
 
   PMMG_TRANSFER_AVMEM_TO_PARMESH(parmesh,memAv,oldMemMax);
 
@@ -1062,44 +781,24 @@
     oldField = oldGrp->field;
 
     /** Pre-allocate oriented face areas and surface unit normals */
-<<<<<<< HEAD
-    if( ( parmesh->info.inputMet == 1 ) && ( mesh->info.hsiz <= 0.0 ) ) {
+    allocated = 0;
+    if ( mesh->nsols || (( parmesh->info.inputMet == 1 ) && ( mesh->info.hsiz <= 0.0 )) ) {
       PMMG_MALLOC( parmesh,faceAreas,12*(oldMesh->ne+1),double,"faceAreas",return 0 );
       PMMG_MALLOC( parmesh,triaNormals,3*(oldMesh->nt+1),double,"triaNormals",return 0 );
-    }
-
-    if( !PMMG_interpMetrics_mesh( mesh,oldMesh,met,oldMet,faceAreas,triaNormals,
-                                  permNodGlob,parmesh->info.inputMet,
-                                  parmesh->myrank,igrp,&locStats[igrp] ) ) ier = 0;
-=======
-    allocated = 0;
-    if ( mesh->nsols || (( parmesh->info.inputMet == 1 ) && ( mesh->info.hsiz <= 0.0 )) ) {
-      ier = 1;
-      PMMG_MALLOC( parmesh,faceAreas,12*(oldMesh->ne+1),double,"faceAreas",ier=0 );
-      if( !ier ) {
-        PMMG_DEL_MEM(parmesh,faceAreas,double,"faceAreas");
-        return 0;
-      }
-      PMMG_MALLOC( parmesh,triaNormals,3*(oldMesh->nt+1),double,"triaNormals",ier=0 );
-      if( !ier ) {
-        PMMG_DEL_MEM(parmesh,triaNormals,double,"triaNormals");
-        return 0;
-      }
       allocated = 1;
     }
 
-    if( !PMMG_interpMetricsAndFields_mesh( mesh, oldMesh, met, oldMet, field, oldField,
-                                           faceAreas,triaNormals,permNodGlob,
-                                           parmesh->info.inputMet ) ) {
-      ier = 0;
-    }
->>>>>>> cbff2e2e
-
-    /** Deallocate oriented face areas */
-    if ( allocated ) {
+    if( !PMMG_interpMetricsAndFields_mesh( mesh,oldMesh,met,oldMet,
+                                           field,oldField,faceAreas,triaNormals,
+                                           permNodGlob,parmesh->info.inputMet,
+                                           parmesh->myrank,igrp,&locStats[igrp] ) ) ier = 0;
+
+    /** Deallocate oriented face areas and surface unit normals */
+    if( allocated ) {
       PMMG_DEL_MEM(parmesh,faceAreas,double,"faceAreas");
       PMMG_DEL_MEM(parmesh,triaNormals,double,"triaNormals");
     }
+
   }
 
 #ifndef NDEBUG
