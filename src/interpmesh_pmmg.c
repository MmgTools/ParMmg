--- conflicted
+++ resolved
@@ -231,6 +231,9 @@
         idxTet = leaves[ileaf]/4;
         ptr = &mesh->tetra[idxTet];
         if ( !MG_EOK(ptr) ) continue;
+
+        /*¨Skip already analized tetras */
+        if( ptr->flag == mesh->base ) continue;
   
         /** Exit the loop if you find the element */
         if( PMMG_locatePointInTetra( mesh, ptr, ppt,&faceAreas[12*idxTet],
@@ -245,7 +248,6 @@
 
       }
 
-<<<<<<< HEAD
       /** Element not found: Return the closest one with negative sign (if found) */
       if ( ileaf == nleaves ) {
         if ( !mmgWarn1 ) {
@@ -259,18 +261,13 @@
       }
     } else {
       for( idxTet=1; idxTet<=mesh->ne; idxTet++ ) {
-=======
-      /*¨Skip already analized tetras */
-      if( ptr->flag == mesh->base ) continue;
-
-      adja = &mesh->adja[4*(idxTet-1)+1];
-      vol = ptr->qual;
-      eps = MMG5_EPS;
->>>>>>> c089333b
 
         /** Get tetra */
         ptr = &mesh->tetra[idxTet];
         if ( !MG_EOK(ptr) ) continue;
+
+        /*¨Skip already analized tetras */
+        if( ptr->flag == mesh->base ) continue;
   
         /** Exit the loop if you find the element */
         if( PMMG_locatePointInTetra( mesh, ptr, ppt,&faceAreas[12*idxTet],
