/* =============================================================================
**  This file is part of the parmmg software package for parallel tetrahedral
**  mesh modification.
**  Copyright (c) Bx INP/Inria/UBordeaux, 2017-
**
**  parmmg is free software: you can redistribute it and/or modify it
**  under the terms of the GNU Lesser General Public License as published
**  by the Free Software Foundation, either version 3 of the License, or
**  (at your option) any later version.
**
**  parmmg is distributed in the hope that it will be useful, but WITHOUT
**  ANY WARRANTY; without even the implied warranty of MERCHANTABILITY or
**  FITNESS FOR A PARTICULAR PURPOSE. See the GNU Lesser General Public
**  License for more details.
**
**  You should have received a copy of the GNU Lesser General Public
**  License and of the GNU General Public License along with parmmg (in
**  files COPYING.LESSER and COPYING). If not, see
**  <http://www.gnu.org/licenses/>. Please read their terms carefully and
**  use this copy of the parmmg distribution only if you accept them.
** =============================================================================
*/

/**
 * \file interpmesh_pmmg.c
 * \brief Interpolate data from a background mesh to the current mesh.
 * \author Cécile Dobrzynski (Bx INP/Inria)
 * \author Algiane Froehly (Inria)
 * \author Nikos Pattakos (Inria)
 * \author Luca Cirrottola (Inria)
 * \version 1
 * \copyright GNU Lesser General Public License.
 */
#include "parmmg.h"
#include "locate_pmmg.h"

/**
 * \param a coordinates of the first point of face.
 * \param b coordinates of the second point of face.
 * \param c coordinates of the third point of face.
 * \param n pointer to store the computed normal.
 * \return 1
 *
 * Compute triangle area given three points on the surface.
 *
 */
double PMMG_quickarea(double *a,double *b,double *c,double *n) {
  double        area[3],abx,aby,abz,acx,acy,acz;

  /* area */
  abx = b[0] - a[0];
  aby = b[1] - a[1];
  abz = b[2] - a[2];

  acx = c[0] - a[0];
  acy = c[1] - a[1];
  acz = c[2] - a[2];

  area[0] = aby*acz - abz*acy;
  area[1] = abz*acx - abx*acz;
  area[2] = abx*acy - aby*acx;

  return area[0]*n[0]+area[1]*n[1]+area[2]*n[2];
}

/**
 * \param coord pointer to a double array
 * \param barycoord pointer to the point barycentric coordinates in the current
 * tetra
 *
 *  Get barycentric coordinates.
 *
 */
void PMMG_get_baryCoord( double *val, PMMG_baryCoord *phi ) {
  int i;

  for( i = 0; i < 4; i++ )
    val[phi[i].idx] = phi[i].val;

}

/**
 * \param minNew lower bounds of the new box in each space direction
 * \param maxNew upper bounds of the new box in each space direction
 * \param minOld lower bounds of the old box in each space direction
 * \param maxOld upper bounds of the old box in each space direction
 *
 * \return 0 if not intersectiong, 1 otherwise
 *
 *  Check that the intersection of two bounding boxes is not empty.
 *
 */
int PMMG_intersect_boundingBox( double *minNew, double *maxNew,
                                double *minOld, double *maxOld ) {
  int idim;

  for( idim = 0; idim < 3; idim++ ) {
    if( maxNew[idim] <= minOld[idim] )
      return 0;
    if( maxOld[idim] <= minNew[idim] )
      return 0;
  }

  return 1;
}

/**
 * \param mesh pointer to the mesh structure
 * \param ptr pointer to the current triangle
 * \param k index of the triangle
 * \param coord pointer to the point coordinates
 * \param normal unit normal of the current triangle
 * \param barycoord pointer to the point barycentric coordinates in the current
 * tetra
 *
 * \return 0 if fail, 1 if success
 *
 *  Compute the barycentric coordinates of a given point in a given triangle.
 *
 */
int PMMG_compute_baryCoord2d( MMG5_pMesh mesh, MMG5_pTria ptr, int k,
                              double *coord, double *normal,
                              PMMG_baryCoord *barycoord ) {
  double dist,proj[3],*c1,*c2,vol;
  int    ia,i;

  /* Project point on the triangle plane */
  c1 = mesh->point[ptr->v[0]].c;

  dist = 0.0;
  for( i = 0; i < 3; i++ )
    dist += (coord[i]-c1[i])*normal[i];

  for( i = 0; i < 3; i++ )
    proj[i] = coord[i] - dist*normal[i];

  /* Retrieve tria area */
  vol = ptr->qual;

  /* Retrieve face areas and compute barycentric coordinates */
  for( ia = 0; ia < 3; ia++ ) {
    c1 = mesh->point[ptr->v[MMG5_inxt2[ia]]].c;
    c2 = mesh->point[ptr->v[MMG5_inxt2[ia+1]]].c;

    barycoord[ia].val = PMMG_quickarea( proj, c1, c2, normal )/vol;
    barycoord[ia].idx = ia;
  }

  /* Store normal distance in the third coordinate */
  barycoord[3].val = dist;
  barycoord[3].idx = 3;

  return 1;
}

/**
 * \param mesh pointer to the mesh structure
 * \param pt pointer to the current tetra
 * \param coord pointer to the point coordinates
 * \param faceAreas oriented face areas of the current tetrahedron
 * \param barycoord pointer to the point barycentric coordinates in the current
 * tetra
 *
 * \return 0 if fail, 1 if success
 *
 *  Compute the barycentric coordinates of a given point in a given tetrahedron.
 *
 */
<<<<<<< HEAD
int PMMG_compute_baryCoord( MMG5_pMesh mesh, MMG5_pTetra pt,
                            double *coord, double *faceAreas, PMMG_baryCoord *barycoord ) {
=======
int PMMG_compute_baryCoord3d( MMG5_pMesh mesh, MMG5_pTetra pt,
                    double *coord, double *faceAreas, PMMG_baryCoord *barycoord ) {
>>>>>>> 3317ab4b
  double *c0,*normal,vol;
  int    ifac;

  /* Retrieve tetra volume */
  vol = pt->qual;

  /* Retrieve face areas and compute barycentric coordinates */
  for( ifac = 0; ifac < 4; ifac++ ) {
    normal = &faceAreas[3*ifac];
    c0 = mesh->point[pt->v[MMG5_idir[ifac][0]]].c;
    barycoord[ifac].val = -( (coord[0]-c0[0])*normal[0] +
                             (coord[1]-c0[1])*normal[1] +
                             (coord[2]-c0[2])*normal[2] )/vol;
    barycoord[ifac].idx = ifac;
  }

  return 1;
}

/**
 * \param a pointer to point barycentric coordinates
 * \param b pointer to point barycentric coordinates
 *
 * \return -1 if (a < b), +1 if (a > b), 0 if equal
 *
 *  Compare the barycentric coordinates of a given point in a given tetrahedron.
 *
 */
int PMMG_compare_baryCoord( const void *a,const void *b ) {
  PMMG_baryCoord *coord_a;
  PMMG_baryCoord *coord_b;

  coord_a = (PMMG_baryCoord *)a;
  coord_b = (PMMG_baryCoord *)b;

  if( coord_a->val > coord_b-> val ) return 1;
  if( coord_a->val < coord_b-> val ) return -1;

  return 0;
}

/**
 * \param mesh pointer to the background mesh structure
 * \param k index of the triangle to analyze
 * \param ppt pointer to the point to locate
 * \param barycoord barycentric coordinates of the point to be located
 *
 * \return 1 if found; 0 if not found
 *
 *  Locate a surface point in its closest background triangles, and find its
 *  closest point.
 *
 */
int PMMG_locatePointInClosestTria( MMG5_pMesh mesh,int k,MMG5_pPoint ppt,
                                   PMMG_baryCoord *barycoord ) {
  MMG5_pTria ptr;
  double *c,dist[3],norm,min;
  int i,d,itarget;

  ptr = &mesh->tria[k];

  c = mesh->point[ptr->v[0]].c;
  for( d = 0; d < 3; d++ )
    dist[d] = ppt->c[d] - c[d];
  norm = sqrt(dist[0]*dist[0]+dist[1]*dist[1]+dist[2]*dist[2]);
  min = norm;
  itarget = 0;

  for( i = 1; i < 3; i++ ) {
    c = mesh->point[ptr->v[i]].c;
    for( d = 0; d < 3; d++ )
      dist[d] = ppt->c[d] - c[d];
    norm = sqrt(dist[0]*dist[0]+dist[1]*dist[1]+dist[2]*dist[2]);
    if( norm < min ) {
      min = norm;
      itarget = i;
    }
  }

  for( i = 0; i < 3; i++ ) {
    barycoord[i].val = 0.0;
    barycoord[i].idx = i;
  }
  barycoord[itarget].val = 1.0;

  return 1;
}

/**
 * \param mesh pointer to the background mesh structure
 * \param ptr pointer to the triangle to analyze
 * \param k index of the triangle
 * \param ppt pointer to the point to locate
 * \param triaNormalsAreas unit normals of the current triangle
 * \param barycoord barycentric coordinates of the point to be located
 *
 * \return 1 if found; 0 if not found
 *
 *  Locate a point in a background triangles, and provide its barycentric
 *  coordinates.
 *
 */
int PMMG_locatePointInTria( MMG5_pMesh mesh, MMG5_pTria ptr, int k,
                            MMG5_pPoint ppt, double *triaNormals,
                            PMMG_baryCoord *barycoord, double *closestDist,
                            int *closestTria ) {
  MMG5_pPoint    ppt0,ppt1;
  double         h,hmax,eps;
  int            j,d,found = 0;

  eps = MMG5_EPS;

  /** Mark tria */
  ptr->flag = mesh->base;

  /** Get barycentric coordinates and sort them in ascending order */
  PMMG_compute_baryCoord2d(mesh, ptr, k, ppt->c, triaNormals, barycoord);
  qsort(barycoord,3,sizeof(PMMG_baryCoord),PMMG_compare_baryCoord);

  hmax = 0.0;
  for( j = 0; j < 3; j++ ) {
    ppt0 = &mesh->point[ptr->v[j]];
    ppt1 = &mesh->point[ptr->v[MMG5_inxt2[j]]];
    h = 0.0;
    for( d = 0; d < 3; d++ )
      h += (ppt0->c[d]-ppt1->c[d])*(ppt0->c[d]-ppt1->c[d]);
    h = sqrt(h);
    if( h > hmax ) hmax = h;
  }
  if( fabs(barycoord[3].val) > hmax ) return 0;

  /** Save element index (with negative sign) if it is the closest one */
  if( fabs(barycoord[3].val) < *closestDist ) {
    *closestDist = fabs(barycoord[3].val);
    *closestTria = -k;
  }

  /** Exit if inside the element */
  if( barycoord[0].val > -eps ) found = 1;

  return found;
}

/**
 * \param mesh pointer to the background mesh structure
 * \param ptr pointer to the tetra to analyze
 * \param ppt pointer to the point to locate
 * \param faceAreas oriented face areas of the current tetrahedra
 * \param barycoord barycentric coordinates of the point to be located
 *
 * \return 1 if found; 0 if not found
 *
 *  Locate a point in a background tetrahedron, and provide its barycentric
 *  coordinates.
 *
 */
int PMMG_locatePointInTetra( MMG5_pMesh mesh, MMG5_pTetra ptr, MMG5_pPoint ppt,
                             double *faceAreas, PMMG_baryCoord *barycoord ) {
  double         eps;
  int            found = 0;

  eps = MMG5_EPS;

  /** Mark tetra */
  ptr->flag = mesh->base;

  /** Get barycentric coordinates and sort them in ascending order */
  PMMG_compute_baryCoord3d(mesh, ptr, ppt->c, faceAreas, barycoord);
  qsort(barycoord,4,sizeof(PMMG_baryCoord),PMMG_compare_baryCoord);

  /** Exit if inside the element */
  if( barycoord[0].val > -eps ) found = 1;

  return found;
}

/**
 * \param mesh pointer to the background mesh structure
 * \param ppt pointer to the point to locate
 * \param init index of the starting element
 * \param triaNormals unit normals of the all triangles in the mesh
 * \param barycoord barycentric coordinates of the point to be located
 *
 * \return ie if positive, index of the target element; if negative, index of
 * the closest element; 0 if not found
 *
 *  Locate a point in a background mesh surface by traveling the triangles
 *  adjacency.
 *
 */
int PMMG_locatePointBdy( MMG5_pMesh mesh, MMG5_pPoint ppt, int init,
                         double *triaNormals, PMMG_baryCoord *barycoord ) {
  MMG5_pTria     ptr,ptr1;
  int            *adjt,iel,i,idxTria,step,closestTria;
  double         vol,eps,closestDist;
  static int     mmgWarn0=0,mmgWarn1=0;

  if(!init)
    idxTria = 1;
  else
    idxTria = init;

  step = 0;
  ++mesh->base;

  closestTria = 0;
  closestDist = 1.0e10;

  while(step <= mesh->nt) {
    step++;

    /** Get tria */
    ptr = &mesh->tria[idxTria];
    if ( !MG_EOK(ptr) ) continue;

    /** Exit the loop if you find the element */
    if( PMMG_locatePointInTria( mesh, ptr, idxTria, ppt, &triaNormals[3*idxTria],
                                barycoord, &closestDist, &closestTria ) ) break;

    /** Compute new direction */
    adjt = &mesh->adjt[3*(idxTria-1)+1];
    for( i=0; i<3; i++ ) {
      iel = adjt[barycoord[i].idx]/3;

      /* Skip if on boundary */
      if (!iel) continue;

      /* Skip if already marked */
      ptr1 = &mesh->tria[iel];
      if(ptr1->flag == mesh->base) continue;

      /* Get next otherwise */
      idxTria = iel;
      break;
    }

    /** Stuck: Start exhaustive research */
    if (i == 3) step = mesh->nt+1;

  }

  /** Boundary hit or cyclic path: Perform exhaustive research */
  if( step == (mesh->nt+1) ) {
    if ( !mmgWarn0 ) {
      mmgWarn0 = 1;
      if ( mesh->info.imprim > PMMG_VERB_DETQUAL ) {
        fprintf(stderr,"\n  ## Warning %s: Cannot locate point,"
                " performing exhaustive research.\n",__func__);
      }
    }

    for( idxTria=1; idxTria<mesh->nt+1; idxTria++ ) {

      /** Get tetra */
      ptr = &mesh->tria[idxTria];
      if ( !MG_EOK(ptr) ) continue;

      /*¨Skip already analized tetras */
      if( ptr->flag == mesh->base ) continue;

      /** Exit the loop if you find the element */
      if( PMMG_locatePointInTria( mesh, ptr, idxTria, ppt,
                                  &triaNormals[3*idxTria], barycoord,
                                  &closestDist, &closestTria ) ) break;

    }

    /** Element not found: Return the closest one with negative sign (if found) */
    if ( idxTria == mesh->nt+1 ) {
      if ( !mmgWarn1 ) {
        mmgWarn1 = 1;
        if ( mesh->info.imprim > PMMG_VERB_VERSION ) {
          fprintf(stderr,"\n  ## Warning %s: Point not located, smallest external area %e.",
                  __func__,closestDist);
        }
      }
      return closestTria;
    }

  }
  return idxTria;
}

/**
 * \param mesh pointer to the background mesh structure
 * \param ppt pointer to the point to locate
 * \param init index of the starting element
 * \param faceAreas oriented face areas of the all tetrahedra in the mesh
 * \param barycoord barycentric coordinates of the point to be located
 *
 * \return ie if positive, index of the target element; if negative, index of
 * the closest element; 0 if not found
 *
 *  Locate a point in a background mesh by traveling the elements adjacency.
 *
 */
int PMMG_locatePoint( MMG5_pMesh mesh, MMG5_pPoint ppt, int init,
                      double *faceAreas, PMMG_baryCoord *barycoord ) {
  MMG5_pTetra    ptr,pt1;
  int            *adja,iel,i,idxTet,step,closestTet;
  double         vol,closestDist;
  static int     mmgWarn0=0,mmgWarn1=0;

  if(!init)
    idxTet = 1;
  else
    idxTet = init;

  step = 0;
  ++mesh->base;
  while(step <= mesh->ne) {
    step++;

    /** Get tetra */
    ptr = &mesh->tetra[idxTet];
    if ( !MG_EOK(ptr) ) continue;

    /** Exit the loop if you find the element */
    if( PMMG_locatePointInTetra( mesh, ptr, ppt,&faceAreas[12*idxTet],
                                 barycoord ) ) break;

    /** Compute new direction */
    adja = &mesh->adja[4*(idxTet-1)+1];
    for( i=0; i<4; i++ ) {
      iel = adja[barycoord[i].idx]/4;

      /* Skip if on boundary */
      if (!iel) continue;

      /* Skip if already marked */
      pt1 = &mesh->tetra[iel];
      if(pt1->flag == mesh->base) continue;

      /* Get next otherwise */
      idxTet = iel;
      break;
    }

    /** Stuck: Start exhaustive research */
    if (i == 4) step = mesh->ne+1;

  }

  /** Boundary hit or cyclic path: Perform exhaustive research */
  if( step == (mesh->ne+1) ) {
    if ( !mmgWarn0 ) {
      mmgWarn0 = 1;
      if ( mesh->info.imprim > PMMG_VERB_DETQUAL ) {
        fprintf(stderr,"\n  ## Warning %s: Cannot locate point,"
                " performing exhaustive research.\n",__func__);
      }
    }

    closestTet = 0;
    closestDist = 1.0e10;
    for( idxTet=1; idxTet<mesh->ne+1; idxTet++ ) {

      /** Get tetra */
      ptr = &mesh->tetra[idxTet];
      if ( !MG_EOK(ptr) ) continue;

      /*¨Skip already analized tetras */
      if( ptr->flag == mesh->base ) continue;

      /** Exit the loop if you find the element */
      if( PMMG_locatePointInTetra( mesh, ptr, ppt,&faceAreas[12*idxTet],
                                   barycoord ) ) break;

      /** Save element index (with negative sign) if it is the closest one */
      vol = ptr->qual;
      if( fabs(barycoord[0].val)*vol < closestDist ) {
        closestDist = fabs(barycoord[0].val)*vol;
        closestTet = -idxTet;
      }

    }

    /** Element not found: Return the closest one with negative sign (if found) */
    if ( idxTet == mesh->ne+1 ) {
      if ( !mmgWarn1 ) {
        mmgWarn1 = 1;
        if ( mesh->info.imprim > PMMG_VERB_VERSION ) {
          fprintf(stderr,"\n  ## Warning %s: Point not located, smallest external volume %e.",
                  __func__,closestDist);
        }
      }
      return closestTet;
    }

  }
  return idxTet;
}

/**
 * \param m pointer to the 2x2 symmetric matrix
 * \param im pointer to the inverse matrix
 *
 * \return 0 if fail, 1 if success
 *
 *  Invert 2x2 symmetric matrix.
 */
int PMMG_invmat22( double *m, double *im ) {
  double det;

  det = m[0]*m[2] - m[1]*m[1];
  if ( fabs(det) < MMG5_EPS*MMG5_EPS ) {
    fprintf(stderr,"\n  ## Error: %s: null metric det : %E \n",
            __func__,det);
    return 0;
  }
  det = 1.0 / det;

  im[0] =  det*m[3];
  im[1] = -det*m[1];
  im[2] =  det*m[0];

  return 1;
}

/**
 * \param mesh pointer to the current mesh
 * \param met pointer to the current metrics
 * \param oldMet pointer to the background metrics
 * \param ptr pointer to the target background triangle
 * \param ip index of the current point
 * \param phi barycentric coordinates of the point to be interpolated
 *
 * \return 0 if fail, 1 if success
 *
 *  Linearly interpolate point metrics on a target background triangle.
 *  This function is analogous to the MMG5_interp4bar_iso() function.
 */
int PMMG_interp3bar_iso( MMG5_pMesh mesh,MMG5_pSol met,MMG5_pSol oldMet,
                         MMG5_pTria ptr,int ip,double *phi ) {
  int iloc,i,ier;

  assert( met->size == 1 );

  /** Linear interpolation of the squared size */
  met->m[ip] = phi[0]*oldMet->m[ptr->v[0]] +
               phi[1]*oldMet->m[ptr->v[1]] + 
               phi[2]*oldMet->m[ptr->v[2]];

  return 1;
}

/**
 * \param mesh pointer to the current mesh
 * \param met pointer to the current metrics
 * \param oldMet pointer to the background metrics
 * \param ptr pointer to the target background triangle
 * \param ip index of the current point
 * \param phi barycentric coordinates of the point to be interpolated
 *
 * \return 0 if fail, 1 if success
 *
 *  Linearly interpolate point the metrics inverse on a target background
 *  triangle.
 *  This function is analogous to the MMG5_interp4barintern() function.
 *
 */
int PMMG_interp3bar_ani( MMG5_pMesh mesh,MMG5_pSol met,MMG5_pSol oldMet,
                         MMG5_pTria ptr,int ip,double *phi ) {
  double dm[3][3],mi[3][3],m[3];
  int    iloc,i,isize,nsize,ier;

  assert( met->size == 3 );
  nsize  = met->size;

  for( i=0; i<3; i++ ) {
    for(isize = 0; isize < nsize; isize++ )
      dm[i][isize] = oldMet->m[nsize*ptr->v[i]+isize];
    if( !PMMG_invmat22(dm[i],mi[i]) ) return 0;
  }

  /** Linear interpolation of the metrics */
  for( isize = 0; isize < nsize; isize++ ) {
    m[isize] = phi[0]*mi[0][isize]+
               phi[1]*mi[1][isize]+
               phi[2]*mi[2][isize];
  }

  if( !PMMG_invmat22(m,mi[0]) ) return 0;
  for( isize = 0; isize < nsize; isize++ )
    met->m[nsize*ip+isize] = mi[0][isize];

  return 1;
}

/**
 * \param mesh pointer to the current mesh
 * \param met pointer to the current metrics
 * \param oldMet pointer to the background metrics
 * \param pt pointer to the target background tetrahedron
 * \param ip index of the current point
 * \param phi barycentric coordinates of the point to be interpolated
 *
 * \return 0 if fail, 1 if success
 *
 *  Linearly interpolate point data (metric or solution) on a target background
 *  tetrahedron. This function is analogous to the MMG5_interp4bar_iso()
 *  function.
 */
int PMMG_interp4bar_iso( MMG5_pMesh mesh,MMG5_pSol met,MMG5_pSol oldMet,
                         MMG5_pTetra pt,int ip,double *phi ) {
  int i,j,iadr;

  assert( met->size == 1 );

  /** Linear interpolation of the squared size */
<<<<<<< HEAD
  iadr = met->size *ip;

  assert (mesh->npmax==met->npmax );

  for ( j=0; j<met->size; ++j ) {
    met->m [ iadr + j ] = 0.0;
  }

  for( i=0; i<4; i++ ) {
    for ( j=0; j<met->size; ++j ) {
      /* Barycentric coordinates could be permuted */
      met->m[iadr+j] += phi[i]*oldMet->m[pt->v[i]*met->size+j];
    }
  }
=======
  met->m[ip] = phi[0]*oldMet->m[pt->v[0]]+
               phi[1]*oldMet->m[pt->v[1]]+
               phi[2]*oldMet->m[pt->v[2]]+
               phi[3]*oldMet->m[pt->v[3]];
>>>>>>> 3317ab4b

  return 1;
}

/**
 * \param mesh pointer to the current mesh
 * \param met pointer to the current metrics
 * \param oldMet pointer to the background metrics
 * \param pt pointer to the target background tetrahedron
 * \param ip index of the current point
 * \param phi barycentric coordinates of the point to be interpolated
 *
 * \return 0 if fail, 1 if success
 *
 *  Linearly interpolate point the metrics inverse on a target background
 *  tetrahedron.
 *  This function is analogous to the MMG5_interp4barintern() function.
 *
 */
int PMMG_interp4bar_ani( MMG5_pMesh mesh,MMG5_pSol met,MMG5_pSol oldMet,
                         MMG5_pTetra pt,int ip,double *phi ) {
  double dm[4][6],mi[4][6],m[6];
  int    i,isize,nsize;

  assert( met->size == 6 );
  nsize  = met->size;

  for( i=0; i<4; i++ ) {
    for(isize = 0; isize < nsize; isize++ )
      dm[i][isize] = oldMet->m[nsize*pt->v[i]+isize];
    if( !MMG5_invmat(dm[i],mi[i]) ) return 0;
  }

  /** Linear interpolation of the metrics */
  for( isize = 0; isize < nsize; isize++ ) {
    m[isize] = phi[0]*mi[0][isize] + phi[1]*mi[1][isize] +
      phi[2]*mi[2][isize] + phi[3]*mi[3][isize];
  }

  if( !MMG5_invmat(m,mi[0]) ) return 0;
  for( isize = 0; isize < nsize; isize++ )
    met->m[nsize*ip+isize] = mi[0][isize];

  return 1;
}

/**
 * \param mesh pointer to the current mesh.
 * \param oldMesh pointer to the background mesh.
 * \param met pointer to the current metrics.
 * \param oldMet pointer to the background metrics.
 * \param permNodGlob permutation array for nodes.
 * \param inputMet 1 if user provided metric.
 *
 * \return 0 if fail, 1 if success
 *
 * Copy the data stored in a solution structure of a freezed interface point.
 *
 */
static inline
int PMMG_copySol_point( MMG5_pMesh mesh,MMG5_pMesh oldMesh,
                        MMG5_pSol sol,MMG5_pSol oldSol,int* permNodGlob) {
  MMG5_pPoint    ppt;
  int            isize,nsize,ip;

  nsize   = sol->size;

#warning Luca: when surface adapt will be ready, distinguish BDY from PARBDY
  /** Freezed points: Copy the data stored in solution structure  */
  if ( (!oldMesh->info.renum) || !permNodGlob ) {
    /* No permutation array: simple copy */
    for( ip = 1; ip <= oldMesh->np; ++ip ) {
      ppt = &oldMesh->point[ip];
      if( !MG_VOK(ppt) ) continue;

      /* Remark: ppt->flag is setted multiple times to mesh->base if copySol is
       * called multiple times (for example if we copy both a metric and a
       * solution fields) but it is not a problem since we use the same mesh  */
      ppt->flag = mesh->base;
      if( ppt->tag & MG_REQ ) {
        for( isize = 0; isize<nsize; isize++ ) {
          sol->m[nsize*ip+isize] = oldSol->m[nsize*ip+isize];
        }
      }
    }
  }
  else {
    /* Due to the scotch renumbering we must copy from the old mesh to the
     * new one */
    for( ip = 1; ip <= oldMesh->np; ++ip ) {
      ppt = &oldMesh->point[ip];
      if( !MG_VOK(ppt) ) continue;

      /* Remark: ppt->flag is setted multiple times to mesh->base if copySol is
       * called multiple times (for example if we copy both a metric and a
       * solution fields) but it is not a problem since we use the same mesh  */
      ppt->flag = mesh->base;
      if( ppt->tag & MG_REQ ) {
        for( isize = 0; isize<nsize; isize++ ) {
          sol->m[nsize*permNodGlob[ip]+isize] = oldSol->m[nsize*ip+isize];
        }
      }
    }
  }

  return 1;
}

/**
 * \param mesh pointer to the current mesh.
 * \param oldMesh pointer to the background mesh.
 * \param met pointer to the current metrics.
 * \param oldMet pointer to the background metrics.
 * \param permNodGlob permutation array for nodes.
 *
 * \return 0 if fail, 1 if success
 *
 * Copy the metric of a freezed interface point.
 *
 */
static
int PMMG_copyMetrics_point( MMG5_pMesh mesh,MMG5_pMesh oldMesh,
                            MMG5_pSol met,MMG5_pSol oldMet,int* permNodGlob,
                            unsigned char inputMet ) {
  int            ier;

  if ( !inputMet || mesh->info.hsiz > 0.0 ) return 1;

  ier =  PMMG_copySol_point( mesh, oldMesh,met,oldMet,permNodGlob);

  return ier;
}

/**
 * \param mesh pointer to the current mesh.
 * \param oldMesh pointer to the background mesh.
 * \param field pointer to the current fields.
 * \param oldField pointer to the background fields.
 * \param permNodGlob permutation array for nodes.
 *
 * \return 0 if fail, 1 if success
 *
 * Copy the metric of a freezed interface point.
 *
 */
static
int PMMG_copyFields_point( MMG5_pMesh mesh,MMG5_pMesh oldMesh,
                           MMG5_pSol field,MMG5_pSol oldField,int* permNodGlob) {
  MMG5_pSol      psl,oldPsl;
  int            j,ier;

  if ( !mesh->nsols ) return 1;

  for ( j=0; j<mesh->nsols; ++j ) {
    psl    =    field + j;
    oldPsl = oldField + j;
    ier =  PMMG_copySol_point( mesh, oldMesh,psl,oldPsl,permNodGlob);
    if ( !ier ) {
      return 0;
    }
  }

  return 1;
}

/**
 * \param mesh pointer to the current mesh.
 * \param oldMesh pointer to the background mesh.
 * \param met pointer to the current metrics.
 * \param oldMet pointer to the background metrics.
 * \param field pointer to the current fields.
 * \param oldField pointer to the background fields.
 * \param permNodGlob permutation array for nodes.
 * \param inputMet 1 if user provided metric.
 *
 * \return 0 if fail, 1 if success
 *
 * Copy the metric and fields of a freezed interface point.
 *
 */
int PMMG_copyMetricsAndFields_point( MMG5_pMesh mesh ,MMG5_pMesh oldMesh,
                                     MMG5_pSol  met  ,MMG5_pSol  oldMet,
                                     MMG5_pSol  field,MMG5_pSol  oldField,
                                     int* permNodGlob,unsigned char inputMet) {
  int ier;

  ier = PMMG_copyMetrics_point(mesh,oldMesh,met,oldMet,permNodGlob,inputMet);
  if ( !ier ) {
    return 0;
  }

  ier = PMMG_copyFields_point(mesh,oldMesh,field,oldField,permNodGlob);

  return ier;
}

/**
 * \param mesh pointer to the current mesh structure.
 * \param oldMesh pointer to the background mesh structure.
 * \param met pointer to the current metrics structure.
 * \param oldMet pointer to the background metrics structure.
 * \param faceAreas pointer to the array of oriented face areas.
 * \param permNodGlob permutation array of nodes.
 * \param inputMet 1 if user provided metric.
 *
 * \return 0 if fail, 1 if success
 *
 * Interpolate metrics and solution fields for all groups from background
 * to current meshes.
 * For the metric:
 *  Do nothing if no metrics is provided (inputMet == 0), otherwise:
 *  - if the metrics is constant, recompute it;
 *  - else, interpolate the non-constant metrics.
 *
 * For the solution fields: Do nothing if no solution field is provided
 *   (mesh->nsols == 0), interpolate the non-constant field otherwise.
 *
 *  Oriented face areas are pre-computed in this function before proceeding
 *  with the localization.
 *
 */
<<<<<<< HEAD
static
int PMMG_interpMetricsAndFields_mesh( MMG5_pMesh mesh,MMG5_pMesh oldMesh,
                                      MMG5_pSol met,MMG5_pSol oldMet,
                                      MMG5_pSol field,MMG5_pSol oldField,
                                      double *faceAreas,int *permNodGlob,
                                      unsigned char inputMet ) {
=======
int PMMG_interpMetrics_mesh( MMG5_pMesh mesh,MMG5_pMesh oldMesh,
                             MMG5_pSol met,MMG5_pSol oldMet,
                             double *faceAreas,double *triaNormals,
                             int *permNodGlob,unsigned char inputMet ) {
>>>>>>> 3317ab4b
  MMG5_pTetra pt;
  MMG5_pTria  ptr;
  MMG5_pPoint ppt;
  MMG5_pSol   psl,oldPsl;
  PMMG_baryCoord barycoord[4];
<<<<<<< HEAD
  double      coord[4],*normal;
  int         ip,istart,ie,ifac,ia,ib,ic,iloc,nsols;
  int         ismet,ier,j;
=======
  double      coord[4],*normal,dd;
  int         ip,istart,istartTria,ie,ifac,k,ia,ib,ic,iloc;
  int         ier;
>>>>>>> 3317ab4b
  static int  mmgWarn=0;

  nsols = mesh->nsols;

  ismet = 1;
  if ( inputMet != 1 ) {
    ismet = 0;
  }
  else  if( mesh->info.hsiz > 0.0 ) {

    /* Compute constant metrics */
    if ( !MMG3D_Set_constantSize(mesh,met) ) return 0;
    ismet = 0;

  }
  if ( (!ismet) && (!nsols) ) {

    /* Nothing to do */
    return 1;
  }


  /** Pre-compute oriented face areas */
  for( ie = 1; ie <= oldMesh->ne; ie++ ) {
    pt = &oldMesh->tetra[ie];
    /* Store tetra volume in the qual field */
    pt->qual = MMG5_orvol( oldMesh->point, pt->v );
    /* Store oriented face normals */
    for( ifac = 0; ifac < 4; ifac++ ) {
      normal = &faceAreas[12*ie+3*ifac];
      ia = pt->v[MMG5_idir[ifac][0]];
      ib = pt->v[MMG5_idir[ifac][1]];
      ic = pt->v[MMG5_idir[ifac][2]];
      ier = MMG5_nonUnitNorPts( oldMesh,ia,ib,ic,normal );
    }
  }


<<<<<<< HEAD
  /** Interpolate metrics and solution fields */
  oldMesh->base = 0;
  for ( ie = 1; ie < oldMesh->ne+1; ie++ ) {
    pt = &oldMesh->tetra[ie];
    if ( !MG_EOK(pt) ) continue;
    pt->flag = oldMesh->base;
  }
=======
      /** Pre-compute oriented face areas */
      for( ie = 1; ie <= oldMesh->ne; ie++ ) {
        pt = &oldMesh->tetra[ie];
        /* Store tetra volume in the qual field */
        pt->qual = MMG5_orvol( oldMesh->point, pt->v );
        /* Store oriented face normals */
        for( ifac = 0; ifac < 4; ifac++ ) {
          normal = &faceAreas[12*ie+3*ifac];
          ia = pt->v[MMG5_idir[ifac][0]];
          ib = pt->v[MMG5_idir[ifac][1]];
          ic = pt->v[MMG5_idir[ifac][2]];
          ier = MMG5_nonUnitNorPts( oldMesh,ia,ib,ic,normal );
        }
      }
      /** Pre-compute surface unit normals */
      for( k = 1; k <= oldMesh->nt; k++ ) {
        ptr = &oldMesh->tria[k];
        ia = ptr->v[0];
        ib = ptr->v[1];
        ic = ptr->v[2];
        normal = &triaNormals[3*k];
        /* Store triangle unit normal and volume */
        ier = MMG5_nonUnitNorPts( oldMesh,ia,ib,ic,normal );
        ptr->qual = sqrt(normal[0]*normal[0]+normal[1]*normal[1]+normal[2]*normal[2]);
        if( ptr->qual < MMG5_EPSD2 ) return 0;
        dd = 1.0/ptr->qual;
        normal[0] *= dd;
        normal[1] *= dd;
        normal[2] *= dd;
      }
>>>>>>> 3317ab4b

  mesh->base++;
  istart = 1;
  for( ie = 1; ie <= mesh->ne; ie++ ) {
    pt = &mesh->tetra[ie];
    if( !MG_EOK(pt) ) continue;
    for( iloc = 0; iloc < 4; iloc++ ) {
      ip = pt->v[iloc];
      ppt = &mesh->point[ip];
      if( !MG_VOK(ppt) ) continue;

      /* Skip already interpolated points */
      if( ppt->flag == mesh->base ) continue;

<<<<<<< HEAD
      if( ppt->tag & MG_REQ ) {
        /* Flag point as interpolated */
        ppt->flag = mesh->base;
        continue; // treated by copyMetricAndField_points
      } else {

        /** Locate point in the old mesh */
        istart = PMMG_locatePoint( oldMesh, ppt, istart,
                                   faceAreas, barycoord );
        if( !istart ) {
          fprintf(stderr,"\n  ## Error: %s:"
                  " point %d not found, coords %e %e %e\n",__func__,
                  ip, mesh->point[ip].c[0],
                  mesh->point[ip].c[1],mesh->point[ip].c[2]);
          return 0;
        } else if( istart < 0 ) {
          if ( !mmgWarn ) {
            mmgWarn = 1;
            if ( mesh->info.imprim > PMMG_VERB_VERSION ) {
              fprintf(stderr,"\n  ## Warning: %s: point %d not"
                      " found, coords %e %e %e\n",__func__,
                      ip, mesh->point[ip].c[0],mesh->point[ip].c[1],
                      mesh->point[ip].c[2]);
=======
      mesh->base++;
      istart = istartTria = 1;
      for( ie = 1; ie <= mesh->ne; ie++ ) {
        pt = &mesh->tetra[ie];
        if( !MG_EOK(pt) ) continue;
        for( iloc = 0; iloc < 4; iloc++ ) {
          ip = pt->v[iloc];
          ppt = &mesh->point[ip];
          if( !MG_VOK(ppt) ) continue;

          /* Skip already interpolated points */
          if( ppt->flag == mesh->base ) continue;

          if( ppt->tag & MG_REQ ) {
            /* Flag point as interpolated */
            ppt->flag = mesh->base;
            continue; // treated by copyMetric_points
          } else if ( ppt->tag & MG_BDY ) {

            /** Locate point in the old mesh */
            istartTria = PMMG_locatePointBdy( oldMesh, ppt, istartTria,
                                              triaNormals, barycoord );
            if( !istartTria ) {
              fprintf(stderr,"\n  ## Error: %s:"
                      " point %d not found, coords %e %e %e\n",__func__,
                      ip, mesh->point[ip].c[0],
                      mesh->point[ip].c[1],mesh->point[ip].c[2]);
              return 0;
            } else if( istartTria < 0 ) {
              if ( !mmgWarn ) {
                mmgWarn = 1;
                if ( mesh->info.imprim > PMMG_VERB_VERSION ) {
                  fprintf(stderr,"\n  ## Warning: %s: point %d not"
                          " found, coords %e %e %e\n",__func__,
                          ip, mesh->point[ip].c[0],mesh->point[ip].c[1],
                          mesh->point[ip].c[2]);
                }
              }
              istartTria = -istartTria;
              PMMG_locatePointInClosestTria( oldMesh,istartTria,ppt,barycoord );
            }

            /** Interpolate point metrics */
            PMMG_get_baryCoord( coord, barycoord );
            ier = PMMG_interp3bar(mesh,met,oldMet,
                                           &oldMesh->tria[istartTria],
                                           ip,coord);

            /* Flag point as interpolated */
            ppt->flag = mesh->base;

          } else {

            /** Locate point in the old mesh */
            istart = PMMG_locatePoint( oldMesh, ppt, istart,
                                       faceAreas, barycoord );
            if( !istart ) {
              fprintf(stderr,"\n  ## Error: %s:"
                      " point %d not found, coords %e %e %e\n",__func__,
                      ip, mesh->point[ip].c[0],
                      mesh->point[ip].c[1],mesh->point[ip].c[2]);
              return 0;
            } else if( istart < 0 ) {
              if ( !mmgWarn ) {
                mmgWarn = 1;
                if ( mesh->info.imprim > PMMG_VERB_VERSION ) {
                  fprintf(stderr,"\n  ## Warning: %s: point %d not"
                          " found, coords %e %e %e\n",__func__,
                          ip, mesh->point[ip].c[0],mesh->point[ip].c[1],
                          mesh->point[ip].c[2]);
                }
              }
              istart = -istart;
>>>>>>> 3317ab4b
            }
          }
          istart = -istart;
        }

        /** Interpolate point metrics */
        PMMG_get_baryCoord( coord, barycoord );
        if ( ismet ) {
          ier = PMMG_interp4bar(mesh,met,oldMet,
                                &oldMesh->tetra[istart],
                                ip,coord);
        }
        if ( mesh->nsols ) {
          for ( j=0; j<mesh->nsols; ++j ) {
            psl    = field + j;
            oldPsl = oldField + j;
            ier = PMMG_interp4bar_iso(mesh,field,oldField,
                                      &oldMesh->tetra[istart],
                                      ip,coord);
          }
        }

        /* Flag point as interpolated */
        ppt->flag = mesh->base;
      }
    }
  }

  return 1;
}

/**
 * \param parmesh pointer to the parmesh structure.
 * \param permNodGlob permutation array of nodes.
 *
 * \return 0 if fail, 1 if success
 *
 *  Interpolate metrics for all groups from background to current meshes.
 *  Do nothing if no metrics is provided (info.inputMet == 0), otherwise:
 *  - if the metrics is constant, recompute it;
 *  - else, interpolate the non-constant metrics.
 *
 */
int PMMG_interpMetricsAndFields( PMMG_pParMesh parmesh,int *permNodGlob ) {
  PMMG_pGrp   grp,oldGrp;
  MMG5_pMesh  mesh,oldMesh;
<<<<<<< HEAD
  MMG5_pSol   met,oldMet,field,oldField;
  double      *faceAreas;
=======
  MMG5_pSol   met,oldMet;
  MMG5_Hash   hash;
  size_t      memAv,oldMemMax;
  double      *faceAreas,*triaNormals;
>>>>>>> 3317ab4b
  int         igrp,ier;
  int8_t      allocated;

  PMMG_TRANSFER_AVMEM_TO_PARMESH(parmesh,memAv,oldMemMax);

  /** Loop on current groups */
  ier = 1;
  for( igrp = 0; igrp < parmesh->ngrp; igrp++ ) {

    grp  = &parmesh->listgrp[igrp];
    mesh = grp->mesh;
    met  = grp->met;
    field = grp->field;

    oldGrp  = &parmesh->old_listgrp[igrp];
    oldMesh = oldGrp->mesh;
    oldMet  = oldGrp->met;
    oldField = oldGrp->field;

<<<<<<< HEAD
    /** Pre-allocate oriented face areas */
    allocated = 0;
    if ( mesh->nsols || (( parmesh->info.inputMet == 1 ) && ( mesh->info.hsiz <= 0.0 )) ) {
=======
    /** Pre-allocate oriented face areas and surface unit normals */
    if( ( parmesh->info.inputMet == 1 ) && ( mesh->info.hsiz <= 0.0 ) ) {
>>>>>>> 3317ab4b
      ier = 1;
      PMMG_MALLOC( parmesh,faceAreas,12*(oldMesh->ne+1),double,"faceAreas",ier=0 );
      if( !ier ) {
        PMMG_DEL_MEM(parmesh,faceAreas,double,"faceAreas");
        return 0;
      }
<<<<<<< HEAD
      allocated = 1;
    }

    if( !PMMG_interpMetricsAndFields_mesh( mesh, oldMesh, met, oldMet, field, oldField,
                                           faceAreas, permNodGlob, parmesh->info.inputMet ) ) {
=======
      PMMG_MALLOC( parmesh,triaNormals,3*(oldMesh->nt+1),double,"triaNormals",ier=0 );
      if( !ier ) {
        PMMG_DEL_MEM(parmesh,triaNormals,double,"triaNormals");
        return 0;
      }
    }

    if( !PMMG_interpMetrics_mesh( mesh, oldMesh, met, oldMet,
                                  faceAreas, triaNormals,
                                  permNodGlob, parmesh->info.inputMet ) )
>>>>>>> 3317ab4b
      ier = 0;
    }

<<<<<<< HEAD
    /** Deallocate oriented face areas */
    if ( allocated ) {
=======
    /** Deallocate oriented face areas and surface unit normals */
    if( ( parmesh->info.inputMet == 1 ) && ( mesh->info.hsiz <= 0.0 ) ) {
>>>>>>> 3317ab4b
      PMMG_DEL_MEM(parmesh,faceAreas,double,"faceAreas");
      PMMG_DEL_MEM(parmesh,triaNormals,double,"triaNormals");
    }
  }

  return ier;
}<|MERGE_RESOLUTION|>--- conflicted
+++ resolved
@@ -166,13 +166,8 @@
  *  Compute the barycentric coordinates of a given point in a given tetrahedron.
  *
  */
-<<<<<<< HEAD
-int PMMG_compute_baryCoord( MMG5_pMesh mesh, MMG5_pTetra pt,
-                            double *coord, double *faceAreas, PMMG_baryCoord *barycoord ) {
-=======
 int PMMG_compute_baryCoord3d( MMG5_pMesh mesh, MMG5_pTetra pt,
-                    double *coord, double *faceAreas, PMMG_baryCoord *barycoord ) {
->>>>>>> 3317ab4b
+                              double *coord, double *faceAreas, PMMG_baryCoord *barycoord ) {
   double *c0,*normal,vol;
   int    ifac;
 
@@ -613,8 +608,8 @@
 
   /** Linear interpolation of the squared size */
   met->m[ip] = phi[0]*oldMet->m[ptr->v[0]] +
-               phi[1]*oldMet->m[ptr->v[1]] + 
-               phi[2]*oldMet->m[ptr->v[2]];
+    phi[1]*oldMet->m[ptr->v[1]] + 
+    phi[2]*oldMet->m[ptr->v[2]];
 
   return 1;
 }
@@ -651,8 +646,8 @@
   /** Linear interpolation of the metrics */
   for( isize = 0; isize < nsize; isize++ ) {
     m[isize] = phi[0]*mi[0][isize]+
-               phi[1]*mi[1][isize]+
-               phi[2]*mi[2][isize];
+      phi[1]*mi[1][isize]+
+      phi[2]*mi[2][isize];
   }
 
   if( !PMMG_invmat22(m,mi[0]) ) return 0;
@@ -683,7 +678,6 @@
   assert( met->size == 1 );
 
   /** Linear interpolation of the squared size */
-<<<<<<< HEAD
   iadr = met->size *ip;
 
   assert (mesh->npmax==met->npmax );
@@ -698,12 +692,6 @@
       met->m[iadr+j] += phi[i]*oldMet->m[pt->v[i]*met->size+j];
     }
   }
-=======
-  met->m[ip] = phi[0]*oldMet->m[pt->v[0]]+
-               phi[1]*oldMet->m[pt->v[1]]+
-               phi[2]*oldMet->m[pt->v[2]]+
-               phi[3]*oldMet->m[pt->v[3]];
->>>>>>> 3317ab4b
 
   return 1;
 }
@@ -925,39 +913,26 @@
  *  with the localization.
  *
  */
-<<<<<<< HEAD
 static
 int PMMG_interpMetricsAndFields_mesh( MMG5_pMesh mesh,MMG5_pMesh oldMesh,
                                       MMG5_pSol met,MMG5_pSol oldMet,
                                       MMG5_pSol field,MMG5_pSol oldField,
-                                      double *faceAreas,int *permNodGlob,
-                                      unsigned char inputMet ) {
-=======
-int PMMG_interpMetrics_mesh( MMG5_pMesh mesh,MMG5_pMesh oldMesh,
-                             MMG5_pSol met,MMG5_pSol oldMet,
-                             double *faceAreas,double *triaNormals,
-                             int *permNodGlob,unsigned char inputMet ) {
->>>>>>> 3317ab4b
+                                      double *faceAreas,double *triaNormals,
+                                      int *permNodGlob,unsigned char inputMet ) {
   MMG5_pTetra pt;
   MMG5_pTria  ptr;
   MMG5_pPoint ppt;
   MMG5_pSol   psl,oldPsl;
   PMMG_baryCoord barycoord[4];
-<<<<<<< HEAD
-  double      coord[4],*normal;
-  int         ip,istart,ie,ifac,ia,ib,ic,iloc,nsols;
+  double      coord[4],*normal,dd;
+  int         ip,istart,istartTria,ie,ifac,k,ia,ib,ic,iloc,nsols;
   int         ismet,ier,j;
-=======
-  double      coord[4],*normal,dd;
-  int         ip,istart,istartTria,ie,ifac,k,ia,ib,ic,iloc;
-  int         ier;
->>>>>>> 3317ab4b
   static int  mmgWarn=0;
 
   nsols = mesh->nsols;
 
   ismet = 1;
-  if ( inputMet != 1 ) {
+  if( inputMet != 1 ) {
     ismet = 0;
   }
   else  if( mesh->info.hsiz > 0.0 ) {
@@ -989,8 +964,23 @@
     }
   }
 
-
-<<<<<<< HEAD
+  /** Pre-compute surface unit normals */
+  for( k = 1; k <= oldMesh->nt; k++ ) {
+    ptr = &oldMesh->tria[k];
+    ia = ptr->v[0];
+    ib = ptr->v[1];
+    ic = ptr->v[2];
+    normal = &triaNormals[3*k];
+    /* Store triangle unit normal and volume */
+    ier = MMG5_nonUnitNorPts( oldMesh,ia,ib,ic,normal );
+    ptr->qual = sqrt(normal[0]*normal[0]+normal[1]*normal[1]+normal[2]*normal[2]);
+    if( ptr->qual < MMG5_EPSD2 ) return 0;
+    dd = 1.0/ptr->qual;
+    normal[0] *= dd;
+    normal[1] *= dd;
+    normal[2] *= dd;
+  }
+
   /** Interpolate metrics and solution fields */
   oldMesh->base = 0;
   for ( ie = 1; ie < oldMesh->ne+1; ie++ ) {
@@ -998,41 +988,9 @@
     if ( !MG_EOK(pt) ) continue;
     pt->flag = oldMesh->base;
   }
-=======
-      /** Pre-compute oriented face areas */
-      for( ie = 1; ie <= oldMesh->ne; ie++ ) {
-        pt = &oldMesh->tetra[ie];
-        /* Store tetra volume in the qual field */
-        pt->qual = MMG5_orvol( oldMesh->point, pt->v );
-        /* Store oriented face normals */
-        for( ifac = 0; ifac < 4; ifac++ ) {
-          normal = &faceAreas[12*ie+3*ifac];
-          ia = pt->v[MMG5_idir[ifac][0]];
-          ib = pt->v[MMG5_idir[ifac][1]];
-          ic = pt->v[MMG5_idir[ifac][2]];
-          ier = MMG5_nonUnitNorPts( oldMesh,ia,ib,ic,normal );
-        }
-      }
-      /** Pre-compute surface unit normals */
-      for( k = 1; k <= oldMesh->nt; k++ ) {
-        ptr = &oldMesh->tria[k];
-        ia = ptr->v[0];
-        ib = ptr->v[1];
-        ic = ptr->v[2];
-        normal = &triaNormals[3*k];
-        /* Store triangle unit normal and volume */
-        ier = MMG5_nonUnitNorPts( oldMesh,ia,ib,ic,normal );
-        ptr->qual = sqrt(normal[0]*normal[0]+normal[1]*normal[1]+normal[2]*normal[2]);
-        if( ptr->qual < MMG5_EPSD2 ) return 0;
-        dd = 1.0/ptr->qual;
-        normal[0] *= dd;
-        normal[1] *= dd;
-        normal[2] *= dd;
-      }
->>>>>>> 3317ab4b
 
   mesh->base++;
-  istart = 1;
+  istart = istartTria = 1;
   for( ie = 1; ie <= mesh->ne; ie++ ) {
     pt = &mesh->tetra[ie];
     if( !MG_EOK(pt) ) continue;
@@ -1044,11 +1002,45 @@
       /* Skip already interpolated points */
       if( ppt->flag == mesh->base ) continue;
 
-<<<<<<< HEAD
       if( ppt->tag & MG_REQ ) {
         /* Flag point as interpolated */
         ppt->flag = mesh->base;
         continue; // treated by copyMetricAndField_points
+      } else if ( ppt->tag & MG_BDY ) {
+
+        /** Locate point in the old mesh */
+        istartTria = PMMG_locatePointBdy( oldMesh, ppt, istartTria,
+                                          triaNormals, barycoord );
+        if( !istartTria ) {
+          fprintf(stderr,"\n  ## Error: %s:"
+                  " point %d not found, coords %e %e %e\n",__func__,
+                  ip, mesh->point[ip].c[0],
+                  mesh->point[ip].c[1],mesh->point[ip].c[2]);
+          return 0;
+        } else if( istartTria < 0 ) {
+          if ( !mmgWarn ) {
+            mmgWarn = 1;
+            if ( mesh->info.imprim > PMMG_VERB_VERSION ) {
+              fprintf(stderr,"\n  ## Warning: %s: point %d not"
+                      " found, coords %e %e %e\n",__func__,
+                      ip, mesh->point[ip].c[0],mesh->point[ip].c[1],
+                      mesh->point[ip].c[2]);
+            }
+          }
+          istartTria = -istartTria;
+          PMMG_locatePointInClosestTria( oldMesh,istartTria,ppt,barycoord );
+        }
+
+        /** Interpolate point metrics */
+        PMMG_get_baryCoord( coord, barycoord );
+#warning treat other sol structures
+        ier = PMMG_interp3bar(mesh,met,oldMet,
+                              &oldMesh->tria[istartTria],
+                              ip,coord);
+
+        /* Flag point as interpolated */
+        ppt->flag = mesh->base;
+
       } else {
 
         /** Locate point in the old mesh */
@@ -1068,81 +1060,6 @@
                       " found, coords %e %e %e\n",__func__,
                       ip, mesh->point[ip].c[0],mesh->point[ip].c[1],
                       mesh->point[ip].c[2]);
-=======
-      mesh->base++;
-      istart = istartTria = 1;
-      for( ie = 1; ie <= mesh->ne; ie++ ) {
-        pt = &mesh->tetra[ie];
-        if( !MG_EOK(pt) ) continue;
-        for( iloc = 0; iloc < 4; iloc++ ) {
-          ip = pt->v[iloc];
-          ppt = &mesh->point[ip];
-          if( !MG_VOK(ppt) ) continue;
-
-          /* Skip already interpolated points */
-          if( ppt->flag == mesh->base ) continue;
-
-          if( ppt->tag & MG_REQ ) {
-            /* Flag point as interpolated */
-            ppt->flag = mesh->base;
-            continue; // treated by copyMetric_points
-          } else if ( ppt->tag & MG_BDY ) {
-
-            /** Locate point in the old mesh */
-            istartTria = PMMG_locatePointBdy( oldMesh, ppt, istartTria,
-                                              triaNormals, barycoord );
-            if( !istartTria ) {
-              fprintf(stderr,"\n  ## Error: %s:"
-                      " point %d not found, coords %e %e %e\n",__func__,
-                      ip, mesh->point[ip].c[0],
-                      mesh->point[ip].c[1],mesh->point[ip].c[2]);
-              return 0;
-            } else if( istartTria < 0 ) {
-              if ( !mmgWarn ) {
-                mmgWarn = 1;
-                if ( mesh->info.imprim > PMMG_VERB_VERSION ) {
-                  fprintf(stderr,"\n  ## Warning: %s: point %d not"
-                          " found, coords %e %e %e\n",__func__,
-                          ip, mesh->point[ip].c[0],mesh->point[ip].c[1],
-                          mesh->point[ip].c[2]);
-                }
-              }
-              istartTria = -istartTria;
-              PMMG_locatePointInClosestTria( oldMesh,istartTria,ppt,barycoord );
-            }
-
-            /** Interpolate point metrics */
-            PMMG_get_baryCoord( coord, barycoord );
-            ier = PMMG_interp3bar(mesh,met,oldMet,
-                                           &oldMesh->tria[istartTria],
-                                           ip,coord);
-
-            /* Flag point as interpolated */
-            ppt->flag = mesh->base;
-
-          } else {
-
-            /** Locate point in the old mesh */
-            istart = PMMG_locatePoint( oldMesh, ppt, istart,
-                                       faceAreas, barycoord );
-            if( !istart ) {
-              fprintf(stderr,"\n  ## Error: %s:"
-                      " point %d not found, coords %e %e %e\n",__func__,
-                      ip, mesh->point[ip].c[0],
-                      mesh->point[ip].c[1],mesh->point[ip].c[2]);
-              return 0;
-            } else if( istart < 0 ) {
-              if ( !mmgWarn ) {
-                mmgWarn = 1;
-                if ( mesh->info.imprim > PMMG_VERB_VERSION ) {
-                  fprintf(stderr,"\n  ## Warning: %s: point %d not"
-                          " found, coords %e %e %e\n",__func__,
-                          ip, mesh->point[ip].c[0],mesh->point[ip].c[1],
-                          mesh->point[ip].c[2]);
-                }
-              }
-              istart = -istart;
->>>>>>> 3317ab4b
             }
           }
           istart = -istart;
@@ -1155,6 +1072,7 @@
                                 &oldMesh->tetra[istart],
                                 ip,coord);
         }
+#warning do we need to interpolate ls and disp fields
         if ( mesh->nsols ) {
           for ( j=0; j<mesh->nsols; ++j ) {
             psl    = field + j;
@@ -1189,15 +1107,10 @@
 int PMMG_interpMetricsAndFields( PMMG_pParMesh parmesh,int *permNodGlob ) {
   PMMG_pGrp   grp,oldGrp;
   MMG5_pMesh  mesh,oldMesh;
-<<<<<<< HEAD
   MMG5_pSol   met,oldMet,field,oldField;
-  double      *faceAreas;
-=======
-  MMG5_pSol   met,oldMet;
   MMG5_Hash   hash;
   size_t      memAv,oldMemMax;
   double      *faceAreas,*triaNormals;
->>>>>>> 3317ab4b
   int         igrp,ier;
   int8_t      allocated;
 
@@ -1217,48 +1130,31 @@
     oldMet  = oldGrp->met;
     oldField = oldGrp->field;
 
-<<<<<<< HEAD
-    /** Pre-allocate oriented face areas */
+    /** Pre-allocate oriented face areas and surface unit normals */
     allocated = 0;
     if ( mesh->nsols || (( parmesh->info.inputMet == 1 ) && ( mesh->info.hsiz <= 0.0 )) ) {
-=======
-    /** Pre-allocate oriented face areas and surface unit normals */
-    if( ( parmesh->info.inputMet == 1 ) && ( mesh->info.hsiz <= 0.0 ) ) {
->>>>>>> 3317ab4b
       ier = 1;
       PMMG_MALLOC( parmesh,faceAreas,12*(oldMesh->ne+1),double,"faceAreas",ier=0 );
       if( !ier ) {
         PMMG_DEL_MEM(parmesh,faceAreas,double,"faceAreas");
         return 0;
       }
-<<<<<<< HEAD
-      allocated = 1;
-    }
-
-    if( !PMMG_interpMetricsAndFields_mesh( mesh, oldMesh, met, oldMet, field, oldField,
-                                           faceAreas, permNodGlob, parmesh->info.inputMet ) ) {
-=======
       PMMG_MALLOC( parmesh,triaNormals,3*(oldMesh->nt+1),double,"triaNormals",ier=0 );
       if( !ier ) {
         PMMG_DEL_MEM(parmesh,triaNormals,double,"triaNormals");
         return 0;
       }
-    }
-
-    if( !PMMG_interpMetrics_mesh( mesh, oldMesh, met, oldMet,
-                                  faceAreas, triaNormals,
-                                  permNodGlob, parmesh->info.inputMet ) )
->>>>>>> 3317ab4b
+      allocated = 1;
+    }
+
+    if( !PMMG_interpMetricsAndFields_mesh( mesh, oldMesh, met, oldMet, field, oldField,
+                                           faceAreas,triaNormals,permNodGlob,
+                                           parmesh->info.inputMet ) ) {
       ier = 0;
     }
 
-<<<<<<< HEAD
     /** Deallocate oriented face areas */
     if ( allocated ) {
-=======
-    /** Deallocate oriented face areas and surface unit normals */
-    if( ( parmesh->info.inputMet == 1 ) && ( mesh->info.hsiz <= 0.0 ) ) {
->>>>>>> 3317ab4b
       PMMG_DEL_MEM(parmesh,faceAreas,double,"faceAreas");
       PMMG_DEL_MEM(parmesh,triaNormals,double,"triaNormals");
     }
