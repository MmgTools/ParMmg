--- conflicted
+++ resolved
@@ -138,13 +138,8 @@
   int color_in_node,color_out_node;
   int color_in_edge,color_out_edge;
 
-<<<<<<< HEAD
   int idx_edge_ext,idx_edge_int,idx_edge_mesh;
   int idx_face_ext,idx_face_int,val_face;
-=======
-  if ( parmesh->myrank == parmesh->info.root )
-    fprintf(stdout,"\n      ## PMMG_cuttet_ls: Multimaterial not fully supported yet.\n");
->>>>>>> 6c00cae7
 
   /* Ensure only one group on each proc */
   assert ( (parmesh->ngrp == 1 || parmesh->ngrp == 0) &&
@@ -2090,7 +2085,7 @@
   }
 
 #ifdef USE_POINTMAP
-  /* OK - Initialize source point with input index */
+  /* Initialize source point with input index */
   MMG5_int ip;
   for( ip = 1; ip <= mesh->np; ip++ ) {
       if ( (!MG_VOK(&mesh->point[ip])) ) continue;
@@ -2132,16 +2127,9 @@
   assert ( PMMG_check_extEdgeComm ( parmesh,parmesh->info.read_comm ) );
 
   /** Discretization of the implicit function - Cut tetra */
-<<<<<<< HEAD
   if ( 0 >= PMMG_cuttet_ls(parmesh) ) {
-    if ( parmesh->myrank == parmesh->info.root )
-      fprintf(stderr,"\n  ## Problem in discretizing implicit function. Exit program.\n");
-    return 0;
-=======
-  if ( !PMMG_cuttet_ls(parmesh) ) {
     fprintf(stderr,"\n  ## Problem in discretizing implicit function. Exit program.\n");
     ier = 0;
->>>>>>> 6c00cae7
   }
 
   /* Delete outdated arrays */
