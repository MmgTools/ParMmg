--- conflicted
+++ resolved
@@ -162,7 +162,6 @@
   /* Loop over tetra */
   for (k=1; k<=mesh->ne; k++) {
     pt = &mesh->tetra[k];
-    if (!MG_EOK(pt)) continue;
 
     if ( !MG_EOK(pt) ) {
       continue;
@@ -1575,16 +1574,13 @@
 int PMMG_ls(PMMG_pParMesh parmesh) {
   char str[16]="";
   MMG5_HGeom hpar;
-<<<<<<< HEAD
-  MMG5_int k;
-=======
   MMG5_pMesh mesh;
   MMG5_pSol  met,sol;
+  MMG5_int k;
 
   mesh = parmesh->listgrp[0].mesh;
   met  = parmesh->listgrp[0].met;
   sol  = parmesh->listgrp[0].ls;
->>>>>>> d11d85c3
 
   /* Set function pointers */
   /** \todo TODO :: Surface ls and alias functions */
@@ -1680,7 +1676,7 @@
   }
 
 #ifdef USE_POINTMAP
-  /* Initialize source point with input index */
+  /* OK - Initialize source point with input index */
   MMG5_int ip;
   for( ip = 1; ip <= mesh->np; ip++ ) {
       if ( (!MG_VOK(&mesh->point[ip])) ) continue;
@@ -1708,9 +1704,7 @@
     return 0;
   }
 
-// #ifndef NDEBUG
   assert ( PMMG_check_extEdgeComm ( parmesh,parmesh->info.read_comm ) );
-// #endif
 
   /** Discretization of the implicit function - Cut tetra */
   if ( !PMMG_cuttet_ls(parmesh) ) {
