/* =============================================================================
**  This file is part of the parmmg software package for parallel tetrahedral
**  mesh modification.
**  Copyright (c) Bx INP/Inria/UBordeaux, 2017-
**
**  parmmg is free software: you can redistribute it and/or modify it
**  under the terms of the GNU Lesser General Public License as published
**  by the Free Software Foundation, either version 3 of the License, or
**  (at your option) any later version.
**
**  parmmg is distributed in the hope that it will be useful, but WITHOUT
**  ANY WARRANTY; without even the implied warranty of MERCHANTABILITY or
**  FITNESS FOR A PARTICULAR PURPOSE. See the GNU Lesser General Public
**  License for more details.
**
**  You should have received a copy of the GNU Lesser General Public
**  License and of the GNU General Public License along with parmmg (in
**  files COPYING.LESSER and COPYING). If not, see
**  <http://www.gnu.org/licenses/>. Please read their terms carefully and
**  use this copy of the parmmg distribution only if you accept them.
** =============================================================================
*/

/**
 * \file libparmmg.c
 * \brief Wrapper for the parallel remeshing library.
 * \author Cécile Dobrzynski (Bx INP/Inria/UBordeaux)
 * \author Algiane Froehly (InriaSoft)
 * \author Nikos Pattakos (Inria)
 * \version 1
 * \copyright GNU Lesser General Public License.
 *
 * Mmain library functions (parallel remeshing starting from centralized or
 * distributed data.
 *
 */

#include "parmmg.h"
#include "git_log_pmmg.h"

/* Declared in the header, but defined at compile time */
extern int (*PMMG_interp4bar)(MMG5_pMesh mesh,MMG5_pSol met,MMG5_pSol oldMet,MMG5_pTetra pt,int,PMMG_barycoord *barycoord);
extern int (*PMMG_interp3bar)(MMG5_pMesh mesh,MMG5_pSol met,MMG5_pSol oldMet,MMG5_pTria ptr,int,PMMG_barycoord *barycoord);
extern int (*PMMG_interp2bar)(MMG5_pMesh mesh,MMG5_pSol met,MMG5_pSol oldMet,MMG5_pTria ptr,int ip,int l,PMMG_barycoord *barycoord);

/**
 * \param parmesh pointer toward the parmesh structure.
 *
 * \return 0 if fail, 1 otherwise
 *
 * Check the validity of the input mesh data (tetra orientation, solution
 * compatibility with respect to the provided mesh, Mmg options).
 *
 */
int PMMG_check_inputData(PMMG_pParMesh parmesh)
{
  MMG5_pMesh mesh;
  MMG5_pSol  met,ls;
  int        k;

  if ( parmesh->info.imprim > PMMG_VERB_VERSION )
    fprintf(stdout,"\n  -- PMMG: CHECK INPUT DATA\n");

  for ( k=0; k<parmesh->ngrp; ++k ) {
    mesh = parmesh->listgrp[k].mesh;
    met  = parmesh->listgrp[k].met;

    /* Check options */
    if ( mesh->info.lag > -1 ) {
      fprintf(stderr,
              "  ## Error: lagrangian mode unavailable (MMG3D_IPARAM_lag):\n");
      return 0;
    } else if ( mesh->info.optimLES && met->size==6 ) {
      fprintf(stdout,"  ## Error: strong mesh optimization for LES methods"
              " unavailable (MMG3D_IPARAM_optimLES) with an anisotropic metric.\n");
      return 0;
    }

    /* specific meshing */
    if ( met->np ) {
      if ( mesh->info.optim ) {
        printf("\n  ## ERROR: MISMATCH OPTIONS: OPTIM OPTION CAN NOT BE USED"
               " WITH AN INPUT METRIC.\n");
        return 0;
      }

      if ( mesh->info.hsiz>0. ) {
        printf("\n  ## ERROR: MISMATCH OPTIONS: HSIZ OPTION CAN NOT BE USED"
               " WITH AN INPUT METRIC.\n");
        return 0;
      }
    }

    if ( mesh->info.optim &&  mesh->info.hsiz>0. ) {
      printf("\n  ## ERROR: MISMATCH OPTIONS: HSIZ AND OPTIM OPTIONS CAN NOT BE USED"
             " TOGETHER.\n");
      return 0;
    }

    /* load data */
    MMG5_warnOrientation(mesh);

    if ( met->np && (met->np != mesh->np) ) {
      fprintf(stdout,"  ## WARNING: WRONG METRIC NUMBER. IGNORED\n");
      MMG5_DEL_MEM(mesh,met->m);
      met->np = 0;
    } else if ( met->size!=1 && met->size!=6 ) {
      fprintf(stderr,"  ## ERROR: WRONG DATA TYPE.\n");
      return 0;
    }
  }

  return 1;
}

/**
 * \param  parmesh pointer to parmesh structure
 *
 * \return PMMG_SUCCESS if success, PMMG_LOWFAILURE if fail and return an
 * unscaled mesh, PMMG_STRONGFAILURE if fail and return a scaled mesh.
 *
 * Mesh preprocessing: set function pointers, scale mesh, perform mesh
 * analysis and display length and quality histos.
 */
int PMMG_preprocessMesh( PMMG_pParMesh parmesh )
{
  MMG5_pMesh mesh;
  MMG5_pSol  met,ls;
  int8_t     tim;
  char       stim[32];
  mytime     ctim[TIMEMAX];

  /* Chrono initialization */
  tminit(ctim,TIMEMAX);

  mesh = parmesh->listgrp[0].mesh;
  met  = parmesh->listgrp[0].met;
  ls   = parmesh->listgrp[0].ls;

  assert ( ( mesh != NULL ) && ( met != NULL ) && "Preprocessing empty args");

  /** Function setters (must be assigned before quality computation) */
  MMG3D_Set_commonFunc();

  /** Mesh scaling and quality histogram */
  if ( !MMG5_scaleMesh(mesh,met,ls) ) {
    return PMMG_LOWFAILURE;
  }

  /* Set mmg3d  function pointers here to assign dosol */
  MMG3D_setfunc(mesh,met);
  PMMG_setfunc(parmesh);

  /** specific meshing */
  if ( mesh->info.optim && !met->np ) {
    if ( !MMG3D_doSol(mesh,met) ) {
      return PMMG_STRONGFAILURE;
    }
  }

  if ( mesh->info.hsiz > 0. ) {
    if ( !MMG3D_Set_constantSize(mesh,met) ) {
      return PMMG_STRONGFAILURE;
    }
  }

  /* Don't reset the hmin value computed when unscaling the mesh */
  if ( !parmesh->info.sethmin ) {
    mesh->info.sethmin = 1;
  }
  /* Don't reset the hmax value computed when unscaling the mesh */
  if ( !parmesh->info.sethmax ) {
    mesh->info.sethmax = 1;
  }

  if ( !MMG3D_tetraQual( mesh, met, 0 ) ) {
    return PMMG_STRONGFAILURE;
  }

  if ( !PMMG_qualhisto(parmesh,PMMG_INQUA,1,parmesh->info.read_comm) ) {
    return PMMG_STRONGFAILURE;
  }

  /* Discretization of the isovalue  */
  if (mesh->info.iso) {
    tim = 1;
    chrono(ON,&(ctim[tim]));
    if ( parmesh->info.imprim > PMMG_VERB_VERSION ) {
      fprintf(stdout,"\n  -- PHASE 1a: ISOVALUE DISCRETIZATION     \n");
    }
    if ( !MMG3D_mmg3d2(mesh,ls,met) ) {
      return PMMG_STRONGFAILURE;
    }
    chrono(OFF,&(ctim[tim]));
    printim(ctim[tim].gdif,stim);
    if ( parmesh->info.imprim > PMMG_VERB_VERSION ) {
      fprintf(stdout,"  -- PHASE 1a COMPLETED     %s\n",stim);
    }
  }

  /** Mesh analysis */
  if ( !MMG3D_analys(mesh) ) {
    return PMMG_STRONGFAILURE;
  }

  /* Check if the LS has led to a non-manifold topology */
  if ( mesh->info.iso && !MMG3D_chkmani(mesh) ) {
    fprintf(stderr,"\n  ## LS discretization: non-manifold initial topology. Exit program.\n");
    return PMMG_STRONGFAILURE;
  }
  else {
    if ( parmesh->info.imprim > PMMG_VERB_VERSION && mesh->info.iso ) {
      fprintf(stdout,"       LS discretization OK: no non-manifold topology.\n");
    }
  }

  if ( parmesh->info.imprim0 > PMMG_VERB_ITWAVES && (!mesh->info.iso) && met->m ) {
    PMMG_prilen(parmesh,0,1,parmesh->info.read_comm);
  }

  /** Mesh unscaling */
  if ( !MMG5_unscaleMesh(mesh,met,ls) ) {
    return PMMG_STRONGFAILURE;
  }

  return PMMG_SUCCESS;
}

/**
 * \param  parmesh pointer to parmesh structure
 *
 * \return PMMG_SUCCESS if success, PMMG_LOWFAILURE if fail and return an
 * unscaled mesh, PMMG_STRONGFAILURE if fail and return a scaled mesh.
 *
 * Mesh preprocessing (distributed input mesh): set function pointers,
 * scale mesh, perform mesh analysis, display length and quality histos,
 * and build communicators.
 */
int PMMG_preprocessMesh_distributed( PMMG_pParMesh parmesh )
{
  MMG5_pMesh mesh;
  MMG5_pSol  met,ls;
  int8_t     tim;
  char       stim[32];
  mytime     ctim[TIMEMAX];
  MMG5_int   *permtria;
  int ier = PMMG_SUCCESS;

  /* Chrono initialization */
  tminit(ctim,TIMEMAX);

  mesh = parmesh->listgrp[0].mesh;
  met  = parmesh->listgrp[0].met;
  ls   = parmesh->listgrp[0].ls;

  assert ( ( mesh != NULL ) && ( met != NULL ) && "Preprocessing empty args");

  // if (mesh->info.iso) {
  //   // Just print a warning saying that the feature is not implemented and
  //   // deallocate the isovalue structure (as the ls is not interpolated during the
  //   // remeshing step, the continuous integration tests will fail otherwise)
  //   if ( parmesh->myrank == parmesh->info.root) {
  //     fprintf(stdout,"Isovalue discretization is under development.\n");
  //   }
  //   PMMG_DEL_MEM(mesh,parmesh->listgrp[0].ls->m,double,"ls structure");
  //   parmesh->listgrp[0].ls->np = 0;
  // }


  /** Check distributed API mode. Interface faces OR nodes need to be set by the
   * user through the API interface at this point, meaning that the
   * corresponding external comm is set to the correct size, and filled with
   * local entity indices (for node comms, also itosend and itorecv arrays are
   * filled with local/global node IDs).
  */
  if ( parmesh->nprocs > 1 && parmesh->info.npartin > 1 ) {
    if( parmesh->info.API_mode == PMMG_APIDISTRIB_faces && !parmesh->next_face_comm ) {
      fprintf(stderr," ## Error: %s: parallel interface faces must be set through the API interface\n",__func__);
      ier = PMMG_STRONGFAILURE;
    } else if( parmesh->info.API_mode == PMMG_APIDISTRIB_nodes && !parmesh->next_node_comm ) {
      fprintf(stderr," ## Error: %s: parallel interface nodes must be set through the API interface\n",__func__);
      ier = PMMG_STRONGFAILURE;
    }
  }

  /* Next functions involve MPI communications so we need to check now
     that every proc suceeded in order to avoid deadlock */
  MPI_Allreduce(MPI_IN_PLACE, &ier, 1, MPI_INT, MPI_MAX, parmesh->info.read_comm);

  if (ier == PMMG_STRONGFAILURE) return ier;

  /** Function setters (must be assigned before quality computation) */
  MMG3D_Set_commonFunc();

  /** Mesh scaling and quality histogram */
  if ( !MMG5_scaleMesh(mesh,met,ls) ) {
    return PMMG_LOWFAILURE;
  }

  /* Set mmg3d  function pointers here to assign dosol */
  MMG3D_setfunc(mesh,met);
  PMMG_setfunc(parmesh);

  /** Specific meshing */
  if ( mesh->info.optim && !met->np ) {
    // Warning: doSol would need a clean // implementation along interfaces
    if ( !MMG3D_doSol(mesh,met) ) {
      return PMMG_STRONGFAILURE;
    }
  }

  if ( mesh->info.hsiz > 0. ) {
    if ( !MMG3D_Set_constantSize(mesh,met) ) {
      return PMMG_STRONGFAILURE;
    }
  }

#warning hmin/hmax computed on each proc while we want a global value from the global bounding box and/or the global metric field...
  /* Don't reset the hmin value computed when unscaling the mesh */
  if ( !parmesh->info.sethmin ) {
    mesh->info.sethmin = 1;
  }
  /* Don't reset the hmax value computed when unscaling the mesh */
  if ( !parmesh->info.sethmax ) {
    mesh->info.sethmax = 1;
  }

  /* Note: Needed before ls discretization to include tetras with poor qualities
      inside one or the other part of the level-set */
  if ( !MMG3D_tetraQual( mesh, met, 0 ) ) {
    return PMMG_STRONGFAILURE;
  }

  if ( parmesh->info.imprim > PMMG_VERB_ITWAVES && (!mesh->info.iso) && met->m ) {
#warning Luca: check this function
    MMG3D_prilen(mesh,met,0);
  }

  /** Mesh unscaling */
  if ( !MMG5_unscaleMesh(mesh,met,ls) ) {
    return PMMG_STRONGFAILURE;
  }

  /** Mesh analysis I: Needed to create communicators
   *  Check triangles, create xtetras */
  PMMG_CALLOC(parmesh,permtria,mesh->nt+1,MMG5_int,"permtria",return 0);
  MMG5_int k;
  for (k=0;k<=mesh->nt;k++) {
    permtria[k] = k;
  }
  if ( parmesh->myrank < parmesh->info.npartin ) {
    if ( !PMMG_analys_tria(parmesh,mesh,permtria) ) {
      return PMMG_STRONGFAILURE;
    }
  }
  /* For both API modes, build communicators indices and set xtetra as PARBDY */
  switch( parmesh->info.API_mode ) {
    case PMMG_APIDISTRIB_faces :
      /* 1) Set face communicators indexing */
      if( !PMMG_build_faceCommIndex( parmesh, permtria ) ) return 0;

      /* Convert tria index into iel face index (it needs a valid cc field in
       * each tria), and tag xtetra face as PARBDY before the tag is transmitted
       * to edges and nodes */
      if ( parmesh->myrank < parmesh->info.npartin ) {
        PMMG_tria2elmFace_coords( parmesh );
      }
      /* 2) Build node communicators from face ones (here because the mesh needs
       *    to be unscaled) */
      PMMG_parmesh_ext_comm_free( parmesh,parmesh->ext_node_comm,parmesh->next_node_comm);
      PMMG_DEL_MEM(parmesh, parmesh->ext_node_comm,PMMG_Ext_comm,"ext node comm");
      parmesh->next_node_comm = 0;
      PMMG_DEL_MEM(parmesh, parmesh->int_node_comm,PMMG_Int_comm,"int node comm");
      PMMG_CALLOC(parmesh,parmesh->int_node_comm,1,PMMG_Int_comm,"int node comm",return 0);
      if ( !PMMG_build_nodeCommFromFaces(parmesh,parmesh->info.read_comm) ) {
        return PMMG_STRONGFAILURE;
      }

      break;

    case PMMG_APIDISTRIB_nodes :
      /* 1) Set node communicators indexing */
      if( !PMMG_build_nodeCommIndex( parmesh ) ) return 0;
      /* 2) Build face comms from node ones and set xtetra tags */
      PMMG_parmesh_ext_comm_free( parmesh,parmesh->ext_face_comm,parmesh->next_face_comm);
      PMMG_DEL_MEM(parmesh, parmesh->ext_face_comm,PMMG_Ext_comm,"ext face comm");
      parmesh->next_face_comm = 0;
      PMMG_DEL_MEM(parmesh, parmesh->int_face_comm,PMMG_Int_comm,"int face comm");
      if ( !PMMG_build_faceCommFromNodes(parmesh,parmesh->info.read_comm) ) return PMMG_STRONGFAILURE;
      break;
  }
  MMG5_SAFE_FREE( permtria );

  /** Discretization of the isovalue  */
  if (mesh->info.iso) {

    /* Destroy adja and adjat */
    MMG5_DEL_MEM(mesh,mesh->adja);
    MMG5_DEL_MEM(mesh,mesh->adjt);

    tim = 1;
    chrono(ON,&(ctim[tim]));
    if ( parmesh->info.imprim > PMMG_VERB_VERSION ) {
      fprintf(stdout,"\n  -- PHASE 1a: ISOVALUE DISCRETIZATION     \n");
      fprintf(stdout,"  --    under development     \n");
    }
<<<<<<< HEAD
    if ( !PMMG_ls(parmesh) ) {
=======

    /* Iso-value discretization */
    if ( !PMMG_ls(parmesh,mesh,ls,met) ) {
>>>>>>> e694b699
      return PMMG_STRONGFAILURE;
    }

    chrono(OFF,&(ctim[tim]));
    printim(ctim[tim].gdif,stim);
    if ( parmesh->info.imprim > PMMG_VERB_VERSION ) {
      fprintf(stdout,"\n  -- PHASE 1a COMPLETED     %s\n",stim);
    }

    /** Mesh analysis Ib : After LS discretization
     * Check triangles, create xtetras */
    if ( parmesh->myrank < parmesh->info.npartin ) {
      if ( !PMMG_analys_tria(parmesh,mesh,permtria) ) {
        return PMMG_STRONGFAILURE;
      }
    }
  }

  /** Mesh analysis II: Perform surface analysis */
  if ( parmesh->myrank < parmesh->info.npartin ) {
    if ( !PMMG_analys(parmesh,mesh,parmesh->info.read_comm) ) {
      return PMMG_STRONGFAILURE;
    }
  }

  if ( !PMMG_qualhisto(parmesh,PMMG_INQUA,0,parmesh->info.read_comm) ) {
    return PMMG_STRONGFAILURE;
  }

  /* Destroy triangles */
  MMG5_DEL_MEM(mesh,mesh->tria);
  mesh->nt = 0;

  assert ( PMMG_check_extFaceComm ( parmesh,parmesh->info.read_comm ) );
  assert ( PMMG_check_intFaceComm ( parmesh ) );
  assert ( PMMG_check_extNodeComm ( parmesh,parmesh->info.read_comm ) );
  assert ( PMMG_check_intNodeComm ( parmesh ) );

  return PMMG_SUCCESS;
}

int PMMG_distributeMesh_centralized_timers( PMMG_pParMesh parmesh,mytime *ctim ) {
  MMG5_pMesh    mesh;
  MMG5_pSol     met,ls;
  int           ier,iresult;
  int8_t        tim;
  char          stim[32];

  /** Check input data */
  tim = 1;
  chrono(ON,&(ctim[tim]));

  ier = PMMG_check_inputData( parmesh );
  MPI_Allreduce( &ier, &iresult, 1, MPI_INT, MPI_MIN, parmesh->comm );
  if ( !iresult ) return PMMG_LOWFAILURE;

  chrono(OFF,&(ctim[tim]));
  printim(ctim[tim].gdif,stim);
  if ( parmesh->info.imprim > PMMG_VERB_VERSION ) {
    fprintf(stdout,"  -- CHECK INPUT DATA COMPLETED.     %s\n",stim);
  }

  chrono(ON,&(ctim[2]));
  if ( parmesh->info.imprim > PMMG_VERB_VERSION ) {
    fprintf(stdout,"\n  -- PHASE 1 : ANALYSIS AND MESH DISTRIBUTION\n");
  }

  /** Mesh preprocessing: set function pointers, scale mesh, perform mesh
   * analysis and display length and quality histos. */
  if( parmesh->myrank == parmesh->info.root ) {
    tim = 7;
    if ( parmesh->info.imprim >= PMMG_VERB_STEPS ) {
      chrono(ON,&(ctim[tim]));
      fprintf(stdout,"\n  -- ANALYSIS" );
    }
    ier = PMMG_preprocessMesh( parmesh );
    if ( parmesh->info.imprim >= PMMG_VERB_STEPS ) {
      chrono(OFF,&(ctim[tim]));
      printim(ctim[tim].gdif,stim);
      fprintf(stdout,"\n  -- ANALYSIS COMPLETED    %s\n",stim );
    }

    mesh = parmesh->listgrp[0].mesh;
    met  = parmesh->listgrp[0].met;
    ls   = parmesh->listgrp[0].ls;
    if ( (ier==PMMG_STRONGFAILURE) && MMG5_unscaleMesh( mesh, met, ls ) ) {
      ier = PMMG_LOWFAILURE;
    }

    /* Memory repartition */
    if ( !PMMG_updateMeshSize( parmesh,1 ) ) ier = 3;

  } else {
    ier = PMMG_SUCCESS;
  }

  MPI_Allreduce( &ier, &iresult, 1, MPI_INT, MPI_MAX, parmesh->comm );
  if ( iresult!=PMMG_SUCCESS ) {
    return iresult;
  }

  /** Send mesh partionning to other procs */
  tim = 8;
  if ( parmesh->info.imprim >= PMMG_VERB_STEPS ) {
    chrono(ON,&(ctim[tim]));
    fprintf(stdout,"\n  -- PARTITIONING" );
  }
  if ( !PMMG_distribute_mesh( parmesh ) ) {
    PMMG_CLEAN_AND_RETURN(parmesh,PMMG_LOWFAILURE);
  }
  if ( parmesh->info.imprim >= PMMG_VERB_STEPS ) {
    chrono(OFF,&(ctim[tim]));
    printim(ctim[tim].gdif,stim);
    fprintf(stdout,"\n  -- PARTITIONING COMPLETED    %s\n",stim );
  }

  /** Function setters (must be assigned before quality computation) */
  if( parmesh->myrank != parmesh->info.root ) {
    mesh = parmesh->listgrp[0].mesh;
    met  = parmesh->listgrp[0].met;
    MMG3D_Set_commonFunc();
    MMG3D_setfunc(mesh,met);
    PMMG_setfunc(parmesh);
  }

  chrono(OFF,&(ctim[2]));
  if ( parmesh->info.imprim > PMMG_VERB_VERSION ) {
    printim(ctim[2].gdif,stim);
    fprintf(stdout,"  -- PHASE 1 COMPLETED.     %s\n",stim);
  }

  iresult = PMMG_SUCCESS;
  return iresult;
}

/**
 * \param parmesh pointer toward the parmesh
 *
 * \return 1 if success, 0 otherwise
 *
 * Give memory to Mmg and build the boundary entities (triangles, edges...).
 *
 */
static inline
int PMMG_bdryBuild ( PMMG_pParMesh parmesh ) {
  MMG5_pMesh mesh;
  int        npmax,xpmax,nemax,xtmax;

  mesh = parmesh->listgrp[0].mesh;

  npmax = mesh->npmax;
  nemax = mesh->nemax;
  xpmax = mesh->xpmax;
  xtmax = mesh->xtmax;
  mesh->npmax = mesh->np;
  mesh->nemax = mesh->ne;
  mesh->xpmax = mesh->xp;
  mesh->xtmax = mesh->xt;

  if ( !PMMG_setMeshSize_realloc( mesh, npmax, xpmax, nemax, xtmax ) ) {
    fprintf(stdout,"\n\n\n  -- LACK OF MEMORY\n\n\n");
    return 0;
  }

  if ( (!MMG3D_hashTetra( mesh, 0 )) || (-1 == MMG3D_bdryBuild( mesh )) ) {
    /** Impossible to rebuild the triangle */
    return 0;
  }

  return 1;
}

int PMMG_Compute_trianglesGloNum( PMMG_pParMesh parmesh,MPI_Comm comm ) {
  PMMG_pInt_comm int_face_comm;
  PMMG_pExt_comm ext_face_comm;
  PMMG_pGrp      grp;
  MMG5_pMesh     mesh;
  MMG5_pTetra    pt;
  MMG5_pxTetra   pxt;
  MMG5_pTria     ptr;
  int            *intvalues,*xtet2tria,*itosend,*itorecv;
  int            ie,ifac,k,i,idx,xt,nxt,pos;
  int            icomm,nitem,color;
  int            iglob,nglob,*nglobvec,offset;
  int            ier = 0;
  MPI_Status     status;

  assert( parmesh->ngrp == 1 );
  grp = &parmesh->listgrp[0];
  mesh = grp->mesh;
  assert( mesh->nt );


  /** Step 0: Count and compact xtetra numbering, and allocate xtetra->tria map
   *  to store local tria index, global tria index, and owner process.
   */

  /* Count xtetra and and store compact index in tetra flag */
  nxt = 0;
  for( ie = 1; ie <= mesh->ne; ie++ ) {
    pt = &mesh->tetra[ie];
    if( !MG_EOK(pt) ) continue;
    if( !pt->xt ) continue;
    pt->flag = ++nxt;
  }

  /* Allocate xtetra->tria map. Initialize local and global index to 0, and
   * initialize owner to myrank. */
  PMMG_MALLOC(parmesh,xtet2tria,12*nxt,int,"xtet2tria",ier = 1 );
  if( ier ) return 0;
  for( xt = 1; xt <= nxt; xt++ ) {
    for( ifac = 0; ifac < 4; ifac++ ) {
      pos = 12*(xt-1)+3*ifac;
      xtet2tria[pos+0] = 0;
      xtet2tria[pos+1] = 0;
      xtet2tria[pos+2] = parmesh->myrank;
    }
  }


  /** Step 1: Mark not-owned triangles.
   */

  /* Allocate internal communicator */
  int_face_comm = parmesh->int_face_comm;
  PMMG_MALLOC(parmesh,int_face_comm->intvalues,int_face_comm->nitem,int,"intvalues",ier = 1 );
  if( ier ) {
    PMMG_DEL_MEM(parmesh,xtet2tria,int,"xtet2tria");
    return 0;
  }
  intvalues = int_face_comm->intvalues;

  /** Store outer color in the internal communicator */
  for( k = 0; k < parmesh->next_face_comm; k++ ) {
    ext_face_comm = &parmesh->ext_face_comm[k];
    for( i = 0; i < ext_face_comm->nitem; i++ ) {
      idx = ext_face_comm->int_comm_index[i];
      intvalues[idx] = ext_face_comm->color_out;
    }
  }

  /** Retrieve outer color from the internal communicator and compare it with
   *  the current rank */
  for( i = 0; i < grp->nitem_int_face_comm; i++ ) {
    ie   = (grp->face2int_face_comm_index1[i] / 12);
    ifac = (grp->face2int_face_comm_index1[i] % 12) / 3;
    idx  =  grp->face2int_face_comm_index2[i];

    assert(ie);
    pt = &mesh->tetra[ie];

    assert(pt->xt);

    xt = pt->flag;
    pos = 12*(xt-1)+3*ifac;

    if( intvalues[idx] > parmesh->myrank ) {
      assert( xtet2tria[pos+2] == parmesh->myrank );
      xtet2tria[pos+2] = intvalues[idx];
    }
  }


  /** Step 2: Assign a global numbering, skip not-owned PARBDYBDY triangles and
   *  purely PARBDY triangles.
   */

  /* Count and enumerate owned BDY triangles */
  nglob = 0;
  for( k = 1; k <= mesh->nt; k++ ) {
    ptr  = &mesh->tria[k];
    ie   = ptr->cc / 4;
    ifac = ptr->cc % 4;

    assert(ie);
    pt = &mesh->tetra[ie];

    assert(pt->xt);
    pxt = &mesh->xtetra[pt->xt];
    assert( pxt->ftag[ifac] & MG_BDY );

    xt = pt->flag;
    pos = 12*(xt-1)+3*ifac;

    /* Store local triangle index for every triangle */
    assert( !xtet2tria[pos] );
    xtet2tria[pos] = k;

    /* Skip purely parallel faces */
    if(  (pxt->ftag[ifac] & MG_PARBDY) &&
        !(pxt->ftag[ifac] & MG_PARBDYBDY) ) continue;

    /* Skip not-owned */
    if( xtet2tria[pos+2] != parmesh->myrank ) continue;

    /* Global index (without processor offset): it should be still set to 0 */
    assert( !xtet2tria[pos+1] );
    xtet2tria[pos+1] = ++nglob;
  }


  /** Compute a first numbering offsets among procs and apply it */
  PMMG_CALLOC(parmesh,nglobvec,parmesh->nprocs+1,int,"nglobvec",ier = 1 );
  if( ier ) {
    PMMG_DEL_MEM(parmesh,int_face_comm->intvalues,int,"intvalues");
    PMMG_DEL_MEM(parmesh,xtet2tria,int,"xtet2tria");
    return 0;
  }

  MPI_CHECK(
      MPI_Allgather( &nglob,1,MPI_INT, &nglobvec[1],1,MPI_INT,comm ),
      ier = 1 );
  if( ier ) {
    PMMG_DEL_MEM(parmesh,nglobvec,int,"nglobvec");
    PMMG_DEL_MEM(parmesh,int_face_comm->intvalues,int,"intvalues");
    PMMG_DEL_MEM(parmesh,xtet2tria,int,"xtet2tria");
    return 0;
  }

  offset = 0;
  for( k = 0; k < parmesh->nprocs; k++ )
    nglobvec[k+1] += nglobvec[k];
  offset = nglobvec[parmesh->myrank];

  /* Apply the offset to every triangle */
  for( xt = 1; xt <= nxt; xt++ ) {
    for( ifac = 0; ifac < 4; ifac++ ) {
      pos = 12*(xt-1)+3*ifac;
      xtet2tria[pos+1] += offset;
    }
  }


  /** Step 3: Assign a global numbering on simply PARBDY triangles.
   */

  /* Count and enumerate simply PARBDY triangles */
  nglob = 0;
  for( k = 1; k <= mesh->nt; k++ ) {
    ptr  = &mesh->tria[k];
    ie   = ptr->cc / 4;
    ifac = ptr->cc % 4;

    assert(ie);
    pt = &mesh->tetra[ie];

    assert(pt->xt);
    pxt = &mesh->xtetra[pt->xt];
    assert( pxt->ftag[ifac] & MG_BDY );

    xt = pt->flag;
    pos = 12*(xt-1)+3*ifac;
    /* Local index has been assigned in the previous pass */
    assert( xtet2tria[pos] == k );

    /* Skip non-parallel or PARBDYBDY faces */
    if( !(pxt->ftag[ifac] & MG_PARBDY) ||
         (pxt->ftag[ifac] & MG_PARBDYBDY) ) continue;

    /* Skip not-owned */
    if( xtet2tria[pos+2] != parmesh->myrank ) continue;

    /* Global index: it should still be set to the last process offset */
    assert( xtet2tria[pos+1] == offset );
    xtet2tria[pos+1] = ++nglob;
  }

  /** Compute a second numbering offsets among procs and apply it */
  nglobvec[0] = nglobvec[parmesh->nprocs];
  MPI_CHECK(
      MPI_Allgather( &nglob,1,MPI_INT, &nglobvec[1],1,MPI_INT,comm ),
      ier = 1 );
  if( ier ) {
    PMMG_DEL_MEM(parmesh,nglobvec,int,"nglobvec");
    PMMG_DEL_MEM(parmesh,int_face_comm->intvalues,int,"intvalues");
    PMMG_DEL_MEM(parmesh,xtet2tria,int,"xtet2tria");
    return 0;
  }

  offset = 0;
  for( k = 0; k < parmesh->nprocs; k++ )
    nglobvec[k+1] += nglobvec[k];
  offset = nglobvec[parmesh->myrank];

  /* Apply this second offset only to simply parallel triangles */
  for( k = 1; k <= mesh->nt; k++ ) {
    ptr  = &mesh->tria[k];
    ie   = ptr->cc / 4;
    ifac = ptr->cc % 4;

    assert(ie);
    pt = &mesh->tetra[ie];

    assert(pt->xt);
    pxt = &mesh->xtetra[pt->xt];
    xt = pt->flag;

    pos = 12*(xt-1)+3*ifac;

    /* Skip non-parallel or PARBDYBDY faces */
    if( !(pxt->ftag[ifac] & MG_PARBDY) ||
         (pxt->ftag[ifac] & MG_PARBDYBDY) ) continue;

    /* Skip not-owned */
    if( xtet2tria[pos+2] != parmesh->myrank ) continue;

    /* Apply processor offset) */
    assert( xtet2tria[pos+1] );
    xtet2tria[pos+1] += offset;
  }

#ifndef NDEBUG
  for( k = 1; k <= mesh->nt; k++ ) {
    ptr  = &mesh->tria[k];
    ie   = ptr->cc / 4;
    ifac = ptr->cc % 4;

    assert(ie);
    pt = &mesh->tetra[ie];

    assert(pt->xt);
    pxt = &mesh->xtetra[pt->xt];
    xt = pt->flag;

    pos = 12*(xt-1)+3*ifac;
    assert( xtet2tria[pos] == k );
  }
#endif


  /** Step 4: Communicate global numbering and retrieve it on not-owned
   *  triangles.
   */

  /* Store numbering in the internal communicator */
  for( i = 0; i < grp->nitem_int_face_comm; i++ ) {
    ie   = (grp->face2int_face_comm_index1[i] / 12);
    ifac = (grp->face2int_face_comm_index1[i] % 12) / 3;
    idx  =  grp->face2int_face_comm_index2[i];

    assert(ie);
    pt = &mesh->tetra[ie];

    assert(pt->xt);
    xt = pt->flag;

    pos = 12*(xt-1)+3*ifac;
    intvalues[idx] = xtet2tria[pos+1];
  }

  /* Send and receive external communicators */
  for( icomm = 0; icomm < parmesh->next_face_comm; icomm++ ) {
    ext_face_comm = &parmesh->ext_face_comm[icomm];
    nitem         = ext_face_comm->nitem;
    color         = ext_face_comm->color_out;

    PMMG_CALLOC(parmesh,ext_face_comm->itosend,nitem,int,"itosend",ier = 1);
    if( ier ) {
      for( k = 0; k < icomm; k++ ) {
        PMMG_DEL_MEM(parmesh,parmesh->ext_face_comm[k].itosend,int,"itosend");
        PMMG_DEL_MEM(parmesh,parmesh->ext_face_comm[k].itorecv,int,"itorecv");
      }
      PMMG_DEL_MEM(parmesh,nglobvec,int,"nglobvec");
      PMMG_DEL_MEM(parmesh,int_face_comm->intvalues,int,"intvalues");
      PMMG_DEL_MEM(parmesh,xtet2tria,int,"xtet2tria");
      return 0;
    }
    itosend = ext_face_comm->itosend;

    PMMG_CALLOC(parmesh,ext_face_comm->itorecv,nitem,int,"itorecv",ier = 1);
    if( ier ) {
      for( k = 0; k < icomm; k++ ) {
        PMMG_DEL_MEM(parmesh,parmesh->ext_face_comm[k].itosend,int,"itosend");
        PMMG_DEL_MEM(parmesh,parmesh->ext_face_comm[k].itorecv,int,"itorecv");
      }
      PMMG_DEL_MEM(parmesh,parmesh->ext_face_comm[icomm].itosend,int,"itosend");
      PMMG_DEL_MEM(parmesh,nglobvec,int,"nglobvec");
      PMMG_DEL_MEM(parmesh,int_face_comm->intvalues,int,"intvalues");
      PMMG_DEL_MEM(parmesh,xtet2tria,int,"xtet2tria");
      return 0;
    }
    itorecv = ext_face_comm->itorecv;

    for( i = 0; i < nitem; i++ ) {
      idx        = ext_face_comm->int_comm_index[i];
      itosend[i] = intvalues[idx];
    }

    MPI_CHECK(
      MPI_Sendrecv(itosend,nitem,MPI_INT,color,MPI_COMMUNICATORS_REF_TAG,
                   itorecv,nitem,MPI_INT,color,MPI_COMMUNICATORS_REF_TAG,
                   comm,&status),return 0 );

    /* Store the info in intvalues */
    for( i = 0; i < nitem; i++ ) {
      idx            = ext_face_comm->int_comm_index[i];
      intvalues[idx] = itorecv[i];
    }
  }

  /* Retrieve numbering from the internal communicator */
  for( i = 0; i < grp->nitem_int_face_comm; i++ ) {
    ie   = (grp->face2int_face_comm_index1[i] / 12);
    ifac = (grp->face2int_face_comm_index1[i] % 12) / 3;
    idx  =  grp->face2int_face_comm_index2[i];

    assert(ie);
    pt = &mesh->tetra[ie];

    assert(pt->xt);
    xt = pt->flag;

    pos = 12*(xt-1)+3*ifac;

    /* Retrieve global index only if the triangle is owned by another process */
    if( xtet2tria[pos+2] != parmesh->myrank )
      xtet2tria[pos+1] = intvalues[idx];
  }

#ifndef NDEBUG
  /* Store numbering in the internal communicator */
  for( i = 0; i < grp->nitem_int_face_comm; i++ ) {
    ie   = (grp->face2int_face_comm_index1[i] / 12);
    ifac = (grp->face2int_face_comm_index1[i] % 12) / 3;
    idx  =  grp->face2int_face_comm_index2[i];

    assert(ie);
    pt = &mesh->tetra[ie];

    assert(pt->xt);
    xt = pt->flag;

    pos = 12*(xt-1)+3*ifac;
    intvalues[idx] = xtet2tria[pos+1];
  }

  /* Send and receive external communicators */
  for( icomm = 0; icomm < parmesh->next_face_comm; icomm++ ) {
    ext_face_comm = &parmesh->ext_face_comm[icomm];
    nitem         = ext_face_comm->nitem;
    color         = ext_face_comm->color_out;

    if( ier ) {
      for( k = 0; k < icomm; k++ ) {
        PMMG_DEL_MEM(parmesh,parmesh->ext_face_comm[k].itosend,int,"itosend");
        PMMG_DEL_MEM(parmesh,parmesh->ext_face_comm[k].itorecv,int,"itorecv");
      }
      PMMG_DEL_MEM(parmesh,nglobvec,int,"nglobvec");
      PMMG_DEL_MEM(parmesh,int_face_comm->intvalues,int,"intvalues");
      PMMG_DEL_MEM(parmesh,xtet2tria,int,"xtet2tria");
      return 0;
    }
    itosend = ext_face_comm->itosend;

    if( ier ) {
      for( k = 0; k < icomm; k++ ) {
        PMMG_DEL_MEM(parmesh,parmesh->ext_face_comm[k].itosend,int,"itosend");
        PMMG_DEL_MEM(parmesh,parmesh->ext_face_comm[k].itorecv,int,"itorecv");
      }
      PMMG_DEL_MEM(parmesh,parmesh->ext_face_comm[icomm].itosend,int,"itosend");
      PMMG_DEL_MEM(parmesh,nglobvec,int,"nglobvec");
      PMMG_DEL_MEM(parmesh,int_face_comm->intvalues,int,"intvalues");
      PMMG_DEL_MEM(parmesh,xtet2tria,int,"xtet2tria");
      return 0;
    }
    itorecv = ext_face_comm->itorecv;

    for( i = 0; i < nitem; i++ ) {
      idx        = ext_face_comm->int_comm_index[i];
      itosend[i] = intvalues[idx];
    }

    MPI_CHECK(
      MPI_Sendrecv(itosend,nitem,MPI_INT,color,MPI_COMMUNICATORS_REF_TAG,
                   itorecv,nitem,MPI_INT,color,MPI_COMMUNICATORS_REF_TAG,
                   comm,&status),return 0 );

    /* Assert that the sent/received values are the same*/
    for( i = 0; i < nitem; i++ ) {
      assert( itorecv[i] == itosend[i] );
    }
  }
#endif


  /** Step 5: Store the numbering and the owners in the tria structure.
   */
  for( k = 1; k <= mesh->nt; k++ ) {
    ptr  = &mesh->tria[k];
    ie   = ptr->cc / 4;
    ifac = ptr->cc % 4;

    assert(ie);
    pt = &mesh->tetra[ie];

    assert(pt->xt);
    pxt = &mesh->xtetra[pt->xt];
    xt = pt->flag;

    pos   = 12*(xt-1)+3*ifac;
    k     = xtet2tria[pos];

    assert(k);
    ptr = &mesh->tria[k];

    /* Store global index */
    ptr->flag = xtet2tria[pos+1];

    /* Store owner if boundary, unset otherwise */
    if( !(pxt->ftag[ifac] & MG_PARBDY) ||
         (pxt->ftag[ifac] & MG_PARBDYBDY) )
      ptr->base = xtet2tria[pos+2];
    else
      ptr->base = PMMG_UNSET;
  }


  /** Free memory */
  for( k = 0; k < parmesh->next_face_comm; k++ ) {
    PMMG_DEL_MEM(parmesh,parmesh->ext_face_comm[k].itosend,int,"itosend");
    PMMG_DEL_MEM(parmesh,parmesh->ext_face_comm[k].itorecv,int,"itorecv");
  }
  PMMG_DEL_MEM(parmesh,nglobvec,int,"nglobvec");
  PMMG_DEL_MEM(parmesh,int_face_comm->intvalues,int,"intvalues");
  PMMG_DEL_MEM(parmesh,xtet2tria,int,"xtet2tria");

  return 1;
}

int PMMG_Compute_verticesGloNum( PMMG_pParMesh parmesh,MPI_Comm comm ){
  PMMG_pGrp      grp;
  MMG5_pMesh     mesh;
  MMG5_pPoint    ppt;
  PMMG_pInt_comm int_node_comm;
  PMMG_pExt_comm ext_node_comm;
  MPI_Request    *request;
  MPI_Status     *status;
  int            *intvalues,*iproc2comm;
  int            *itosend,*itorecv,src,dst,tag;
  int            nitem,color;
  int            nowned,*offsets;
  int            iproc,icomm,i,idx,ip,counter;

  /* Groups should be merged */
  assert( parmesh->ngrp == 1 );
  grp = &parmesh->listgrp[0];
  mesh = parmesh->listgrp[0].mesh;

  /* Allocate internal communicator */
  int_node_comm = parmesh->int_node_comm;
  PMMG_MALLOC(parmesh,int_node_comm->intvalues,int_node_comm->nitem,int,"intvalues",return 0);
  intvalues = int_node_comm->intvalues;


  /** Step 0: Count nowned nodes */
  /* register heap arrays */
  size_t iptr,nptr = 2;
  void** ptr_int[2];
  ptr_int[0] = (void*)&iproc2comm;
  ptr_int[1] = (void*)&offsets;
  /* nullify them to allow to always call free() on them */
  for( iptr = 0; iptr < nptr; iptr++ ) {
    *ptr_int[iptr] = NULL;
  }
  request = NULL;
  status = NULL;
  itosend = itorecv =  NULL;

  /* Array to reorder communicators */
  PMMG_MALLOC(parmesh,iproc2comm,parmesh->nprocs,int,"iproc2comm",return 0);

  for( iproc = 0; iproc < parmesh->nprocs; iproc++ )
    iproc2comm[iproc] = PMMG_UNSET;

  for( icomm = 0; icomm < parmesh->next_node_comm; icomm++ ) {
    ext_node_comm = &parmesh->ext_node_comm[icomm];
    iproc = ext_node_comm->color_out;
    iproc2comm[iproc] = icomm;
  }

  /* Mark nodes with the owner color (overwritten by higher-rank procs) */
  for( iproc = 0; iproc < parmesh->nprocs; iproc++ ) {
    /* Travel the communicators in increasing order of neighbour rank */
    icomm = iproc2comm[iproc];
    if( icomm == PMMG_UNSET ) continue;
    ext_node_comm = &parmesh->ext_node_comm[icomm];
    color = MG_MAX(parmesh->myrank,ext_node_comm->color_out);
    /* Mark nodes */
    for( i = 0; i < ext_node_comm->nitem; i++ ) {
      idx = ext_node_comm->int_comm_index[i];
      /* This affectation is right because we ensured that we travel the
       * communicators in increasing order. Note that intvalues is not
       * initialized before this stage so it containes fake values. */
      intvalues[idx] = color;
    }
  }

  /* Store owner in the point flag */
  for( ip = 1; ip <= mesh->np; ip++ ) {
    ppt = &mesh->point[ip];
    if (ppt->tag & MG_OVERLAP) continue;
    ppt->flag = parmesh->myrank;
  }

  /* Overwrite flag for communicator nodes */
  for( i = 0; i < grp->nitem_int_node_comm; i++ ){
    ip   = grp->node2int_node_comm_index1[i];
    idx  = grp->node2int_node_comm_index2[i];
    mesh->point[ip].flag = intvalues[idx];
  }

  /* Count owned nodes */
  nowned = mesh->np;
  for( idx = 0; idx < int_node_comm->nitem; idx++ ) {
    if( intvalues[idx] != parmesh->myrank ) nowned--;
  }

  /* Compute offsets on each proc */
  PMMG_CALLOC(parmesh,offsets,parmesh->nprocs+1,int,"offsets",
              PMMG_destroy_int(parmesh,ptr_int,nptr,"vertGlobNum");
              return 0);
  MPI_Allgather( &nowned,1,MPI_INT,
                 &offsets[1],1,MPI_INT,comm );
  for( i = 1; i <= parmesh->nprocs; i++ )
    offsets[i] += offsets[i-1];

#ifndef NDEBUG
  for( ip = 1; ip <= mesh->np; ip++ ) {
    mesh->point[ip].tmp = PMMG_UNSET;
  }
#endif

  /** Step 1: Pack */
  counter = 0;
  for( ip = 1; ip <= mesh->np; ip++ ) {
    ppt = &mesh->point[ip];
    if (ppt->tag & MG_OVERLAP) continue;
    if( ppt->flag != parmesh->myrank ) continue;
    ppt->tmp = ++counter+offsets[parmesh->myrank];
    assert(ppt->tmp);
  }
  assert( counter == nowned );

  /** Step 2: Communicate global numbering */

  /* Store numbering in the internal communicator */
  for( i = 0; i < grp->nitem_int_node_comm; i++ ){
    ip   = grp->node2int_node_comm_index1[i];
    idx  = grp->node2int_node_comm_index2[i];
    intvalues[idx] = mesh->point[ip].tmp;
    assert(intvalues[idx]);
  }

  /* Send-recv */
  PMMG_MALLOC(parmesh,request,parmesh->nprocs,MPI_Request,
              "mpi request array",
              PMMG_destroy_int(parmesh,ptr_int,nptr,"color_comm_nodes");
              return 0);
  for ( i=0; i<parmesh->nprocs; ++i ) {
    request[i] = MPI_REQUEST_NULL;
  }

  PMMG_MALLOC(parmesh,status,parmesh->nprocs,MPI_Status,
              "mpi status array",
              PMMG_DEL_MEM(parmesh,request,MPI_Request,"mpi requests");
              PMMG_destroy_int(parmesh,ptr_int,nptr,"color_comm_nodes");
              return 0);


  for( icomm = 0; icomm < parmesh->next_node_comm; icomm++ ) {
    ext_node_comm = &parmesh->ext_node_comm[icomm];
    color = ext_node_comm->color_out;
    nitem = ext_node_comm->nitem;

    PMMG_CALLOC(parmesh,ext_node_comm->itosend,nitem,int,"itosend",
                PMMG_DEL_MEM(parmesh,request,MPI_Request,"mpi requests");
                PMMG_DEL_MEM(parmesh,status,MPI_Status,"mpi_status");
                PMMG_destroy_int(parmesh,ptr_int,nptr,"vertGlobNum");
                return 0);
    PMMG_CALLOC(parmesh,ext_node_comm->itorecv,nitem,int,"itorecv",
                PMMG_DEL_MEM(parmesh,request,MPI_Request,"mpi requests");
                PMMG_DEL_MEM(parmesh,status,MPI_Status,"mpi_status");
                PMMG_destroy_int(parmesh,ptr_int,nptr,"vertGlobNum");
                return 0);
    itosend = ext_node_comm->itosend;
    itorecv = ext_node_comm->itorecv;

    src = MG_MAX(parmesh->myrank,color);
    dst = MG_MIN(parmesh->myrank,color);
    tag = parmesh->nprocs*src+dst;

    if( parmesh->myrank == src ) {
      /* Fill send buffer from internal communicator */
      for( i = 0; i < nitem; i++ ) {
        idx = ext_node_comm->int_comm_index[i];
        itosend[i] = intvalues[idx];
        assert(itosend[i]);
      }
      MPI_CHECK( MPI_Isend(itosend,nitem,MPI_INT,dst,tag,comm,&request[color]),
                 PMMG_DEL_MEM(parmesh,request,MPI_Request,"mpi requests");
                 PMMG_DEL_MEM(parmesh,status,MPI_Status,"mpi_status");
                 PMMG_destroy_int(parmesh,ptr_int,nptr,"vertGlobNum");
                 return 0 );
    }
    if ( parmesh->myrank == dst ) {
      MPI_CHECK( MPI_Recv(itorecv,nitem,MPI_INT,src,tag,comm,&status[0]),
                 PMMG_DEL_MEM(parmesh,request,MPI_Request,"mpi requests");
                 PMMG_DEL_MEM(parmesh,status,MPI_Status,"mpi_status");
                 PMMG_destroy_int(parmesh,ptr_int,nptr,"vertGlobNum");
                 return 0 );
      for( i = 0; i < nitem; i++ ) assert(itorecv[i]);
    }
  }

  /* Store recv buffer in the internal communicator */
  for( iproc = parmesh->myrank+1; iproc < parmesh->nprocs; iproc++ ){
    icomm = iproc2comm[iproc];
    if( icomm == PMMG_UNSET ) continue;
    ext_node_comm = &parmesh->ext_node_comm[icomm];
    nitem = ext_node_comm->nitem;
    itorecv = ext_node_comm->itorecv;
    for( i = 0; i < nitem; i++ ) {
      idx = ext_node_comm->int_comm_index[i];
      assert(itorecv[i]);
      intvalues[idx] = itorecv[i];
    }
  }

  /* Retrieve numbering from the internal communicator */
  for( i = 0; i < grp->nitem_int_node_comm; i++ ){
    ip  = grp->node2int_node_comm_index1[i];
    idx = grp->node2int_node_comm_index2[i];
    ppt = &mesh->point[ip];
    if( ppt->flag > parmesh->myrank ){
      ppt->tmp = intvalues[idx];
    }
  }

#ifndef NDEBUG
  for( ip = 1; ip <= mesh->np; ip++ ) {
    ppt = &mesh->point[ip];
    if (ppt->tag & MG_OVERLAP) continue;
    assert(ppt->tmp > 0);
    assert(ppt->tmp <= offsets[parmesh->nprocs]);
  }
#endif

  MPI_CHECK( MPI_Waitall(parmesh->nprocs,request,status),
             PMMG_DEL_MEM(parmesh,request,MPI_Request,"mpi requests");
             PMMG_DEL_MEM(parmesh,status,MPI_Status,"mpi_status");
             PMMG_destroy_int(parmesh,ptr_int,nptr,"vertGlobNum");
             return 0);

  // Commented the 11/02/22 by Algiane: useless I think
  /* Don't free buffers before they have been received */
  /* MPI_CHECK( MPI_Barrier(comm), */
  /*            PMMG_DEL_MEM(parmesh,request,MPI_Request,"mpi requests"); */
  /*            PMMG_DEL_MEM(parmesh,status,MPI_Status,"mpi_status"); */
  /*            PMMG_destroy_int(parmesh,ptr_int,nptr,"vertGlobNum"); */
  /*            return 0 ); */

  /* Free arrays */
  for( icomm = 0; icomm < parmesh->next_node_comm; icomm++ ) {
    ext_node_comm = &parmesh->ext_node_comm[icomm];
    PMMG_DEL_MEM(parmesh,ext_node_comm->itosend,int,"itosend");
    PMMG_DEL_MEM(parmesh,ext_node_comm->itorecv,int,"itorecv");
  }
  PMMG_DEL_MEM(parmesh,request,MPI_Request,"mpi requests");
  PMMG_DEL_MEM(parmesh,status,MPI_Status,"mpi_status");

  PMMG_destroy_int(parmesh,ptr_int,nptr,"vertGlobNum");

  PMMG_DEL_MEM(parmesh,int_node_comm->intvalues,int,"intvalues");
  return 1;
}

/**
 * \param parmesh pointer toward parmesh structure
 * \param idx_glob global IDs of interface nodes
 * \param comm pointer toward the MPI communicator to use: when called before
 * the first mesh balancing (at preprocessing stage) we have to use the
 * read_comm communicator (i.e. the communicator used to provide the inputs).
 * For all ather calls, comm has to be the communicator to use for computations.
 *
 * Create non-consecutive global IDs (starting from 1) for nodes on parallel
 * interfaces.
 *
 */
int PMMG_color_commNodes( PMMG_pParMesh parmesh, MPI_Comm comm ) {
  PMMG_pInt_comm int_node_comm;
  PMMG_pExt_comm ext_node_comm;
  PMMG_pGrp      grp;
  MMG5_pMesh     mesh;
  MMG5_pPoint    ppt;
  MPI_Request    *request;
  MPI_Status     *status;
  int            *intvalues,*itosend,*itorecv,*iproc2comm;
  int            color,nitem;
  int            *offsets,label;
  int            icomm,i,idx,iproc,src,dst,tag,ip;

  /* Do this only if there is one group */
  assert( parmesh->ngrp == 1 );
  grp = &parmesh->listgrp[0];
  mesh = grp->mesh;

  /* register heap arrays */
  size_t iptr,nptr = 3;
  void** ptr_int[3];

  ptr_int[0] = (void*)&parmesh->int_node_comm->intvalues;
  ptr_int[1] = (void*)&iproc2comm;
  ptr_int[2] = (void*)&offsets;

  /* nullify them to allow to always call free() on them */
  for( iptr = 0; iptr < nptr; iptr++ ) {
    *ptr_int[iptr] = NULL;
  }
  request = NULL;
  status = NULL;
  itosend = itorecv =  NULL;

  /* Allocate internal communicator */
  int_node_comm = parmesh->int_node_comm;
  PMMG_CALLOC(parmesh,int_node_comm->intvalues,int_node_comm->nitem,int,"intvalues",return 0);
  intvalues = int_node_comm->intvalues;

  /* Array to reorder communicators */
  PMMG_MALLOC(parmesh,iproc2comm,parmesh->nprocs,int,"iproc2comm",
              PMMG_destroy_int(parmesh,ptr_int,nptr,"color_comm_nodes");
              return 0);
  for( iproc = 0; iproc < parmesh->nprocs; iproc++ )
    iproc2comm[iproc] = PMMG_UNSET;


  /* Reorder communicators and count max (theoretically) owned nodes
   * (each rank owns nodes on the interface with lower-rank procs). */
  nitem = 0;
  for( icomm = 0; icomm < parmesh->next_node_comm; icomm++ ) {
    ext_node_comm = &parmesh->ext_node_comm[icomm];
    iproc = ext_node_comm->color_out;
    iproc2comm[iproc] = icomm;
    if( iproc < parmesh->myrank )
      nitem += ext_node_comm->nitem;
  }

  /* Compute offsets on each proc */
  PMMG_CALLOC(parmesh,offsets,parmesh->nprocs+1,int,"offsets",
              PMMG_destroy_int(parmesh,ptr_int,nptr,"color_comm_nodes");
              return 0);
  MPI_Allgather( &nitem,1,MPI_INT,
                 &offsets[1],1,MPI_INT,comm );

  for( i = 1; i <= parmesh->nprocs; i++ )
    offsets[i] += offsets[i-1];


  /**
   * 1) Label nodes owned by myrank (starting from 1 + the rank offset).
   */
  label = offsets[parmesh->myrank];
  for( color = 0; color < parmesh->myrank; color++ ) {
    icomm = iproc2comm[color];

    /* Skip non-existent communicators */
    if( icomm == PMMG_UNSET ) continue;

    ext_node_comm = &parmesh->ext_node_comm[icomm];
    nitem =  ext_node_comm->nitem;

    /* Label owned nodes */
    for( i = 0; i < nitem; i++ ) {
      idx = ext_node_comm->int_comm_index[i];
      /* (Labels of nodes visited more than once are overwritten) */
      intvalues[idx] = ++label;
    }
  }

  /**
   * 2) Communicate global numbering to the ghost copies.
   */
  PMMG_MALLOC(parmesh,request,parmesh->nprocs,MPI_Request,
              "mpi request array",
              PMMG_destroy_int(parmesh,ptr_int,nptr,"color_comm_nodes");
              return 0);
  for ( i=0; i<parmesh->nprocs; ++i ) {
    request[i] = MPI_REQUEST_NULL;
  }

  PMMG_MALLOC(parmesh,status,parmesh->nprocs,MPI_Status,
              "mpi status array",
              PMMG_DEL_MEM(parmesh,request,MPI_Request,"mpi requests");
              PMMG_destroy_int(parmesh,ptr_int,nptr,"color_comm_nodes");
              return 0);

  for( icomm = 0; icomm < parmesh->next_node_comm; icomm++ ) {
    ext_node_comm = &parmesh->ext_node_comm[icomm];
    color = ext_node_comm->color_out;
    nitem = ext_node_comm->nitem;

    PMMG_CALLOC(parmesh,ext_node_comm->itosend,nitem,int,"itosend",
                PMMG_DEL_MEM(parmesh,request,MPI_Request,"mpi requests");
                PMMG_DEL_MEM(parmesh,status,MPI_Status,"mpi_status");
                PMMG_destroy_int(parmesh,ptr_int,nptr,"color_comm_nodes");
                return 0);
    PMMG_CALLOC(parmesh,ext_node_comm->itorecv,nitem,int,"itorecv",
                PMMG_destroy_int(parmesh,ptr_int,nptr,"color_comm_nodes");
                PMMG_DEL_MEM(parmesh,request,MPI_Request,"mpi requests");
                PMMG_DEL_MEM(parmesh,status,MPI_Status,"mpi_status");
                return 0);
    itosend = ext_node_comm->itosend;
    itorecv = ext_node_comm->itorecv;

    src = MG_MAX(parmesh->myrank,color);
    dst = MG_MIN(parmesh->myrank,color);
    tag = parmesh->nprocs*src+dst;

    if( parmesh->myrank == src ) {
      /* Fill send buffer from internal communicator */
      for( i = 0; i < nitem; i++ ) {
        idx = ext_node_comm->int_comm_index[i];
        itosend[i] = intvalues[idx];
        assert(itosend[i]);
      }
      MPI_CHECK( MPI_Isend(itosend,nitem,MPI_INT,dst,tag,comm,&request[color]),
                 PMMG_DEL_MEM(parmesh,request,MPI_Request,"mpi requests");
                 PMMG_DEL_MEM(parmesh,status,MPI_Status,"mpi_status");
                 PMMG_destroy_int(parmesh,ptr_int,nptr,"color_comm_nodes");
                 return 0 );
    }
    if ( parmesh->myrank == dst ) {
      MPI_CHECK( MPI_Recv(itorecv,nitem,MPI_INT,src,tag,comm,&status[0]),
                 PMMG_DEL_MEM(parmesh,request,MPI_Request,"mpi requests");
                 PMMG_DEL_MEM(parmesh,status,MPI_Status,"mpi_status");
                 PMMG_destroy_int(parmesh,ptr_int,nptr,"color_comm_nodes");
                 return 0 );
#ifndef DNDEBUG
      for( i = 0; i < nitem; i++ ) assert(itorecv[i]);
#endif
    }
  }
  MPI_CHECK( MPI_Waitall(parmesh->nprocs,request,status),
             PMMG_DEL_MEM(parmesh,request,MPI_Request,"mpi requests");
             PMMG_DEL_MEM(parmesh,status,MPI_Status,"mpi_status");
             PMMG_destroy_int(parmesh,ptr_int,nptr,"color_comm_nodes");
             return 0);

  /* Store recv buffer in the internal communicator */
  for( iproc = parmesh->myrank+1; iproc < parmesh->nprocs; iproc++ ){
    icomm = iproc2comm[iproc];
    if( icomm == PMMG_UNSET ) continue;
    ext_node_comm = &parmesh->ext_node_comm[icomm];
    nitem = ext_node_comm->nitem;
    itorecv = ext_node_comm->itorecv;
    for( i = 0; i < nitem; i++ ) {
      idx = ext_node_comm->int_comm_index[i];
      assert(itorecv[i]);
      if( itorecv[i] > intvalues[idx] )
        intvalues[idx] = itorecv[i];
    }
  }

  /* 3) Retrieve numbering from the internal communicator */
  for( i = 0; i < grp->nitem_int_node_comm; i++ ){
    ip  = grp->node2int_node_comm_index1[i];
    idx = grp->node2int_node_comm_index2[i];
    ppt = &mesh->point[ip];
    assert(intvalues[idx]);
    ppt->tmp = intvalues[idx];
  }

#ifndef DNDEBUG
  /* Check */
  for ( i=0; i<parmesh->next_node_comm; ++i ) {
    request[i] = MPI_REQUEST_NULL;
  }

  for( icomm = 0; icomm < parmesh->next_node_comm; icomm++ ) {
    ext_node_comm = &parmesh->ext_node_comm[icomm];
    color = ext_node_comm->color_out;
    nitem = ext_node_comm->nitem;

    itosend = ext_node_comm->itosend;
    itorecv = ext_node_comm->itorecv;

    src = MG_MAX(parmesh->myrank,color);
    dst = MG_MIN(parmesh->myrank,color);
    tag = parmesh->nprocs*src+dst;

    if( parmesh->myrank == src ) {
      /* Fill send buffer from internal communicator */
      for( i = 0; i < nitem; i++ ) {
        idx = ext_node_comm->int_comm_index[i];
        itosend[i] = intvalues[idx];
        assert(itosend[i]);
      }
      MPI_CHECK( MPI_Isend(itosend,nitem,MPI_INT,dst,tag,comm,&request[color]),
                 PMMG_DEL_MEM(parmesh,request,MPI_Request,"mpi requests");
                 PMMG_DEL_MEM(parmesh,status,MPI_Status,"mpi_status");
                 PMMG_destroy_int(parmesh,ptr_int,nptr,"color_comm_nodes");
                 return 0 );
    }
    if ( parmesh->myrank == dst ) {
      MPI_CHECK( MPI_Recv(itorecv,nitem,MPI_INT,src,tag,comm,&status[0]),
                 PMMG_DEL_MEM(parmesh,request,MPI_Request,"mpi requests");
                 PMMG_DEL_MEM(parmesh,status,MPI_Status,"mpi_status");
                 PMMG_destroy_int(parmesh,ptr_int,nptr,"color_comm_nodes");
                 return 0 );
      for( i = 0; i < nitem; i++ ) assert(itorecv[i]);
    }
  }

  /* Store recv buffer in the internal communicator */
  for( iproc = parmesh->myrank+1; iproc < parmesh->nprocs; iproc++ ){
    icomm = iproc2comm[iproc];
    if( icomm == PMMG_UNSET ) continue;
    ext_node_comm = &parmesh->ext_node_comm[icomm];
    nitem = ext_node_comm->nitem;
    itorecv = ext_node_comm->itorecv;
    for( i = 0; i < nitem; i++ ) {
      idx = ext_node_comm->int_comm_index[i];
      assert( itorecv[i] == intvalues[idx] );
    }
  }
  MPI_CHECK( MPI_Waitall(parmesh->nprocs,request,status),
             PMMG_DEL_MEM(parmesh,request,MPI_Request,"mpi requests");
             PMMG_DEL_MEM(parmesh,status,MPI_Status,"mpi_status");
             PMMG_destroy_int(parmesh,ptr_int,nptr,"color_comm_nodes");
             return 0);

#endif

  // Commented the 11/02/22 by Algiane: useless I think
  /* Don't free buffers before they have been received */
  /* MPI_CHECK( MPI_Barrier(comm), */
  /*            PMMG_DEL_MEM(parmesh,request,MPI_Request,"mpi requests"); */
  /*            PMMG_DEL_MEM(parmesh,status,MPI_Status,"mpi_status"); */
  /*            PMMG_destroy_int(parmesh,ptr_int,nptr,"color_comm_nodes"); */
  /*            return 0 ); */

  /* Free arrays */
  for( icomm = 0; icomm < parmesh->next_node_comm; icomm++ ) {
    ext_node_comm = &parmesh->ext_node_comm[icomm];
    PMMG_DEL_MEM(parmesh,ext_node_comm->itosend,int,"itosend");
    PMMG_DEL_MEM(parmesh,ext_node_comm->itorecv,int,"itorecv");
  }

  PMMG_DEL_MEM(parmesh,request,MPI_Request,"mpi requests");
  PMMG_DEL_MEM(parmesh,status,MPI_Status,"mpi_status");

  PMMG_destroy_int(parmesh,ptr_int,nptr,"color_comm_nodes");

  return 1;
}

/**
 * \param parmesh pointer toward the parmesh
 *
 * \return PMMG_SUCCESS if success, PMMG_LOWFAILURE if merge or boundary
 * reconstruction fail
 *
 * Mesh post-treatment:
 *  1. merge meshes if centralized output is asked;
 *  2. build boundary entities of merged or distributed meshes (triangles, edges...);
 *
 */
static inline
int PMMG_parmmglib_post(PMMG_pParMesh parmesh) {
  mytime        ctim[TIMEMAX];
  int           ier,iresult;
  int8_t        tim;
  char          stim[32];

  tminit(ctim,TIMEMAX);

  iresult = 1;

  switch ( parmesh->info.fmtout ) {
  case ( PMMG_UNSET ):
    /* No output */
    break;
  case ( MMG5_FMT_VtkPvtu ): case ( PMMG_FMT_Distributed ):
  case ( PMMG_FMT_DistributedMeditASCII ): case ( PMMG_FMT_DistributedMeditBinary ):
  case ( PMMG_FMT_HDF5 ):

    /* Distributed Output */
    tim = 1;
    chrono(ON,&(ctim[tim]));
    if ( parmesh->info.imprim > PMMG_VERB_VERSION ) {
      fprintf( stdout,"\n   -- PHASE 3 : MESH PACKED UP\n" );
    }

    ier = PMMG_bdryBuild ( parmesh );

    MPI_Allreduce( &ier, &iresult, 1, MPI_INT, MPI_MIN, parmesh->comm );
    if ( !iresult ) {
      if ( parmesh->info.imprim > PMMG_VERB_VERSION ) {
        fprintf(stdout,"\n\n\n  -- IMPOSSIBLE TO BUILD THE BOUNDARY MESH\n\n\n");
      }
      return PMMG_LOWFAILURE;
    }


    if( parmesh->info.globalNum ) {

      ier = PMMG_Compute_verticesGloNum( parmesh,parmesh->comm );
      if( !ier ) {
        if ( parmesh->info.imprim > PMMG_VERB_VERSION ) {
          fprintf(stdout,"\n\n\n  -- WARNING: IMPOSSIBLE TO COMPUTE NODE GLOBAL NUMBERING\n\n\n");
        }
      }

      ier = PMMG_Compute_trianglesGloNum( parmesh,parmesh->comm );
      if( !ier ) {
        if ( parmesh->info.imprim > PMMG_VERB_VERSION ) {
          fprintf(stdout,"\n\n\n  -- WARNING: IMPOSSIBLE TO COMPUTE TRIANGLE GLOBAL NUMBERING\n\n\n");
        }
      }

    }


    chrono(OFF,&(ctim[tim]));
    if (  parmesh->info.imprim >  PMMG_VERB_VERSION ) {
      printim(ctim[tim].gdif,stim);
      fprintf( stdout,"   -- PHASE 3 COMPLETED.     %s\n",stim );
    }

    break;
  default:
    /* Centralized Output */
    /** Merge all the meshes on the proc 0 */
    tim = 1;
    chrono(ON,&(ctim[tim]));
    if ( parmesh->info.imprim > PMMG_VERB_VERSION ) {
      fprintf( stdout,"\n   -- PHASE 3 : MERGE MESHES OVER PROCESSORS\n" );
    }

    ier = PMMG_merge_parmesh( parmesh );
    MPI_Allreduce( &ier, &iresult, 1, MPI_INT, MPI_MIN, parmesh->comm );

    if ( !iresult ) {
      /* Try to save at parallel format */
      if ( parmesh->info.imprim > PMMG_VERB_VERSION ) {
        fprintf(stdout,"\n\n\n  -- IMPOSSIBLE TO CENTRALIZE MESHES..."
                " TRY TO SAVE DISTRIBUTED MESHES\n\n\n");
      }
    }

    chrono(OFF,&(ctim[tim]));
    if ( parmesh->info.imprim >  PMMG_VERB_VERSION  ) {
      printim(ctim[tim].gdif,stim);
      fprintf( stdout,"   -- PHASE 3 COMPLETED.     %s\n",stim );
    }

    /** Boundaries reconstruction: by all the procs if the merge has failed,
     * only by proc 0 if the merge has succeed. */
    tim = 2;
    chrono(ON,&(ctim[tim]));
    if (  parmesh->info.imprim > PMMG_VERB_VERSION ) {
      fprintf( stdout,"\n   -- PHASE 4 : MESH PACKED UP\n" );
    }

    if ( (!iresult) || (!parmesh->myrank) ) {
      ier = PMMG_bdryBuild ( parmesh );

      if ( !iresult ) {
        /* Centralization has failed: needs to reduce the error value and to
         * build the communicators */
        MPI_Allreduce( &ier, &iresult, 1, MPI_INT, MPI_MIN, parmesh->comm );
        ier = iresult;
      }
      /* Check the bdy reconstruction */
      if ( !ier ) {
        if ( parmesh->info.imprim > PMMG_VERB_VERSION ) {
          fprintf(stdout,"\n\n\n  -- IMPOSSIBLE TO BUILD THE BOUNDARY MESH\n\n\n");
        }
        return PMMG_LOWFAILURE;
      }

      chrono(OFF,&(ctim[tim]));
      if (  parmesh->info.imprim >  PMMG_VERB_VERSION ) {
        printim(ctim[tim].gdif,stim);
        fprintf( stdout,"   -- PHASE 4 COMPLETED.     %s\n",stim );
      }
    }
  }

  return PMMG_SUCCESS;
}

int PMMG_parmmglib_centralized(PMMG_pParMesh parmesh) {
  return PMMG_parmmg_centralized(parmesh);
}

int PMMG_parmmgls_centralized(PMMG_pParMesh parmesh) {
  return PMMG_parmmg_centralized(parmesh);
}

int PMMG_parmmg_centralized(PMMG_pParMesh parmesh) {
  PMMG_pGrp     grp;
  MMG5_pMesh    mesh;
  MMG5_pSol     met,ls;
  int           ier;
  int           ierlib;
  mytime        ctim[TIMEMAX];
  int8_t        tim;
  char          stim[32];

 if ( parmesh->info.imprim > PMMG_VERB_NO ) {
    fprintf(stdout,"\n  %s\n   MODULE PARMMGLIB_CENTRALIZED: IMB-LJLL : "
            "%s (%s)\n  %s\n",PMMG_STR,PMMG_VERSION_RELEASE,PMMG_RELEASE_DATE,PMMG_STR);
    fprintf(stdout,"     git branch: %s\n",PMMG_GIT_BRANCH);
    fprintf(stdout,"     git commit: %s\n",PMMG_GIT_COMMIT);
    fprintf(stdout,"     git date:   %s\n\n",PMMG_GIT_DATE);
  }

  tminit(ctim,TIMEMAX);
  chrono(ON,&(ctim[0]));

  /* I/O check: if an input field name is provided but the output one is not,
   compute automatically an output solution field name. */
  if ( parmesh->fieldin &&  *parmesh->fieldin ) {
    ier = PMMG_Set_outputSolsName(parmesh,NULL);
    if ( !ier ) {
      fprintf(stdout,"  ## Warning: %s: rank %d: an input field name is"
              " provided without an output one.\n"
              "            : the saving process may fail.\n",
              __func__,parmesh->myrank);
    }
  }

  /* Distribute the mesh */
  ier = PMMG_distributeMesh_centralized_timers( parmesh, ctim );
  if( ier != PMMG_SUCCESS ) return ier;

  grp    = &parmesh->listgrp[0];
  mesh   = grp->mesh;
  met    = grp->met;
  ls     = grp->ls;

  /** Remeshing */
  tim = 3;
  chrono(ON,&(ctim[tim]));
  if ( parmesh->info.imprim > PMMG_VERB_VERSION ) {
    fprintf( stdout,"\n  -- PHASE 2 : %s MESHING\n",
             met->size < 6 ? "ISOTROPIC" : "ANISOTROPIC" );
  }

  ier = PMMG_parmmglib1(parmesh);
  MPI_Allreduce( &ier, &ierlib, 1, MPI_INT, MPI_MAX, parmesh->comm );

  chrono(OFF,&(ctim[tim]));
  printim(ctim[tim].gdif,stim);
  if ( parmesh->info.imprim > PMMG_VERB_VERSION ) {
    fprintf(stdout,"  -- PHASE 2 COMPLETED.     %s\n",stim);
  }
  if ( ierlib == PMMG_STRONGFAILURE ) {
    return ierlib;
  }

  ier = PMMG_parmmglib_post(parmesh);
  ierlib = MG_MAX ( ier, ierlib );

  chrono(OFF,&ctim[0]);
  printim(ctim[0].gdif,stim);
  if ( parmesh->info.imprim >= PMMG_VERB_VERSION ) {
    fprintf(stdout,"\n   PARMMGLIB_CENTRALIZED: ELAPSED TIME  %s\n",stim);
    fprintf(stdout,"\n  %s\n   END OF MODULE PARMMGLIB_CENTRALIZED: IMB-LJLL \n  %s\n",
            PMMG_STR,PMMG_STR);
  }

  PMMG_CLEAN_AND_RETURN(parmesh,ierlib);
}

int PMMG_parmmglib_distributed(PMMG_pParMesh parmesh) {
    return PMMG_parmmg_distributed(parmesh);
}

int PMMG_parmmgls_distributed(PMMG_pParMesh parmesh) {
  return PMMG_parmmg_distributed(parmesh);
}

int PMMG_parmmg_distributed(PMMG_pParMesh parmesh) {
  MMG5_pMesh       mesh;
  MMG5_pSol        met,ls;
  int              ier,iresult,ierlib;
  mytime           ctim[TIMEMAX];
  int8_t           tim;
  char             stim[32];


  if ( parmesh->info.imprim >= PMMG_VERB_VERSION ) {
    fprintf(stdout,"\n  %s\n   MODULE PARMMGLIB_DISTRIBUTED: IMB-LJLL : "
            "%s (%s)\n  %s\n",PMMG_STR,PMMG_VERSION_RELEASE,PMMG_RELEASE_DATE,PMMG_STR);
    fprintf(stdout,"     git branch: %s\n",PMMG_GIT_BRANCH);
    fprintf(stdout,"     git commit: %s\n",PMMG_GIT_COMMIT);
    fprintf(stdout,"     git date:   %s\n\n",PMMG_GIT_DATE);
  }

  tminit(ctim,TIMEMAX);
  chrono(ON,&(ctim[0]));

  /** Check input data */
  tim = 1;
  chrono(ON,&(ctim[tim]));

  if ( parmesh->info.fmtout == PMMG_FMT_Unknown ) {
    parmesh->info.fmtout = PMMG_FMT_Distributed;
  }

  /* I/O check: if an input field name is provided but the output one is not,
   compute automatically an output solution field name. */
  if ( parmesh->fieldin &&  *parmesh->fieldin ) {
    ier = PMMG_Set_outputSolsName(parmesh,NULL);
    if ( !ier ) {
      fprintf(stdout,"  ## Warning: %s: rank %d: an input field name is"
              " provided without an output one.\n"
              "            : the saving process may fail.\n",
              __func__,parmesh->myrank);
    }
  }

  ier = PMMG_check_inputData( parmesh );
  MPI_CHECK( MPI_Allreduce( &ier, &iresult, 1, MPI_INT, MPI_MIN, parmesh->comm ),
             return PMMG_LOWFAILURE);
  if ( !iresult ) return PMMG_LOWFAILURE;

  chrono(OFF,&(ctim[tim]));
  printim(ctim[tim].gdif,stim);
  if ( parmesh->info.imprim > PMMG_VERB_VERSION ) {
    fprintf(stdout,"  -- CHECK INPUT DATA COMPLETED.     %s\n",stim);
  }

  tim = 2;
  chrono(ON,&(ctim[tim]));
  if ( parmesh->info.imprim > PMMG_VERB_VERSION ) {
    fprintf(stdout,"\n  -- PHASE 1 : ANALYSIS\n");
  }

  assert ( parmesh->ngrp < 2 );
  if ( parmesh->ngrp ) {
    /** Mesh preprocessing: set function pointers, scale mesh, perform mesh
     * analysis and display length and quality histos. */
    ier  = PMMG_preprocessMesh_distributed( parmesh );
    mesh = parmesh->listgrp[0].mesh;
    met  = parmesh->listgrp[0].met;
    ls   = parmesh->listgrp[0].ls;
    if ( (ier==PMMG_STRONGFAILURE) && (parmesh->nprocs == parmesh->info.npartin) && MMG5_unscaleMesh( mesh, met, ls ) ) {
      ier = PMMG_LOWFAILURE;
    }
  }
  else {
    ier = PMMG_SUCCESS;
  }

  MPI_Allreduce( &ier, &iresult, 1, MPI_INT, MPI_MAX, parmesh->comm );

  if ( iresult!=PMMG_SUCCESS ) {
    return iresult;
  }

  /* I/O check: if the mesh was loaded with nprocs != npartin (for example from
     hdf5 file), call loadBalancing before the remeshing loop to make sure no
     proc has an empty mesh (nprocs > npartin) and the load is well balanced
     (nprocs < npartin). */
  if ( parmesh->nprocs != parmesh->info.npartin ) {
    ier = PMMG_loadBalancing(parmesh,PMMG_REDISTRIBUTION_graph_balancing);
  }

  /* I.O check: if the mesh was loaded from an HDF5 file with nprocs > npartin,
     the ranks [npart, nprocs - 1] have parmesh->ngrp == 0, so they did not enter
     in PMMG_preprocessMesh_distributed and their function pointers were not set.
     Set them now and reset parmesh->ngrp = 1. */
  if ( parmesh->myrank >= parmesh->info.npartin ) {
    MMG3D_Set_commonFunc();
    MMG3D_setfunc(parmesh->listgrp[0].mesh, parmesh->listgrp[0].met);
    PMMG_setfunc(parmesh);
    parmesh->ngrp = 1;
  }

  chrono(OFF,&(ctim[tim]));
  if ( parmesh->info.imprim > PMMG_VERB_VERSION ) {
    printim(ctim[tim].gdif,stim);
    fprintf(stdout,"   -- PHASE 1 COMPLETED.     %s\n",stim);
  }

  /** Remeshing */
  tim = 3;
  chrono(ON,&(ctim[tim]));
  if ( parmesh->info.imprim > PMMG_VERB_VERSION ) {
    fprintf( stdout,"\n  -- PHASE 2 : %s MESHING\n",
            parmesh->listgrp[0].met->size < 6 ? "ISOTROPIC" : "ANISOTROPIC" );
  }

  ier = PMMG_parmmglib1(parmesh);
  MPI_Allreduce( &ier, &ierlib, 1, MPI_INT, MPI_MAX, parmesh->comm );

  chrono(OFF,&(ctim[tim]));
  printim(ctim[tim].gdif,stim);
  if ( parmesh->info.imprim > PMMG_VERB_VERSION ) {
    fprintf(stdout,"  -- PHASE 2 COMPLETED.     %s\n",stim);
  }
  if ( ierlib == PMMG_STRONGFAILURE ) {
    return ierlib;
  }

  ier = PMMG_parmmglib_post(parmesh);
  ierlib = MG_MAX ( ier, ierlib );

  chrono(OFF,&ctim[0]);
  printim(ctim[0].gdif,stim);
  if ( parmesh->info.imprim >= PMMG_VERB_VERSION ) {
    fprintf(stdout,"\n   PARMMGLIB_DISTRIBUTED: ELAPSED TIME  %s\n",stim);
    fprintf(stdout,"\n  %s\n   END OF MODULE PARMMGLIB_DISTRIBUTED: IMB-LJLL \n  %s\n",
            PMMG_STR,PMMG_STR);
  }

  PMMG_CLEAN_AND_RETURN(parmesh,ierlib);
}

int PMMG_distributeMesh_centralized( PMMG_pParMesh parmesh ) {
  MMG5_pMesh mesh;
  MMG5_pSol  met;
  int ier,iresult;

  /** Check input data */
  ier = PMMG_check_inputData( parmesh );
  MPI_Allreduce( &ier, &iresult, 1, MPI_INT, MPI_MIN, parmesh->comm );
  if ( !iresult ) return PMMG_LOWFAILURE;

  /** Mesh preprocessing: set function pointers, scale mesh, perform mesh
   * analysis and display length and quality histos. */
  if( parmesh->myrank == parmesh->info.root ) {
    if ( parmesh->info.imprim >= PMMG_VERB_STEPS ) {
      fprintf(stdout,"\n  -- ANALYSIS" );
    }
    ier = PMMG_preprocessMesh( parmesh );
    if ( parmesh->info.imprim >= PMMG_VERB_STEPS ) {
      fprintf(stdout,"\n  -- ANALYSIS COMPLETED\n");
    }

    mesh = parmesh->listgrp[0].mesh;
    met  = parmesh->listgrp[0].met;
    if ( (ier==PMMG_STRONGFAILURE) && MMG5_unscaleMesh( mesh, met, NULL ) ) {
      ier = PMMG_LOWFAILURE;
    }

    /* Memory repartition */
    if ( !PMMG_updateMeshSize( parmesh,1 ) ) ier = 3;

  } else {
    ier = PMMG_SUCCESS;
  }

  MPI_Allreduce( &ier, &iresult, 1, MPI_INT, MPI_MAX, parmesh->comm );
  if ( iresult!=PMMG_SUCCESS ) {
    return iresult;
  }

  /** Send mesh partionning to other procs */
  if ( parmesh->info.imprim >= PMMG_VERB_STEPS ) {
    fprintf(stdout,"\n  -- PARTITIONING" );
  }
  if ( !PMMG_distribute_mesh( parmesh ) ) {
    PMMG_CLEAN_AND_RETURN(parmesh,PMMG_LOWFAILURE);
  }
  if ( parmesh->info.imprim >= PMMG_VERB_STEPS ) {
    fprintf(stdout,"\n  -- PARTITIONING COMPLETED\n");
  }

  /** Function setters (must be assigned before quality computation) */
  if( parmesh->myrank != parmesh->info.root ) {
    mesh = parmesh->listgrp[0].mesh;
    met  = parmesh->listgrp[0].met;
    MMG3D_Set_commonFunc();
    MMG3D_setfunc(mesh,met);
  }

  /* Memory repartition */
  if ( !PMMG_updateMeshSize( parmesh,1 ) ) return 3;

  iresult = PMMG_SUCCESS;
  return iresult;
}<|MERGE_RESOLUTION|>--- conflicted
+++ resolved
@@ -404,13 +404,7 @@
       fprintf(stdout,"\n  -- PHASE 1a: ISOVALUE DISCRETIZATION     \n");
       fprintf(stdout,"  --    under development     \n");
     }
-<<<<<<< HEAD
     if ( !PMMG_ls(parmesh) ) {
-=======
-
-    /* Iso-value discretization */
-    if ( !PMMG_ls(parmesh,mesh,ls,met) ) {
->>>>>>> e694b699
       return PMMG_STRONGFAILURE;
     }
 
