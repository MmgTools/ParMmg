--- conflicted
+++ resolved
@@ -404,13 +404,7 @@
       fprintf(stdout,"\n  -- PHASE 1a: ISOVALUE DISCRETIZATION     \n");
       fprintf(stdout,"  --    under development     \n");
     }
-<<<<<<< HEAD
-
-    /* Iso-value discretization */
-    if ( !PMMG_ls(parmesh,mesh,ls,met) ) {
-=======
     if ( !PMMG_ls(parmesh) ) {
->>>>>>> 8e03c1f0
       return PMMG_STRONGFAILURE;
     }
 
