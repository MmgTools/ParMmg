/**
 * \file libparmmg.c
 * \brief Wrapper for the parallel remeshing library.
 * \author Cécile Dobrzynski (Bx INP/Inria/UBordeaux)
 * \author Algiane Froehly (InriaSoft)
 * \author Nikos Pattakos (Inria)
 * \version 1
 * \copyright GNU Lesser General Public License.
 *
 * Mmain library functions (parallel remeshing starting from centralized or
 * distributed data.
 *
 */

#include "parmmg.h"


/**
 * \param parmesh pointer toward the parmesh structure.
 *
 * \return 0 if fail, 1 otherwise
 *
 * Check the validity of the input mesh data (tetra orientation, solution
 * compatibility with respect to the provided mesh, Mmg options).
 *
 */
<<<<<<< HEAD
int PMMG_parmmglib(PMMG_pParMesh parmesh) {
  MMG5_pMesh       mesh;
  MMG5_pSol        met;
  int              k,ier;
  mytime           ctim[TIMEMAX];
  char             stim[32];
=======
int PMMG_check_inputData(PMMG_pParMesh parmesh)
{
  MMG5_pMesh mesh;
  MMG5_pSol  met;
  int        k;
  mytime     ctim[TIMEMAX];
  char       stim[32];
>>>>>>> dc2d5cb2

  if ( parmesh->info.imprim )
    fprintf(stdout,"\n  -- PMMG: CHECK INPUT DATA\n");

  for ( k=0; k<parmesh->ngrp; ++k ) {
    mesh = parmesh->listgrp[k].mesh;
    met  = parmesh->listgrp[k].met;

    /* Check options */
    if ( mesh->info.lag > -1 ) {
      fprintf(stderr,
              "  ## Error: lagrangian mode unavailable (MMG3D_IPARAM_lag):\n");
      return 0;
    } else if ( mesh->info.iso ) {
      fprintf(stderr,"  ## Error: level-set discretisation unavailable"
              " (MMG3D_IPARAM_iso):\n");
      return 0;
    } else if ( mesh->info.optimLES && met->size==6 ) {
      fprintf(stdout,"  ## Error: strong mesh optimization for LES methods"
              " unavailable (MMG3D_IPARAM_optimLES) with an anisotropic metric.\n");
      return 0;
    }
    /* specific meshing */
    if ( met->np ) {
      if ( mesh->info.optim ) {
        printf("\n  ## ERROR: MISMATCH OPTIONS: OPTIM OPTION CAN NOT BE USED"
               " WITH AN INPUT METRIC.\n");
        return 0;
      }

      if ( mesh->info.hsiz>0. ) {
        printf("\n  ## ERROR: MISMATCH OPTIONS: HSIZ OPTION CAN NOT BE USED"
               " WITH AN INPUT METRIC.\n");
        return 0;
      }
    }

    if ( mesh->info.optim &&  mesh->info.hsiz>0. ) {
      printf("\n  ## ERROR: MISMATCH OPTIONS: HSIZ AND OPTIM OPTIONS CAN NOT BE USED"
             " TOGETHER.\n");
      return 0;
    }

    /* load data */
    _MMG5_warnOrientation(mesh);

    if ( met->np && (met->np != mesh->np) ) {
      fprintf(stdout,"  ## WARNING: WRONG METRIC NUMBER. IGNORED\n");
      _MMG5_DEL_MEM(mesh,met->m,(met->size*(met->npmax+1))*sizeof(double));
      met->np = 0;
    } else if ( met->size!=1 && met->size!=6 ) {
      fprintf(stderr,"  ## ERROR: WRONG DATA TYPE.\n");
      return 0;
    }
  }

  return 1;
}

/**
 * \param  parmesh pointer to parmesh structure
 *
 * \return PMMG_SUCCESS if success, PMMG_LOWFAILURE if fail and return an
 * unscaled mesh, PMMG_STRONGFAILURE if fail and return a scaled mesh.
 *
 * Mesh preprocessing: set function pointers, scale mesh, perform mesh
 * analysis and display length and quality histos.
 */
static int PMMG_preprocessMesh( PMMG_pParMesh parmesh )
{
  MMG5_pMesh mesh;
  MMG5_pSol  met;

  mesh = parmesh->listgrp[0].mesh;
  met  = parmesh->listgrp[0].met;

  assert ( ( mesh != NULL ) && ( met != NULL ) && "Preprocessing empty args");

  /** Function setters (must be assigned before quality computation) */
  _MMG3D_Set_commonFunc();

  /** Mesh scaling and quality histogram */
  if ( !_MMG5_scaleMesh(mesh,met) ) {
    return PMMG_LOWFAILURE;
  }

  /** specific meshing */
  if ( mesh->info.optim && !met->np ) {
    if ( !MMG3D_doSol(mesh,met) ) {
      return PMMG_STRONGFAILURE;
    }
    _MMG3D_solTruncatureForOptim(mesh,met);
  }

  if ( mesh->info.hsiz > 0. ) {
    if ( !MMG3D_Set_constantSize(mesh,met) ) {
      return PMMG_STRONGFAILURE;
    }
  }

  MMG3D_setfunc(mesh,met);

  if ( !_MMG3D_tetraQual( mesh, met, 0 ) ) {
    return PMMG_STRONGFAILURE;
  }

  if ( abs(parmesh->info.imprim) > 0 )
    if ( !_MMG3D_inqua(mesh,met) ) {
        return PMMG_STRONGFAILURE;
    }

  /** Mesh analysis */
  if ( !_MMG3D_analys(mesh) ) {
    return PMMG_STRONGFAILURE;
  }

  if ( parmesh->info.imprim > 1 && met->m )
    _MMG3D_prilen(mesh,met,0);

  /** Mesh unscaling */
  if ( !_MMG5_unscaleMesh(mesh,met) ) {
    return PMMG_STRONGFAILURE;
  }

  return PMMG_SUCCESS;
}



int PMMG_parmmglib_centralized(PMMG_pParMesh parmesh) {
  MMG5_pMesh    mesh;
  MMG5_pSol     met;
  int           ier;
  int           iresult,ierlib;
  long int      tmpmem;
  mytime        ctim[TIMEMAX];
  char          stim[32];

  if ( parmesh->info.imprim ) {
    fprintf(stdout,"  -- PARMMG, Release %s (%s) \n",PMMG_VER,PMMG_REL);
    fprintf(stdout,"     %s\n",PMMG_CPY);
    fprintf(stdout,"     %s %s\n\n",__DATE__,__TIME__);

    fprintf(stdout,"  -- MMG3d,    Release %s (%s) \n",MG_VER,MG_REL);
    fprintf(stdout,"     %s\n",MG_CPY);
  }

  tminit(ctim,TIMEMAX);
  chrono(ON,&(ctim[0]));

  /** Check input data */
  chrono(ON,&(ctim[1]));

  ier = PMMG_check_inputData( parmesh );
  MPI_Allreduce( &ier, &iresult, 1, MPI_INT, MPI_MIN, parmesh->comm );
  if ( !iresult ) return PMMG_LOWFAILURE;

  chrono(OFF,&(ctim[1]));
  printim(ctim[1].gdif,stim);
  if ( parmesh->info.imprim ) {
    fprintf(stdout,"  -- CHECK INPUT DATA COMPLETED.     %s\n",stim);
  }


  chrono(ON,&(ctim[1]));
  if ( parmesh->info.imprim ) {
    fprintf(stdout,"\n  %s\n   MODULE PARMMGLIB_CENTRALIZED: IMB-LJLL : "
            "%s (%s)\n  %s\n",PMMG_STR,PMMG_VER,PMMG_REL,PMMG_STR);

    fprintf(stdout,"\n   -- PHASE 1 : DISTRIBUTE MESH AMONG PROCESSES\n");
  }

  /** Send mesh to other procs */
  ier = PMMG_bcast_mesh( parmesh );
  if ( ier!=1 ) return PMMG_LOWFAILURE;


  /** Mesh preprocessing: set function pointers, scale mesh, perform mesh
   * analysis and display length and quality histos. */
  ier = PMMG_preprocessMesh( parmesh );

  mesh = parmesh->listgrp[0].mesh;
  met  = parmesh->listgrp[0].met;
  if ( (ier==PMMG_STRONGFAILURE) && _MMG5_unscaleMesh( mesh, met ) ) {
    ier = PMMG_LOWFAILURE;
  }
  MPI_Allreduce( &ier, &iresult, 1, MPI_INT, MPI_MAX, parmesh->comm );
  if ( iresult!=PMMG_SUCCESS ) {
    return iresult;
  }

  /** Send mesh partionning to other procs */
  if ( !PMMG_distribute_mesh( parmesh ) ) {
    PMMG_CLEAN_AND_RETURN(parmesh,PMMG_LOWFAILURE);
  }

  chrono(OFF,&(ctim[1]));
  if ( parmesh->info.imprim ) {
    printim(ctim[0].gdif,stim);
    fprintf(stdout,"   -- PHASE 1 COMPLETED.     %s\n",stim);
  }

  /** Remeshing */
  chrono(ON,&(ctim[1]));
  if ( parmesh->info.imprim ) {
    fprintf( stdout,"\n  -- PHASE 2 : %s MESHING\n",
             met->size < 6 ? "ISOTROPIC" : "ANISOTROPIC" );
  }

  ier = PMMG_parmmglib1(parmesh);
  MPI_Allreduce( &ier, &ierlib, 1, MPI_INT, MPI_MAX, parmesh->comm );

  chrono(OFF,&(ctim[1]));
  printim(ctim[1].gdif,stim);
  if ( parmesh->info.imprim ) {
    fprintf(stdout,"  -- PHASE 2 COMPLETED.     %s\n",stim);
    fprintf(stdout,"\n  %s\n   END OF MODULE PARMMGLIB_CENTRALIZED: IMB-LJLL \n  %s\n",
            PMMG_STR,PMMG_STR);
  }
  if ( ierlib == PMMG_STRONGFAILURE ) {
    return ierlib;
  }

  /** Merge all the meshes on the proc 0 */
  chrono(ON,&(ctim[2]));
  if ( parmesh->info.imprim ) {
    fprintf( stdout,"\n   -- PHASE 3 : MERGE MESHES OVER PROCESSORS\n" );
  }

  iresult = PMMG_merge_parmesh( parmesh );
  if ( !iresult ) {
    PMMG_CLEAN_AND_RETURN(parmesh,PMMG_STRONGFAILURE);
  }

  chrono(OFF,&(ctim[2]));
  if ( parmesh->info.imprim ) {
    printim(ctim[2].gdif,stim);
    fprintf( stdout,"   -- PHASE 3 COMPLETED.     %s\n",stim );
  }

  if ( !parmesh->myrank ) {
    /** Boundaries reconstruction */
    chrono(ON,&(ctim[3]));
    if (  parmesh->info.imprim ) {
      fprintf( stdout,"\n   -- PHASE 4 : MESH PACKED UP\n" );
    }

    /** All the memory is devoted to the mesh **/
    PMMG_parmesh_Free_Comm(parmesh);
    tmpmem = parmesh->memMax - parmesh->memCur;
    parmesh->memMax = parmesh->memCur;
    parmesh->listgrp[0].mesh->memMax += tmpmem;

    mesh = parmesh->listgrp[0].mesh;
    if ( (!MMG3D_hashTetra( mesh, 0 )) || (-1 == MMG3D_bdryBuild( mesh )) ) {
      /** Impossible to rebuild the triangle **/
      fprintf(stdout,"\n\n\n  -- IMPOSSIBLE TO BUILD THE BOUNDARY MESH\n\n\n");
      PMMG_CLEAN_AND_RETURN(parmesh,PMMG_LOWFAILURE);
    }

    chrono(OFF,&(ctim[3]));
    if (  parmesh->info.imprim ) {
      printim(ctim[3].gdif,stim);
      fprintf( stdout,"   -- PHASE 4 COMPLETED.     %s\n",stim );
    }
  }

  chrono(OFF,&ctim[0]);
  printim(ctim[0].gdif,stim);
  if ( parmesh->info.imprim )
    fprintf(stdout,"\n   PARMMGLIB_CENTRALIZED: ELAPSED TIME  %s\n",stim);

  PMMG_CLEAN_AND_RETURN(parmesh,ierlib);
}

int PMMG_parmmglib_distributed(PMMG_pParMesh parmesh) {
  MMG5_pMesh       mesh;
  MMG5_pSol        met;
  int              k,ier,iresult,ierlib;
  long int         tmpmem;
  mytime           ctim[TIMEMAX];
  char             stim[32];


  if ( parmesh->info.imprim ) {
    fprintf(stdout,"  -- PARMMG, Release %s (%s) \n",PMMG_VER,PMMG_REL);
    fprintf(stdout,"     %s\n",PMMG_CPY);
    fprintf(stdout,"     %s %s\n\n",__DATE__,__TIME__);

    fprintf(stdout,"  -- MMG3d,    Release %s (%s) \n",MG_VER,MG_REL);
    fprintf(stdout,"     %s\n",MG_CPY);
  }

  tminit(ctim,TIMEMAX);
  chrono(ON,&(ctim[0]));

  /** Check input data */
  chrono(ON,&(ctim[1]));

  ier = PMMG_check_inputData( parmesh );
  MPI_CHECK( MPI_Allreduce( &ier, &iresult, 1, MPI_INT, MPI_MIN, parmesh->comm ),
             return PMMG_LOWFAILURE);
  if ( !iresult ) return PMMG_LOWFAILURE;

  chrono(OFF,&(ctim[1]));
  printim(ctim[1].gdif,stim);
  if ( parmesh->info.imprim ) {
    fprintf(stdout,"  -- CHECK INPUT DATA COMPLETED.     %s\n",stim);
  }


  chrono(ON,&(ctim[1]));
  if ( parmesh->info.imprim ) {
    fprintf(stdout,"\n  %s\n   MODULE PARMMGLIB_DISTRIBUTED: IMB-LJLL : "
            "%s (%s)\n  %s\n",PMMG_STR,PMMG_VER,PMMG_REL,PMMG_STR);
    fprintf(stdout,"\n  -- PHASE 1 : ANALYSIS\n");
  }

  for ( k=0; k<parmesh->ngrp; ++k ) {

    /** Mesh preprocessing: set function pointers, scale mesh, perform mesh
     * analysis and display length and quality histos. */
    ier = PMMG_preprocessMesh( parmesh );
    if ( (ier==PMMG_STRONGFAILURE) && _MMG5_unscaleMesh( mesh, met ) ) {
      ier = PMMG_LOWFAILURE;
    }
    MPI_Allreduce( &ier, &iresult, 1, MPI_INT, MPI_MAX, parmesh->comm );
    if ( iresult!=PMMG_SUCCESS ) {
      return iresult;
    }
  }

  chrono(OFF,&(ctim[1]));
  if ( parmesh->info.imprim ) {
    printim(ctim[0].gdif,stim);
    fprintf(stdout,"   -- PHASE 1 COMPLETED.     %s\n",stim);
  }

  /** Remeshing */
  chrono(ON,&(ctim[1]));
  if ( parmesh->info.imprim ) {
    fprintf( stdout,"\n  -- PHASE 2 : %s MESHING\n",
             met->size < 6 ? "ISOTROPIC" : "ANISOTROPIC" );
  }

  ier = PMMG_parmmglib1(parmesh);
  MPI_Allreduce( &ier, &ierlib, 1, MPI_INT, MPI_MAX, parmesh->comm );

  chrono(OFF,&(ctim[1]));
  printim(ctim[1].gdif,stim);
  if ( parmesh->info.imprim ) {
    fprintf(stdout,"  -- PHASE 2 COMPLETED.     %s\n",stim);
    fprintf(stdout,"\n  %s\n   END OF MODULE PARMMGLIB_DISTRIBUTED: IMB-LJLL \n  %s\n",
            PMMG_STR,PMMG_STR);
  }
  if ( ierlib == PMMG_STRONGFAILURE ) {
    return ierlib;
  }

  /** Boundaries reconstruction */
  chrono(ON,&(ctim[1]));
  if ( parmesh->info.imprim )
    fprintf(stdout,"\n   -- PHASE 3 : MESH PACKED UP\n");

  /** All the memory is devoted to the mesh **/
  PMMG_parmesh_Free_Comm(parmesh);
  tmpmem = parmesh->memMax - parmesh->memCur;
  parmesh->memMax = parmesh->memCur;
  parmesh->listgrp[0].mesh->memMax += tmpmem;

  mesh = parmesh->listgrp[0].mesh;
  if ( (!MMG3D_hashTetra( mesh, 0 )) || ( -1 == MMG3D_bdryBuild(parmesh->listgrp[0].mesh) ) ) {
    /** Impossible to rebuild the triangle **/
    fprintf(stdout,"\n\n\n  -- IMPOSSIBLE TO BUILD THE BOUNDARY MESH\n\n\n");
    return PMMG_LOWFAILURE;
  }

  chrono(OFF,&(ctim[1]));
  if ( parmesh->info.imprim ) {
    printim(ctim[1].gdif,stim);
    fprintf(stdout,"\n   -- PHASE 3 COMPLETED.     %s\n",stim);
  }

  chrono(OFF,&ctim[0]);
  printim(ctim[0].gdif,stim);
  if ( parmesh->info.imprim )
    fprintf(stdout,"\n   PARMMGLIB_DISTRIBUTED: ELAPSED TIME  %s\n",stim);

  return ierlib;
}<|MERGE_RESOLUTION|>--- conflicted
+++ resolved
@@ -24,14 +24,6 @@
  * compatibility with respect to the provided mesh, Mmg options).
  *
  */
-<<<<<<< HEAD
-int PMMG_parmmglib(PMMG_pParMesh parmesh) {
-  MMG5_pMesh       mesh;
-  MMG5_pSol        met;
-  int              k,ier;
-  mytime           ctim[TIMEMAX];
-  char             stim[32];
-=======
 int PMMG_check_inputData(PMMG_pParMesh parmesh)
 {
   MMG5_pMesh mesh;
@@ -39,7 +31,6 @@
   int        k;
   mytime     ctim[TIMEMAX];
   char       stim[32];
->>>>>>> dc2d5cb2
 
   if ( parmesh->info.imprim )
     fprintf(stdout,"\n  -- PMMG: CHECK INPUT DATA\n");
