--- conflicted
+++ resolved
@@ -245,21 +245,9 @@
     return PMMG_LOWFAILURE;
   }
 
-<<<<<<< HEAD
-#warning hmin/hmax computed on each proc while we want a global value from the global bounding box and/or the global metric field...
-  /* Don't reset the hmin value computed when unscaling the mesh */
-  if ( !parmesh->info.sethmin ) {
-    mesh->info.sethmin = 1;
-  }
-  /* Don't reset the hmax value computed when unscaling the mesh */
-  if ( !parmesh->info.sethmax ) {
-    mesh->info.sethmax = 1;
-  }
-=======
   /* Set mmg3d  function pointers here to assign dosol */
   MMG3D_setfunc(mesh,met);
   PMMG_setfunc(parmesh);
->>>>>>> c60be9f4
 
   /** specific meshing */
   if ( mesh->info.optim && !met->np ) {
