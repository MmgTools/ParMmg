--- conflicted
+++ resolved
@@ -71,11 +71,7 @@
               "  ## Error: lagrangian mode unavailable (MMG3D_IPARAM_lag):\n");
       return 0;
     } else if ( mesh->info.iso ) {
-<<<<<<< HEAD
-      fprintf(stderr,"\n\n ## WARNING: level-set discretisation under construction. \n\n");
-=======
       fprintf(stderr,"\n\n  ## WARNING: level-set discretisation under construction. \n\n");
->>>>>>> 54b64b8f
       // return 0;
     } else if ( mesh->info.optimLES && met->size==6 ) {
       fprintf(stdout,"  ## Error: strong mesh optimization for LES methods"
@@ -214,11 +210,7 @@
     return PMMG_STRONGFAILURE;
   }
   else {
-<<<<<<< HEAD
-    if ( parmesh->info.imprim > PMMG_VERB_VERSION ) {
-=======
     if ( parmesh->info.imprim > PMMG_VERB_VERSION && mesh->info.iso ) {
->>>>>>> 54b64b8f
       fprintf(stdout,"       LS discretization OK: no non-manifold topology.\n");
     }
   }
@@ -449,10 +441,7 @@
 
     mesh = parmesh->listgrp[0].mesh;
     met  = parmesh->listgrp[0].met;
-<<<<<<< HEAD
-=======
     ls   = parmesh->listgrp[0].ls;
->>>>>>> 54b64b8f
     if ( (ier==PMMG_STRONGFAILURE) && MMG5_unscaleMesh( mesh, met, ls ) ) {
       ier = PMMG_LOWFAILURE;
     }
@@ -1654,11 +1643,7 @@
 }
 
 int PMMG_parmmglib_centralized(PMMG_pParMesh parmesh) {
-<<<<<<< HEAD
-    return PMMG_parmmg_centralized(parmesh);
-=======
   return PMMG_parmmg_centralized(parmesh);
->>>>>>> 54b64b8f
 }
 
 int PMMG_parmmgls_centralized(PMMG_pParMesh parmesh) {
