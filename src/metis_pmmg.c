--- conflicted
+++ resolved
@@ -119,12 +119,6 @@
 
 /**
  * \param mesh pointer toward the mesh structure.
-<<<<<<< HEAD
- * \param met  pointer toward the met structure
- * \param pt   pointer toward the tetrahedron structure.
- *             an adjacent.
- * \param adj  global id of the adjacent group
-=======
  * \param met  pointer toward the met structure.
  * \param tag  face tag to be checked
  *
@@ -162,7 +156,6 @@
  * \param met  pointer toward the met structure.
  * \param pt   pointer toward the tetrahedron structure.
  * \param ifac face index of the tetrahedron.
->>>>>>> 0d8d58da
  *
  * \return The weight value
  *
@@ -170,14 +163,6 @@
  * interfaces.
  *
  */
-<<<<<<< HEAD
-double PMMG_computeWgt( MMG5_pMesh mesh,MMG5_pSol met,MMG5_pTetra pt ) {
-  double len,res;
-  int    ia;
-
-  res = 0.0;
-  for( ia=0; ia<6; ia++ ) {
-=======
 double PMMG_computeWgt( MMG5_pMesh mesh,MMG5_pSol met,MMG5_pTetra pt,int ifac ) {
   double       len,res,alpha=28.0;
   int          i,ia;
@@ -185,24 +170,16 @@
   res = 0.0;
   for( i=0; i<3; i++ ) {
     ia = MMG5_iarf[ifac][i];
->>>>>>> 0d8d58da
     len = MMG5_lenedg(mesh,met,ia,pt);
     if( len <= 1.0 )
       res += len-1.0;
     else
       res += 1.0/len-1.0;
   }
-<<<<<<< HEAD
-  res = MG_MIN(1.0/exp(24*res/6.0),PMMG_WGTVAL_HUGEINT);
-
-  return res;
-}
-=======
   res = MG_MIN(1.0/exp(alpha*res/3.0),PMMG_WGTVAL_HUGEINT);
   return res;
 }
 
->>>>>>> 0d8d58da
 /**
  * \param parmesh pointer toward the parmesh structure.
  *
@@ -655,7 +632,7 @@
 int PMMG_graph_meshElts2metis( PMMG_pParMesh parmesh,MMG5_pMesh mesh,MMG5_pSol met,
                                idx_t **xadj,idx_t **adjncy,idx_t **adjwgt,
                                idx_t *nadjncy,size_t *memAv) {
-  MMG5_pTetra  pt,pt1;
+  MMG5_pTetra  pt;
   MMG5_pxTetra pxt;
   size_t       memMaxOld;
   int          *adja;
@@ -725,18 +702,13 @@
     for ( j = 0; j < 4; j++ ) {
       jel = adja[j] / 4;
       if ( !jel ) continue;
-      pt1 = &mesh->tetra[jel];
 
       /* Assign graph edge weights */
       if ( pt->xt ) {
         pxt = &mesh->xtetra[pt->xt];
         if( pxt->ftag[j] & MG_OLDPARBDY ) {
           /* Put high weight on old parallel faces */
-<<<<<<< HEAD
-          wgt = PMMG_computeWgt(mesh,met,pt)+PMMG_computeWgt(mesh,met,pt1);
-=======
           wgt = (int)PMMG_computeWgt(mesh,met,pt,j);
->>>>>>> 0d8d58da
         } else {
           /* Default weight on other faces */
           wgt = 0;
@@ -886,11 +858,7 @@
 
       /* Increase grp weight by the inverse of the interface element quality */
       if( pxt->ftag[ifac] & MG_OLDPARBDY )
-<<<<<<< HEAD
-        doublevalues[face2int_face_comm_index2[k]] += PMMG_computeWgt(mesh,met,pt);
-=======
         doublevalues[face2int_face_comm_index2[k]] += PMMG_computeWgt(mesh,met,pt,ifac);
->>>>>>> 0d8d58da
 
       if ( PMMG_UNSET == intvalues[face2int_face_comm_index2[k] ] ) {
 
@@ -974,11 +942,7 @@
        * and reset signs; then, get grp indices starting from 0 */
       if( igrp_adj <= -ishift ) {
         assert( igrp <= -ishift );
-<<<<<<< HEAD
-        wgt = rtosend[i]+rtorecv[i];
-=======
         wgt = (int)( rtosend[i]+rtorecv[i] );
->>>>>>> 0d8d58da
         igrp     *= -1;
         igrp_adj *= -1;
       } else {
@@ -1019,11 +983,7 @@
       /* Put high weight on old parallel faces (marked by a minus sign) and
        * reset signs; then, get grp index starting from 0 */
       if ( igrp_adj <= -ishift ) {
-<<<<<<< HEAD
-        wgt = doublevalues[face2int_face_comm_index2[i]];
-=======
         wgt = (int)doublevalues[face2int_face_comm_index2[i]];
->>>>>>> 0d8d58da
         igrp_adj *= -1;
       } else {
         wgt = 0;
