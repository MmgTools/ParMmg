--- conflicted
+++ resolved
@@ -333,11 +333,8 @@
   int metis_ratio; /*!< wanted ratio between the number of meshes and the number of metis super nodes */
   int target_mesh_size; /*!< target mesh size for Mmg */
   int API_mode; /*!< use faces or nodes information to build communicators */
-<<<<<<< HEAD
   int PROctree_mode; /*!< build and use, or not (1/0) the PROctree for interpolation */
-=======
   int fmtout; /*!< store the output format asked */
->>>>>>> 48082bb3
 } PMMG_Info;
 
 
