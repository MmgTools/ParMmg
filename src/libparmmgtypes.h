/**
 * \file libparmmgtypes.h
 * \brief parmmg types and functions that must be accessible to the library users
 * \author Cécile Dobrzynski (Bx INP/Inria)
 * \author Algiane Froehly (Inria)
 * \version 5
 * \copyright GNU Lesser General Public License.
 */


#include "mmg/mmg3d/libmmgtypes.h"
#include <mpi.h>

#ifndef _LIBPARMMGTYPES_H
#define _LIBPARMMGTYPES_H


/**
 * \def PMMG_SUCCESS
 *
 * Return value for success.
 */
#define PMMG_SUCCESS       0
/**
 * \def PMMG_LOWFAILURE
 *
 * Return value if the remesh process failed but we can save a conform
 * mesh.
 */
#define PMMG_LOWFAILURE    1
/**
 * \def PMMG_STRONGFAILURE
 *
 * Return value if the remesh process failed and the mesh is
 * non-conform.
 */
#define PMMG_STRONGFAILURE 2
/**
 * \def PMMG_FAILURE
 *
 * Return value of failure, caller is to decide how to proceed further,
 * ie whether remesh process failed and/or the mesh is non-conformant
 */
#define PMMG_FAILURE  4


/**
 * \def PMMG_ARG_start
 *
 * To begin a list of variadic arguments (mandatory first arg for all our
 * variadic functions)
 *
 * \remark we cannot use an enum because used in
 * variadic functions).
 */
#define PMMG_ARG_start  1
/**
 * \def PMMG_ARG_ppParMesh
 *
 * pointer toward a pointer toward a parMesh structure
 *
 * \remark we cannot use an enum because used in
 * variadic functions).
 */
#define PMMG_ARG_ppParMesh  2
/**
 * \def PMMG_ARG_pMesh
 *
 * PMMG_pMesh structure
 *
 * \remark we cannot use an enum because used in
 * variadic functions).
 */
#define PMMG_ARG_pMesh  3
/**
 * \def PMMG_ARG_pMet
 *
 * PMMG_pSol structure storing a metric field
 *
 * \remark we cannot use an enum because used in
 * variadic functions).
 */
#define PMMG_ARG_pMet   4
/**
 * \def PMMG_ARG_pSols
 *
 * PMMG_pSol structure storing an array of solutions
 *
 * \remark we cannot use an enum because used in
 * variadic functions).
 */
#define PMMG_ARG_pSols  5
/**
 * \def PMMG_ARG_pDisp
 *
 * PMMG_pSol structure storing a displacement field
 *
 * \remark we cannot use an enum because used in
 * variadic functions).
 */
#define PMMG_ARG_pDisp  6
/**
 * \def PMMG_ARG_pLs
 *
 * PMMG_pSol structure storing level-set function
 *
 * \remark we cannot use an enum because used in
 * variadic functions).
 */
#define PMMG_ARG_pLs  7
/**
 * \def PMMG_ARG_ngroups
 *
 * Number of groups per processor.
 *
 * \remark we cannot use an enum because used in
 * variadic functions).
 */

#define PMMG_ARG_ngroups  8
/**
 * \def PMMG_ARG_MPIComm
 *
 * MPI Communicator
 *
 * \remark we cannot use an enum because used in
 * variadic functions).
 */
#define PMMG_ARG_MPIComm  9
/**
 * \def PMMG_ARG_dim
 *
 * mesh dimension
 *
 * \remark we cannot use an enum because used in
 * variadic functions).
 */
#define PMMG_ARG_dim  10
/**
 * \def PMMG_ARG_end
 *
 * To end a list of variadic argument (mandatory last argument for all our
 * variadic functions)
 *
 * \remark we cannot use an enum because used in
 * variadic functions).
 */
#define PMMG_ARG_end    11

/**
 * \def PMMG_LOADBALANCING_metis
 *
 * Use metis to compute and balance the graph during the loadbalancing step
 *
 */
#define PMMG_LOADBALANCING_metis 1

/**
 * \def PMMG_LOADBALANCING_parmetis
 *
 * Use parmetis to compute and balance the graph during the loadbalancing step
 *
 */
#define PMMG_LOADBALANCING_parmetis 2

/**
 * \def PMMG_APIDISTRIB_faces
 *
 * Use parallel faces information to build communicators with distributed API
 * functions
 *
 */
#define PMMG_APIDISTRIB_faces 0

/**
 * \def PMMG_APIDISTRIB_nodes
 *
 * Use parallel nodes information to build communicators with distributed API
 * functions
 *
 */
#define PMMG_APIDISTRIB_nodes 1

/**
 * \def PMMG_UNSET
 *
 * Initialization value
 *
 */
#define PMMG_UNSET     -1

/**
 * \def PMMG_GAP
 *
 * Gap value for reallocation
 *
 */
#define PMMG_GAP     0.2

/**
 * Types
 */
/**
 * \struct PMMG_int_comm
 * \brief internal communicator structure.
 */
typedef struct {
  int     nitem; /*!< Nb items in the communicator */
  int*    intvalues;  /*!< Array of integer */
  double* doublevalues;  /*!< Array of double */

} PMMG_Int_comm;
typedef PMMG_Int_comm  * PMMG_pInt_comm;

/**
 * \struct PMMG_ext_comm
 * \brief external communicator structure.
 */
typedef struct {
  int        color_in;  /*!< Color of the hosting processor */
  int        color_out; /*!< Color of the remote processor */

  int        nitem; /*!< Nb items in the communicator */
  int        nitem_to_share; /*!< Nb items in the *send/recv arrays */

  int*       int_comm_index; /*!< Index of the items in the internal communicators */

  int*       itosend; /*!< Array to send the data to the remote processor */
  int*       itorecv; /*!< Array to receive the data to the remote processor */
  double*    rtosend; /*!< Array to send the data to the remote processor */
  double*    rtorecv; /*!< Array to receive the data to the remote processor */

} PMMG_Ext_comm;
typedef PMMG_Ext_comm  * PMMG_pExt_comm;

/**
 * \struct PMMG_Grp
 * \brief Grp mesh structure.
 */
typedef struct {
  MMG5_pMesh   mesh;  /*!< mesh definition : coordinates, tetra etc.. */
  MMG5_pSol    sol;  /*!< physical solutions defined on each point of the mesh */
  MMG5_pSol    met;   /*!< metric */
  MMG5_pSol    disp;  /*!< displacement */

  /* communicators */
  int          nitem_int_node_comm;       /*!< Nb nodes of this grp in internal communicator*/
  int*         node2int_node_comm_index1; /*!< List of interface nodes (local index)*/
  int*         node2int_node_comm_index2; /*!< List of index in internal communicator (where put the interface nodes)*/

  int          nitem_int_edge_comm;/*!< Nb edges of this grp in internal communicator*/
  int*         edge2int_edge_comm_index1; /*!< List of interface edges (local index)*/
  int*         edge2int_edge_comm_index2; /*!< List of index in internal communicator (where put the interface edges)*/

  int          nitem_int_face_comm;/*!< Nb faces of this grp in internal communicator*/
  int*         face2int_face_comm_index1; /*!< List of interface faces (local index)*/
  int*         face2int_face_comm_index2; /*!< List of index in internal communicator (where put the interface faces)*/
  int          flag;
} PMMG_Grp;
typedef PMMG_Grp  * PMMG_pGrp;

/**
 * \struct PMMG_Info
 * \brief Store input parameters of the run.
 */
typedef struct {

  int imprim;  /*!< ParMmg verbosity (may be non-null only on zero rank) */
  int imprim0; /*!< ParMmg verbosity of the zero rank */
  int mem;     /*!< memory asked by user */
  int iso;     /*!< ls mode (not yet available) */
  int root;    /*!< MPI root rank */
  int fem;     /*!< fem mesh (no elt with more than 1 bdy face */
  int mmg_imprim; /*!< 1 if the user has manually setted the mmg verbosity */
  int loadbalancing_mode; /*!< way to perform the loadbalanding (see LOADBALANCING) */
  int contiguous_mode; /*!< force/don't force partitions contiguity */
<<<<<<< HEAD
  int API_mode; /*!< use faces or nodes information to build communicators */
=======
  int metis_ratio; /*!< wanted ratio between the number of meshes and the number of metis super nodes */
  int target_mesh_size; /*!< target mesh size for Mmg */
>>>>>>> f247fe1e
} PMMG_Info;


/**
 * \struct PMMG_ParMesh
 * \brief ParMmg mesh structure.
 */
typedef struct {

  /* mpi info */
  MPI_Comm    comm;   /*!< Global communicator of all parmmg processes */
  int         nprocs; /*!< Number of processes in global communicator */
  int         myrank; /*!< Rank in global communicator */

  /* mem info */
  size_t    memGloMax; /*!< Maximum memory available to all structs */
  size_t    memMax; /*!< Maximum memory parmesh is allowed to allocate */
  size_t    memCur; /*!< Currently allocated memory */

  /* grp */
  int       ngrp;       /*!< Number of grp */
  PMMG_pGrp listgrp;    /*!< List of grp */
  int       nold_grp;       /*!< Number of old grp */
  PMMG_pGrp old_listgrp;    /*!< List of old grp */


  /* internal communicators */
  PMMG_pInt_comm  int_node_comm; /*!< Internal node communicator (only one PMMG_Int_comm, it is not an array) */
  PMMG_pInt_comm  int_edge_comm; /*!< Internal edge communicator */
  PMMG_pInt_comm  int_face_comm; /*!< Internal face communicator */

  /* external communicators */
  int            next_node_comm; /*!< Number of external node communicator */
  PMMG_pExt_comm ext_node_comm;  /*!< External communicators (in increasing order w.r. to the remote proc index) */
  int            next_edge_comm; /*!< Number of external edge communicator */
  PMMG_pExt_comm ext_edge_comm;  /*!< External communicators (in increasing order w.r. to the remote proc index) */
  int            next_face_comm; /*!< Number of external face communicator */
  PMMG_pExt_comm ext_face_comm;  /*!< External communicators (in increasing order w.r. to the remote proc index) */

  /* global variables */
  int            ddebug; //! Debug level
  int            niter;  //! Number of adaptation iterations

  /* parameters of the run */
  PMMG_Info      info; /*!< \ref PMMG_Info structure */

} PMMG_ParMesh;
typedef PMMG_ParMesh  * PMMG_pParMesh;
#endif<|MERGE_RESOLUTION|>--- conflicted
+++ resolved
@@ -274,12 +274,9 @@
   int mmg_imprim; /*!< 1 if the user has manually setted the mmg verbosity */
   int loadbalancing_mode; /*!< way to perform the loadbalanding (see LOADBALANCING) */
   int contiguous_mode; /*!< force/don't force partitions contiguity */
-<<<<<<< HEAD
-  int API_mode; /*!< use faces or nodes information to build communicators */
-=======
   int metis_ratio; /*!< wanted ratio between the number of meshes and the number of metis super nodes */
   int target_mesh_size; /*!< target mesh size for Mmg */
->>>>>>> f247fe1e
+  int API_mode; /*!< use faces or nodes information to build communicators */
 } PMMG_Info;
 
 
