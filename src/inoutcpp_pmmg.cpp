--- conflicted
+++ resolved
@@ -42,11 +42,7 @@
 
 int PMMG_loadVtuMesh_centralized(PMMG_pParMesh parmesh,const char *filename) {
   MMG5_pMesh mesh;
-<<<<<<< HEAD
-  MMG5_pSol  met,sol;
-=======
   MMG5_pSol  met, sol;
->>>>>>> ba8e81a5
   int        ier;
 
   if ( parmesh->myrank!=parmesh->info.root ) {
@@ -72,11 +68,7 @@
   assert ( mesh->info.imprim == parmesh->info.mmg_imprim );
   mesh->info.imprim = MG_MAX ( parmesh->info.imprim, mesh->info.imprim );
 
-<<<<<<< HEAD
-  ier = MMG3D_loadVtuMesh(mesh,met,sol,filename);
-=======
   ier = MMG3D_loadVtuMesh(mesh,sol,met,filename);
->>>>>>> ba8e81a5
 
   /* Restore the mmg verbosity to its initial value */
   mesh->info.imprim = parmesh->info.mmg_imprim;
