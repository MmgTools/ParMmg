--- conflicted
+++ resolved
@@ -7,11 +7,8 @@
  *
  */
 #include "parmmg.h"
-<<<<<<< HEAD
+#include "metis_pmmg.h"
 #include "linkedlist_pmmg.h"
-=======
-#include "metis_pmmg.h"
->>>>>>> 4429f6fe
 
 int PMMG_Init_parMesh(const int starter,...) {
   va_list argptr;
