/**
 * \file API_functions_pmmg.c
 * \brief C API functions definitions for PARMMG library.
 * \copyright GNU Lesser General Public License.
 *
 * C API for PARMMG library.
 *
 */
#include "parmmg.h"

int PMMG_Init_parMesh(const int starter,...) {
  va_list argptr;
  int     ier;

  va_start(argptr, starter);

  ier = PMMG_Init_parMesh_var_internal(argptr,1);

  va_end(argptr);

  return ier;
}

int PMMG_Set_inputMeshName(PMMG_pParMesh parmesh, const char* meshin) {
  MMG5_pMesh mesh;
  int        k,ier;

  ier = 1;
  for ( k=0; k<parmesh->ngrp; ++k ) {
    mesh = parmesh->listgrp[k].mesh;
    ier  = MG_MIN( ier, MMG3D_Set_inputMeshName(mesh,meshin) );
  }
  return ier;
}

int PMMG_Set_inputSolsName(PMMG_pParMesh parmesh, const char* solin) {
  MMG5_pMesh mesh;
  MMG5_pSol  sol,psl;
  int        k,i,ier;

  ier = 1;
  for ( k=0; k<parmesh->ngrp; ++k ) {
    mesh = parmesh->listgrp[k].mesh;
    sol  = parmesh->listgrp[k].sol;

    for ( i=0; i<mesh->nsols; ++i ) {
      psl = sol + i;
      ier  = MG_MIN( ier, MMG3D_Set_inputSolName(mesh,psl,solin) );
    }
  }
  return ier;
}

int PMMG_Set_inputMetName(PMMG_pParMesh parmesh, const char* metin) {
  MMG5_pMesh mesh;
  MMG5_pSol  met;
  int        k,ier;

  ier = 1;
  for ( k=0; k<parmesh->ngrp; ++k ) {
    mesh = parmesh->listgrp[k].mesh;
    met  = parmesh->listgrp[k].met;
    ier  = MG_MIN( ier, MMG3D_Set_inputSolName(mesh,met,metin) );
  }
  return ier;
}

int PMMG_Set_outputMeshName(PMMG_pParMesh parmesh, const char* meshout) {
  MMG5_pMesh mesh;
  int        k,ier;

  ier = 1;
  for ( k=0; k<parmesh->ngrp; ++k ) {
    mesh = parmesh->listgrp[k].mesh;
    ier  = MG_MIN( ier, MMG3D_Set_outputMeshName(mesh,meshout) );
  }
  return ier;
}

int PMMG_Set_outputSolsName(PMMG_pParMesh parmesh, const char* solout) {
  MMG5_pMesh mesh;
  MMG5_pSol  sol,psl;
  int        k,i,ier;

  ier = 1;
  for ( k=0; k<parmesh->ngrp; ++k ) {
    mesh = parmesh->listgrp[k].mesh;
    sol  = parmesh->listgrp[k].sol;
    for ( i=0; i<mesh->nsols; ++i ) {
      psl = sol + i;
      ier  = MG_MIN( ier, MMG3D_Set_outputSolName(mesh,psl,solout) );
    }
  }
  return ier;
}

int PMMG_Set_outputMetName(PMMG_pParMesh parmesh, const char* metout) {
  MMG5_pMesh mesh;
  MMG5_pSol  met;
  int        k,ier;

  ier = 1;
  for ( k=0; k<parmesh->ngrp; ++k ) {
    mesh = parmesh->listgrp[k].mesh;
    met  = parmesh->listgrp[k].met;
    ier  = MG_MIN( ier, MMG3D_Set_outputSolName(mesh,met,metout) );
  }
  return ier;
}

void PMMG_Init_parameters(PMMG_pParMesh parmesh,MPI_Comm comm) {
  MMG5_pMesh mesh;
  int        k,flag;

  memset(&parmesh->info,0, sizeof(PMMG_Info));

  parmesh->info.mem    = PMMG_UNSET; /* [n/-1]   ,Set memory size to n Mbytes/keep the default value */
  parmesh->info.root   = PMMG_NUL;

  parmesh->ddebug      = PMMG_NUL;
  parmesh->niter       = PMMG_NITER;
  parmesh->info.fem    = MMG5_FEM;

<<<<<<< HEAD
=======
  for ( k=0; k<parmesh->ngrp; ++k ) {
    mesh = parmesh->listgrp[k].mesh;
    /* Set Mmg verbosity to 0 */
    mesh->info.imprim = PMMG_NUL;
#warning Option -nosurf imposed by default.
    mesh->info.nosurf = 1;
  }

>>>>>>> 195c2320
  /* Init MPI data */
  parmesh->comm   = comm;

  MPI_Initialized(&flag);
  if ( flag ) {
    MPI_Comm_size( parmesh->comm, &parmesh->nprocs );
    MPI_Comm_rank( parmesh->comm, &parmesh->myrank );
  }
  else {
    parmesh->nprocs = 1;
    parmesh->myrank = PMMG_NUL;
  }

  /* ParMmg verbosity */
  if ( parmesh->myrank==parmesh->info.root ) {
    parmesh->info.imprim = PMMG_IMPRIM;
  }
  else {
    parmesh->info.imprim = PMMG_UNSET;
  }
  parmesh->info.imprim0  = PMMG_IMPRIM;

  /* Set the mmg verbosity to -1 (no output) */
  parmesh->info.mmg_imprim = PMMG_MMG_IMPRIM;
  for ( k=0; k<parmesh->ngrp; ++k ) {
    mesh = parmesh->listgrp[k].mesh;
    mesh->info.imprim = MG_MIN ( parmesh->info.imprim,PMMG_MMG_IMPRIM );
  }

  /* Default memory */
  PMMG_parmesh_SetMemGloMax( parmesh, 0 );
}

int PMMG_Set_meshSize(PMMG_pParMesh parmesh, int np, int ne, int nprism, int nt,
                      int nquad, int na){
  MMG5_pMesh mesh;
  int        ier;

  assert ( parmesh->ngrp == 1 );

  ier = 1;
  mesh = parmesh->listgrp[0].mesh;
  ier = MMG3D_Set_meshSize(mesh,np,ne,nprism,nt,nquad,na);

  return ier;
}

int PMMG_Set_solsAtVerticesSize(PMMG_pParMesh parmesh, int nsols,int nentities,
                                int *typSol){
  MMG5_pMesh mesh;
  MMG5_pSol  *sol;
  int        ier;

  ier = 1;

  mesh = parmesh->listgrp[0].mesh;
  sol  = &parmesh->listgrp[0].sol;

  ier  = MMG3D_Set_solsAtVerticesSize(mesh,sol,nsols,nentities,typSol);

  return ier;
}

int PMMG_Set_metSize(PMMG_pParMesh parmesh,int typEntity,int np,int typSol){
  MMG5_pMesh mesh;
  MMG5_pSol  met;
  int        ier;

  ier = 1;

  mesh = parmesh->listgrp[0].mesh;
  met  = parmesh->listgrp[0].met;

  ier  = MMG3D_Set_solSize(mesh,met,typEntity,np,typSol);

  return ier;
}

int PMMG_Set_iparameter(PMMG_pParMesh parmesh, int iparam,int val) {
  MMG5_pMesh  mesh;
  MMG5_pSol   met;
  int         k,mem;

  switch ( iparam ) {
  case PMMG_IPARAM_verbose :
    if ( parmesh->myrank==parmesh->info.root ) {
      parmesh->info.imprim = val;
    }
    parmesh->info.imprim0 = val;

    break;
  case PMMG_IPARAM_mmgVerbose :
    parmesh->info.mmg_imprim = val;

    /* Set the mmg verbosity */
    for ( k=0; k<parmesh->ngrp; ++k ) {
      mesh = parmesh->listgrp[k].mesh;
      if ( !MMG3D_Set_iparameter(mesh,NULL,MMG3D_IPARAM_verbose,val) ) return 0;
    }
    break;

  case PMMG_IPARAM_mem :
    if ( val <= 0 ) {
      fprintf( stdout,
        "  ## Warning: maximal memory authorized must be strictly positive.\n");
      fprintf(stdout,"  Reset to default value.\n");
    } else
      parmesh->memMax = val;

    mem = (int)(val/parmesh->ngrp);

    for ( k=0; k<parmesh->ngrp; ++k ) {
      mesh = parmesh->listgrp[k].mesh;
      if ( !MMG3D_Set_iparameter(mesh,NULL,MMG3D_IPARAM_mem,mem) ) return 0;
    }
    break;
#ifndef PATTERN
  case PMMG_IPARAM_octree :
    for ( k=0; k<parmesh->ngrp; ++k ) {
      mesh = parmesh->listgrp[k].mesh;
      if ( !MMG3D_Set_iparameter(mesh,NULL,MMG3D_IPARAM_octree,val) ) return 0;
    }
    break;
#endif
  case PMMG_IPARAM_debug :
    parmesh->ddebug = val;
    break;

  case PMMG_IPARAM_mmgDebug :

    /* Set the mmg debug mode */
    for ( k=0; k<parmesh->ngrp; ++k ) {
      mesh = parmesh->listgrp[k].mesh;
      if ( !MMG3D_Set_iparameter(mesh,NULL,MMG3D_IPARAM_debug,val) ) return 0;
    }
    break;

  case PMMG_IPARAM_angle :
    for ( k=0; k<parmesh->ngrp; ++k ) {
      mesh = parmesh->listgrp[k].mesh;
      if ( !MMG3D_Set_iparameter(mesh,NULL,MMG3D_IPARAM_angle,val) ) return 0;
    }
    break;
  case PMMG_IPARAM_iso :
    for ( k=0; k<parmesh->ngrp; ++k ) {
      mesh = parmesh->listgrp[k].mesh;
      if ( !MMG3D_Set_iparameter(mesh,NULL,MMG3D_IPARAM_iso,val) ) return 0;
    }
    break;
  case PMMG_IPARAM_lag :
    for ( k=0; k<parmesh->ngrp; ++k ) {
      mesh = parmesh->listgrp[k].mesh;
      if ( !MMG3D_Set_iparameter(mesh,NULL,MMG3D_IPARAM_lag,val) ) return 0;
    }
    break;
  case PMMG_IPARAM_optim :
    for ( k=0; k<parmesh->ngrp; ++k ) {
      mesh = parmesh->listgrp[k].mesh;
      if ( !MMG3D_Set_iparameter(mesh,NULL,MMG3D_IPARAM_optim,val) ) return 0;
    }
    break;
  case PMMG_IPARAM_optimLES :
    for ( k=0; k<parmesh->ngrp; ++k ) {
      mesh = parmesh->listgrp[k].mesh;
      if ( !MMG3D_Set_iparameter(mesh,NULL,MMG3D_IPARAM_optimLES,val) ) return 0;
    }
    break;
  case PMMG_IPARAM_noinsert :
    for ( k=0; k<parmesh->ngrp; ++k ) {
      mesh = parmesh->listgrp[k].mesh;
      if ( !MMG3D_Set_iparameter(mesh,NULL,MMG3D_IPARAM_noinsert,val) ) return 0;
    }
    break;
  case PMMG_IPARAM_noswap :
    for ( k=0; k<parmesh->ngrp; ++k ) {
      mesh = parmesh->listgrp[k].mesh;
      if ( !MMG3D_Set_iparameter(mesh,NULL,MMG3D_IPARAM_noswap,val) ) return 0;
    }
    break;
  case PMMG_IPARAM_nomove :
    for ( k=0; k<parmesh->ngrp; ++k ) {
      mesh = parmesh->listgrp[k].mesh;
      if ( !MMG3D_Set_iparameter(mesh,NULL,MMG3D_IPARAM_nomove,val) ) return 0;
    }
    break;
  case PMMG_IPARAM_nosurf :
    for ( k=0; k<parmesh->ngrp; ++k ) {
      mesh = parmesh->listgrp[k].mesh;
      if ( !MMG3D_Set_iparameter(mesh,NULL,MMG3D_IPARAM_nosurf,val) ) return 0;
    }
    break;
  case PMMG_IPARAM_numberOfLocalParam :
    for ( k=0; k<parmesh->ngrp; ++k ) {
      mesh = parmesh->listgrp[k].mesh;
      if ( !MMG3D_Set_iparameter(mesh,NULL,MMG3D_IPARAM_numberOfLocalParam,val) )
        return 0;
    }
    break;
  case PMMG_IPARAM_anisosize :
    for ( k=0; k<parmesh->ngrp; ++k ) {
      mesh = parmesh->listgrp[k].mesh;
      met  = parmesh->listgrp[k].met;
      if ( !MMG3D_Set_iparameter(mesh,met,MMG3D_IPARAM_anisosize,val) ) return 0;
    }
    break;
  default :
    fprintf(stderr,"  ## Error: unknown type of parameter\n");
    return 0;
  }

  return 1;
}

int PMMG_Set_dparameter(PMMG_pParMesh parmesh, int dparam,double val){
  MMG5_pMesh  mesh;
  int         k;

  switch ( dparam ) {
  case PMMG_DPARAM_angleDetection :
    for ( k=0; k<parmesh->ngrp; ++k ) {
      mesh = parmesh->listgrp[k].mesh;
      if ( !MMG3D_Set_dparameter(mesh,NULL,MMG3D_DPARAM_angleDetection,val) ) {
        return 0;
      }
    }
    break;
  case PMMG_DPARAM_hmin :
    for ( k=0; k<parmesh->ngrp; ++k ) {
      mesh = parmesh->listgrp[k].mesh;
      if ( !MMG3D_Set_dparameter(mesh,NULL,MMG3D_DPARAM_hmin,val) ) {
        return 0;
      }
    }
    break;
  case PMMG_DPARAM_hmax :
    for ( k=0; k<parmesh->ngrp; ++k ) {
      mesh = parmesh->listgrp[k].mesh;
      if ( !MMG3D_Set_dparameter(mesh,NULL,MMG3D_DPARAM_hmax,val) ) {
        return 0;
      }
    }
    break;
  case PMMG_DPARAM_hsiz :
    for ( k=0; k<parmesh->ngrp; ++k ) {
      mesh = parmesh->listgrp[k].mesh;
      if ( !MMG3D_Set_dparameter(mesh,NULL,MMG3D_DPARAM_hsiz,val) ) {
        return 0;
      }
    }
    break;
  case PMMG_DPARAM_hgrad :
   for ( k=0; k<parmesh->ngrp; ++k ) {
      mesh = parmesh->listgrp[k].mesh;
      if ( !MMG3D_Set_dparameter(mesh,NULL,MMG3D_DPARAM_hgrad,val) ) {
        return 0;
      }
    }
    break;
  case PMMG_DPARAM_hausd :
    if ( val <=0 ) {
      fprintf(stderr,"\n  ## Error: %s: hausdorff number must be strictly"
              " positive.\n",__func__);
      return 0;
    }
    else {
      for ( k=0; k<parmesh->ngrp; ++k ) {
        mesh = parmesh->listgrp[k].mesh;
        if ( !MMG3D_Set_dparameter(mesh,NULL,MMG3D_DPARAM_hausd,val) ) {
          return 0;
        }
      }
    }
    break;
  case PMMG_DPARAM_ls :
    for ( k=0; k<parmesh->ngrp; ++k ) {
      mesh = parmesh->listgrp[k].mesh;
      if ( !MMG3D_Set_dparameter(mesh,NULL,MMG3D_DPARAM_ls,val) ) {
        return 0;
      }
    }
    break;
  default :
    fprintf(stderr,"  ## Error: unknown type of parameter\n");
    return 0;
  }

  return 1;
}

int PMMG_Set_vertex(PMMG_pParMesh parmesh, double c0, double c1, double c2,
                    int ref, int pos){
  assert ( parmesh->ngrp == 1 );
  return(MMG3D_Set_vertex(parmesh->listgrp[0].mesh, c0, c1, c2, ref, pos));
}

int PMMG_Set_vertices(PMMG_pParMesh parmesh, double *vertices,int *refs){
  assert ( parmesh->ngrp == 1 );
  return(MMG3D_Set_vertices(parmesh->listgrp[0].mesh, vertices, refs));
}

int PMMG_Set_tetrahedron(PMMG_pParMesh parmesh, int v0, int v1, int v2, int v3,
                         int ref, int pos){
  assert ( parmesh->ngrp == 1 );
  return(MMG3D_Set_tetrahedron(parmesh->listgrp[0].mesh, v0, v1, v2, v3, ref, pos));
}

int PMMG_Set_tetrahedra(PMMG_pParMesh parmesh, int *tetra, int *refs){
  assert ( parmesh->ngrp == 1 );
  return(MMG3D_Set_tetrahedra(parmesh->listgrp[0].mesh, tetra, refs));
}

int PMMG_Set_prism(PMMG_pParMesh parmesh, int v0, int v1, int v2,
                   int v3, int v4, int v5, int ref, int pos){
  assert ( parmesh->ngrp == 1 );
  return(MMG3D_Set_prism(parmesh->listgrp[0].mesh, v0, v1, v2, v3, v4, v5, ref, pos));
}

int PMMG_Set_prisms(PMMG_pParMesh parmesh, int *prisms, int *refs){
  assert ( parmesh->ngrp == 1 );
  return(MMG3D_Set_prisms(parmesh->listgrp[0].mesh, prisms, refs));
}

int PMMG_Set_triangle(PMMG_pParMesh parmesh, int v0, int v1, int v2,
                      int ref,int pos){
  assert ( parmesh->ngrp == 1 );
  return(MMG3D_Set_triangle(parmesh->listgrp[0].mesh, v0, v1, v2, ref, pos));
}

int PMMG_Set_triangles(PMMG_pParMesh parmesh, int *tria, int *refs){
  assert ( parmesh->ngrp == 1 );
  return(MMG3D_Set_triangles(parmesh->listgrp[0].mesh, tria, refs));
}

int PMMG_Set_quadrilateral(PMMG_pParMesh parmesh, int v0, int v1,
                           int v2, int v3, int ref,int pos){
  assert ( parmesh->ngrp == 1 );
  return(MMG3D_Set_quadrilateral(parmesh->listgrp[0].mesh, v0, v1, v2, v3, ref, pos));
}

int PMMG_Set_quadrilaterals(PMMG_pParMesh parmesh, int *quads, int *refs){
  assert ( parmesh->ngrp == 1 );
  return(MMG3D_Set_quadrilaterals(parmesh->listgrp[0].mesh, quads, refs));
}

int PMMG_Set_edge(PMMG_pParMesh parmesh, int v0, int v1, int ref, int pos){
  assert ( parmesh->ngrp == 1 );
  return(MMG3D_Set_edge(parmesh->listgrp[0].mesh, v0, v1, ref, pos));
}
int PMMG_Set_edges(PMMG_pParMesh parmesh, int *edges, int *refs) {
  assert ( parmesh->ngrp == 1 );
  return(MMG3D_Set_edges(parmesh->listgrp[0].mesh, edges, refs));
}
int PMMG_Set_corner(PMMG_pParMesh parmesh, int k){
  assert ( parmesh->ngrp == 1 );
  return(MMG3D_Set_corner(parmesh->listgrp[0].mesh, k));
}

int PMMG_Set_requiredVertex(PMMG_pParMesh parmesh, int k){
  assert ( parmesh->ngrp == 1 );
  return(MMG3D_Set_requiredVertex(parmesh->listgrp[0].mesh, k));
}

int PMMG_Set_requiredTetrahedron(PMMG_pParMesh parmesh, int k){
  assert ( parmesh->ngrp == 1 );
  return(MMG3D_Set_requiredTetrahedron(parmesh->listgrp[0].mesh, k));
}

int PMMG_Set_requiredTetrahedra(PMMG_pParMesh parmesh, int *reqIdx, int nreq){
  assert ( parmesh->ngrp == 1 );
  return(MMG3D_Set_requiredTetrahedra(parmesh->listgrp[0].mesh, reqIdx, nreq));
}

int PMMG_Set_requiredTriangle(PMMG_pParMesh parmesh, int k){
  assert ( parmesh->ngrp == 1 );
  return(MMG3D_Set_requiredTriangle(parmesh->listgrp[0].mesh, k));
}

int PMMG_Set_requiredTriangles(PMMG_pParMesh parmesh, int *reqIdx, int nreq){
  assert ( parmesh->ngrp == 1 );
  return(MMG3D_Set_requiredTriangles(parmesh->listgrp[0].mesh, reqIdx, nreq));
}

int PMMG_Set_ridge(PMMG_pParMesh parmesh, int k){
  assert ( parmesh->ngrp == 1 );
  return(MMG3D_Set_ridge(parmesh->listgrp[0].mesh, k));
}

int PMMG_Set_requiredEdge(PMMG_pParMesh parmesh, int k){
  assert ( parmesh->ngrp == 1 );
  return(MMG3D_Set_requiredEdge(parmesh->listgrp[0].mesh, k));
}

int PMMG_Set_normalAtVertex(PMMG_pParMesh parmesh, int k, double n0, double n1,
                            double n2){
  assert ( parmesh->ngrp == 1 );
  return(MMG3D_Set_normalAtVertex(parmesh->listgrp[0].mesh, k, n0, n1, n2));
}

int PMMG_Set_ithSols_inSolsAtVertices(PMMG_pParMesh parmesh,int i, double* s){
  assert ( parmesh->ngrp == 1 );
  return(MMG3D_Set_ithSols_inSolsAtVertices(parmesh->listgrp[0].sol,i,s));
}

int PMMG_Set_ithSol_inSolsAtVertices(PMMG_pParMesh parmesh,int i,double *s,int pos){
  assert ( parmesh->ngrp == 1 );
  return(MMG3D_Set_ithSol_inSolsAtVertices(parmesh->listgrp[0].sol,i, s, pos));
}

int PMMG_Set_scalarMet(PMMG_pParMesh parmesh, double m,int pos){
  assert ( parmesh->ngrp == 1 );
  return(MMG3D_Set_scalarSol(parmesh->listgrp[0].met, m, pos));
}

int PMMG_Set_scalarMets(PMMG_pParMesh parmesh, double *met){
  assert ( parmesh->ngrp == 1 );
  return(MMG3D_Set_scalarSols(parmesh->listgrp[0].met, met));
}

int PMMG_Set_vectorMet(PMMG_pParMesh parmesh, double vx,double vy, double vz,
                       int pos){
  assert ( parmesh->ngrp == 1 );
  return(MMG3D_Set_vectorSol(parmesh->listgrp[0].met, vx, vy, vz, pos));
}

int PMMG_Set_vectorMets(PMMG_pParMesh parmesh, double *mets){
  assert ( parmesh->ngrp == 1 );
  return(MMG3D_Set_vectorSols(parmesh->listgrp[0].met, mets));
}

int PMMG_Set_tensorMet(PMMG_pParMesh parmesh, double m11,double m12, double m13,
                       double m22,double m23, double m33, int pos){
  assert ( parmesh->ngrp == 1 );
  return(MMG3D_Set_tensorSol(parmesh->listgrp[0].met, m11, m12, m13, m22, m23, m33, pos));
}

int PMMG_Set_tensorMets(PMMG_pParMesh parmesh, double *mets){
  assert ( parmesh->ngrp == 1 );
  return(MMG3D_Set_tensorSols(parmesh->listgrp[0].met, mets));
}

int PMMG_Get_meshSize(PMMG_pParMesh parmesh,int *np,int *ne,int *nprism,int *nt,
                      int *nquad,int *na){
  MMG5_pMesh mesh;
  int        ier;

  assert ( parmesh->ngrp == 1 );

  mesh = parmesh->listgrp[0].mesh;
  ier = MMG3D_Get_meshSize(mesh,np,ne,nprism,nt,nquad,na);

  return ier;
}

int PMMG_Get_solsAtVerticesSize(PMMG_pParMesh parmesh, int *nsols,int *nentities,
                                int *typSol){
  MMG5_pMesh mesh;
  MMG5_pSol  *sol;
  int        ier;

  ier = 1;

  if ( nsols )
    *nsols = 0;
  if ( nentities )
    *nentities = 0;

  if ( parmesh->listgrp && parmesh->listgrp[0].mesh && parmesh->listgrp[0].sol ) {
    mesh = parmesh->listgrp[0].mesh;
    sol  = &parmesh->listgrp[0].sol;

    ier  = MMG3D_Get_solsAtVerticesSize(mesh,sol,nsols,nentities,typSol);
  }

  return ier;
}

int PMMG_Get_metSize(PMMG_pParMesh parmesh,int *typEntity,int *np,int *typSol){
  MMG5_pMesh mesh;
  MMG5_pSol  met;
  int        ier;

  ier = 1;

  mesh = parmesh->listgrp[0].mesh;
  met  = parmesh->listgrp[0].met;

  ier  = MMG3D_Get_solSize(mesh,met,typEntity,np,typSol);

  return ier;
}

int PMMG_Get_vertex(PMMG_pParMesh parmesh, double* c0, double* c1, double* c2,
                    int* ref,int* isCorner, int* isRequired){
  assert ( parmesh->ngrp == 1 );
  return(MMG3D_Get_vertex(parmesh->listgrp[0].mesh, c0, c1, c2, ref, isCorner, isRequired));
}

int PMMG_Get_vertices(PMMG_pParMesh parmesh, double* vertices, int* refs,
                      int* areCorners, int* areRequired){
  assert ( parmesh->ngrp == 1 );
  return(MMG3D_Get_vertices(parmesh->listgrp[0].mesh, vertices, refs, areCorners, areRequired));
}

int PMMG_Get_tetrahedron(PMMG_pParMesh parmesh, int* v0, int* v1, int* v2,
                         int* v3,int* ref, int* isRequired){
  assert ( parmesh->ngrp == 1 );
  return(MMG3D_Get_tetrahedron(parmesh->listgrp[0].mesh, v0, v1, v2, v3, ref, isRequired));
}

int PMMG_Get_tetrahedra(PMMG_pParMesh parmesh, int* tetra,int* refs,
                        int* areRequired){
  assert ( parmesh->ngrp == 1 );
  return(MMG3D_Get_tetrahedra(parmesh->listgrp[0].mesh, tetra, refs, areRequired));
}

int PMMG_Get_prism(PMMG_pParMesh parmesh, int* v0, int* v1, int* v2,
                   int* v3,int* v4,int* v5,int* ref, int* isRequired){
  assert ( parmesh->ngrp == 1 );
  return(MMG3D_Get_prism(parmesh->listgrp[0].mesh, v0, v1, v2, v3, v4, v5, ref, isRequired));
}

int PMMG_Get_prisms(PMMG_pParMesh parmesh, int* prisms,int* refs,
                    int* areRequired){
  assert ( parmesh->ngrp == 1 );
  return(MMG3D_Get_prisms(parmesh->listgrp[0].mesh, prisms, refs, areRequired));
}

int PMMG_Get_triangle(PMMG_pParMesh parmesh, int* v0, int* v1, int* v2, int* ref,
                      int* isRequired){
  assert ( parmesh->ngrp == 1 );
  return(MMG3D_Get_triangle(parmesh->listgrp[0].mesh, v0, v1, v2, ref, isRequired));
}

int PMMG_Get_triangles(PMMG_pParMesh parmesh, int* tria, int* refs,
                       int* areRequired){
  assert ( parmesh->ngrp == 1 );
  return(MMG3D_Get_triangles(parmesh->listgrp[0].mesh, tria, refs, areRequired));
}

int PMMG_Get_quadrilateral(PMMG_pParMesh parmesh, int* v0, int* v1, int* v2,int* v3,
                            int* ref, int* isRequired){
  assert ( parmesh->ngrp == 1 );
  return(MMG3D_Get_quadrilateral(parmesh->listgrp[0].mesh, v0, v1, v2, v3, ref, isRequired));
}

int PMMG_Get_quadrilaterals(PMMG_pParMesh parmesh, int* quads, int* refs,
                            int* areRequired){
  assert ( parmesh->ngrp == 1 );
  return(MMG3D_Get_quadrilaterals(parmesh->listgrp[0].mesh, quads, refs, areRequired));
}

int PMMG_Get_edge(PMMG_pParMesh parmesh, int* e0, int* e1, int* ref,
                   int* isRidge, int* isRequired){
  assert ( parmesh->ngrp == 1 );
  return(MMG3D_Get_edge(parmesh->listgrp[0].mesh, e0, e1, ref, isRidge, isRequired));
}
int PMMG_Get_edges(PMMG_pParMesh parmesh, int* edges,int *refs,int* areRidges,int* areRequired) {
  assert ( parmesh->ngrp == 1 );
  return(MMG3D_Get_edges(parmesh->listgrp[0].mesh,edges,refs,areRidges,areRequired));
}

int PMMG_Get_normalAtVertex(PMMG_pParMesh parmesh, int k, double *n0, double *n1,
                              double *n2){
  assert ( parmesh->ngrp == 1 );
  return(MMG3D_Get_normalAtVertex(parmesh->listgrp[0].mesh, k, n0, n1, n2));
}

int PMMG_Get_ithSol_inSolsAtVertices(PMMG_pParMesh parmesh,int i,double* s,int pos){
  assert ( parmesh->ngrp == 1 );
  return(MMG3D_Get_ithSol_inSolsAtVertices(parmesh->listgrp[0].sol,i,s,pos));
}

int PMMG_Get_ithSols_inSolsAtVertices(PMMG_pParMesh parmesh,int i,double* s){
  assert ( parmesh->ngrp == 1 );
  return(MMG3D_Get_ithSols_inSolsAtVertices(parmesh->listgrp[0].sol,i,s));

}

int PMMG_Get_scalarMet(PMMG_pParMesh parmesh, double* m){
  assert ( parmesh->ngrp == 1 );
  return(MMG3D_Get_scalarSol(parmesh->listgrp[0].met, m));
}

int PMMG_Get_scalarMets(PMMG_pParMesh parmesh, double* m){
  assert ( parmesh->ngrp == 1 );
  return(MMG3D_Get_scalarSols(parmesh->listgrp[0].met, m));
}

int PMMG_Get_vectorMet(PMMG_pParMesh parmesh, double* vx, double* vy, double* vz){
  assert ( parmesh->ngrp == 1 );
  return(MMG3D_Get_vectorSol(parmesh->listgrp[0].met, vx, vy, vz));
}

int PMMG_Get_vectorMets(PMMG_pParMesh parmesh, double* mets){
  assert ( parmesh->ngrp == 1 );
  return(MMG3D_Get_vectorSols(parmesh->listgrp[0].met, mets));
}

int PMMG_Get_tensorMet(PMMG_pParMesh parmesh, double *m11,double *m12, double *m13,
                       double *m22,double *m23, double *m33){
  assert ( parmesh->ngrp == 1 );
  return(MMG3D_Get_tensorSol(parmesh->listgrp[0].met, m11, m12, m13, m22, m23, m33));
}

int PMMG_Get_tensorMets(PMMG_pParMesh parmesh, double *mets){
  assert ( parmesh->ngrp == 1 );
  return(MMG3D_Get_tensorSols(parmesh->listgrp[0].met, mets));
}

int PMMG_Free_all(const int starter,...)
{
  va_list argptr;
  int     ier;

  va_start(argptr, starter);

  ier = PMMG_Free_all_var(argptr);

  va_end(argptr);

  return ier;
}<|MERGE_RESOLUTION|>--- conflicted
+++ resolved
@@ -121,17 +121,12 @@
   parmesh->niter       = PMMG_NITER;
   parmesh->info.fem    = MMG5_FEM;
 
-<<<<<<< HEAD
-=======
   for ( k=0; k<parmesh->ngrp; ++k ) {
     mesh = parmesh->listgrp[k].mesh;
-    /* Set Mmg verbosity to 0 */
-    mesh->info.imprim = PMMG_NUL;
-#warning Option -nosurf imposed by default.
+ #warning Option -nosurf imposed by default.
     mesh->info.nosurf = 1;
   }
 
->>>>>>> 195c2320
   /* Init MPI data */
   parmesh->comm   = comm;
 
