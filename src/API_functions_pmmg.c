/**
 * \file API_functions_pmmg.c
 * \brief C API functions definitions for PARMMG library.
 * \copyright GNU Lesser General Public License.
 *
 * C API for PARMMG library.
 *
 */
#include "parmmg.h"

int PMMG_Init_parMesh(const int starter,...) {
  va_list argptr;
  int     ier;

  va_start(argptr, starter);

  ier = PMMG_Init_parMesh_var_internal(argptr,1);

  va_end(argptr);

  return ier;
}

int PMMG_Set_inputMeshName(PMMG_pParMesh parmesh, const char* meshin) {
  MMG5_pMesh mesh;
  int        k,ier;

  ier = 1;
  for ( k=0; k<parmesh->ngrp; ++k ) {
    mesh = parmesh->listgrp[k].mesh;
    ier  = MG_MIN( ier, MMG3D_Set_inputMeshName(mesh,meshin) );
  }
  return ier;
}

int PMMG_Set_inputSolsName(PMMG_pParMesh parmesh, const char* solin) {
  MMG5_pMesh mesh;
  MMG5_pSol  sol,psl;
  int        k,i,ier;

  ier = 1;
  for ( k=0; k<parmesh->ngrp; ++k ) {
    mesh = parmesh->listgrp[k].mesh;
    sol  = parmesh->listgrp[k].sol;

<<<<<<< HEAD
/**
 * \param parmesh pointer toward a parmesh structure
 * \param grp     group to free
 *
 * Deallocate all the MMG3D meshes and their communicators
 */
void PMMG_grp_free( PMMG_pParMesh parmesh, PMMG_pGrp grp )
{
  PMMG_grp_comm_free( parmesh,&grp->node2int_node_comm_index1,
                              &grp->node2int_node_comm_index2,
                              &grp->nitem_int_node_comm);
  PMMG_grp_comm_free( parmesh,&grp->edge2int_edge_comm_index1,
                              &grp->edge2int_edge_comm_index2,
                              &grp->nitem_int_edge_comm);
  PMMG_grp_comm_free( parmesh,&grp->face2int_face_comm_index1,
                              &grp->face2int_face_comm_index2,
                              &grp->nitem_int_face_comm);
  MMG3D_Free_all( MMG5_ARG_start,
                  MMG5_ARG_ppMesh, &grp->mesh,
                  MMG5_ARG_ppMet, &grp->met,
                  MMG5_ARG_end );
}

/**
 * \param parmesh pointer toward a parmesh structure
 *
 * Free parmesh communicators that are allocated
 */
void PMMG_parmesh_Free_Comm( PMMG_pParMesh parmesh )
{
  PMMG_int_comm_free( parmesh, parmesh->int_node_comm );
  PMMG_int_comm_free( parmesh, parmesh->int_edge_comm );
  PMMG_int_comm_free( parmesh, parmesh->int_face_comm );

  PMMG_ext_comm_free( parmesh, parmesh->ext_node_comm, parmesh->next_node_comm );
  PMMG_DEL_MEM(parmesh, parmesh->ext_node_comm, parmesh->next_node_comm,
            PMMG_Ext_comm, "ext node comm");
  PMMG_ext_comm_free( parmesh, parmesh->ext_edge_comm, parmesh->next_edge_comm );
  PMMG_DEL_MEM(parmesh, parmesh->ext_edge_comm, parmesh->next_edge_comm,
            PMMG_Ext_comm, "ext edge comm");
  PMMG_ext_comm_free( parmesh, parmesh->ext_face_comm, parmesh->next_face_comm );
  PMMG_DEL_MEM(parmesh, parmesh->ext_face_comm, parmesh->next_face_comm,
            PMMG_Ext_comm, "ext face comm");
=======
    for ( i=0; i<mesh->nsols; ++i ) {
      psl = sol + i;
      ier  = MG_MIN( ier, MMG3D_Set_inputSolName(mesh,psl,solin) );
    }
  }
  return ier;
}

int PMMG_Set_inputMetName(PMMG_pParMesh parmesh, const char* metin) {
  MMG5_pMesh mesh;
  MMG5_pSol  met;
  int        k,ier;

  ier = 1;
  for ( k=0; k<parmesh->ngrp; ++k ) {
    mesh = parmesh->listgrp[k].mesh;
    met  = parmesh->listgrp[k].met;
    ier  = MG_MIN( ier, MMG3D_Set_inputSolName(mesh,met,metin) );
  }
  return ier;
>>>>>>> dc2d5cb2
}

int PMMG_Set_outputMeshName(PMMG_pParMesh parmesh, const char* meshout) {
  MMG5_pMesh mesh;
  int        k,ier;

  ier = 1;
  for ( k=0; k<parmesh->ngrp; ++k ) {
    mesh = parmesh->listgrp[k].mesh;
    ier  = MG_MIN( ier, MMG3D_Set_outputMeshName(mesh,meshout) );
  }
  return ier;
}

int PMMG_Set_outputSolsName(PMMG_pParMesh parmesh, const char* solout) {
  MMG5_pMesh mesh;
  MMG5_pSol  sol,psl;
  int        k,i,ier;

  ier = 1;
  for ( k=0; k<parmesh->ngrp; ++k ) {
    mesh = parmesh->listgrp[k].mesh;
    sol  = parmesh->listgrp[k].sol;
    for ( i=0; i<mesh->nsols; ++i ) {
      psl = sol + i;
      ier  = MG_MIN( ier, MMG3D_Set_outputSolName(mesh,psl,solout) );
    }
  }
  return ier;
}

int PMMG_Set_outputMetName(PMMG_pParMesh parmesh, const char* metout) {
  MMG5_pMesh mesh;
  MMG5_pSol  met;
  int        k,ier;

  ier = 1;
  for ( k=0; k<parmesh->ngrp; ++k ) {
    mesh = parmesh->listgrp[k].mesh;
    met  = parmesh->listgrp[k].met;
    ier  = MG_MIN( ier, MMG3D_Set_outputSolName(mesh,met,metout) );
  }
  return ier;
}

void PMMG_Init_parameters(PMMG_pParMesh parmesh,MPI_Comm comm) {
  MMG5_pMesh mesh;
  int        k,flag;

  memset(&parmesh->info,0, sizeof(PMMG_Info));

  parmesh->info.mem    = PMMG_UNSET; /* [n/-1]   ,Set memory size to n Mbytes/keep the default value */
  parmesh->info.root   = PMMG_NUL;

  parmesh->ddebug      = PMMG_NUL;
  parmesh->niter       = PMMG_NITER;

  for ( k=0; k<parmesh->ngrp; ++k ) {
    mesh = parmesh->listgrp[k].mesh;
    /* Set Mmg verbosity to 0 */
    mesh->info.imprim = PMMG_NUL;
  }

  /* Init MPI data */
  parmesh->comm   = comm;

  MPI_Initialized(&flag);
  if ( flag ) {
    MPI_Comm_size( parmesh->comm, &parmesh->nprocs );
    MPI_Comm_rank( parmesh->comm, &parmesh->myrank );
  }
  else {
    parmesh->nprocs = 1;
    parmesh->myrank = PMMG_NUL;
  }

  /* ParMmg verbosity */
  if ( parmesh->myrank==parmesh->info.root ) {
    parmesh->info.imprim = PMMG_IMPRIM;
  }
  else {
    parmesh->info.imprim = PMMG_NUL;
  }
  parmesh->info.imprim0  = PMMG_IMPRIM;

  /* Default memory */
  PMMG_parmesh_SetMemGloMax( parmesh, 0 );
}

int PMMG_Set_meshSize(PMMG_pParMesh parmesh, int np, int ne, int nprism, int nt,
                      int nquad, int na){
  MMG5_pMesh mesh;
  int        ier;

  assert ( parmesh->ngrp == 1 );

  ier = 1;
  mesh = parmesh->listgrp[0].mesh;
  ier = MMG3D_Set_meshSize(mesh,np,ne,nprism,nt,nquad,na);

  return ier;
}

int PMMG_Set_solsAtVerticesSize(PMMG_pParMesh parmesh, int nsols,int nentities,
                                int *typSol){
  MMG5_pMesh mesh;
  MMG5_pSol  *sol;
  int        ier;

  ier = 1;

  mesh = parmesh->listgrp[0].mesh;
  sol  = &parmesh->listgrp[0].sol;

  ier  = MMG3D_Set_solsAtVerticesSize(mesh,sol,nsols,nentities,typSol);

  return ier;
}

int PMMG_Set_metSize(PMMG_pParMesh parmesh,int typEntity,int np,int typSol){
  MMG5_pMesh mesh;
  MMG5_pSol  met;
  int        ier;

  ier = 1;

  mesh = parmesh->listgrp[0].mesh;
  met  = parmesh->listgrp[0].met;

  ier  = MMG3D_Set_solSize(mesh,met,typEntity,np,typSol);

  return ier;
}

int PMMG_Set_iparameter(PMMG_pParMesh parmesh, int iparam,int val){
  MMG5_pMesh  mesh;
  MMG5_pSol   met;
  int         k,mem;

  switch ( iparam ) {
  case PMMG_IPARAM_verbose :
    if ( parmesh->myrank==parmesh->info.root ) {
      parmesh->info.imprim = val;
    }
    parmesh->info.imprim0 = val;

    break;
  case PMMG_IPARAM_mem :
    if ( val <= 0 ) {
      fprintf( stdout,
        "  ## Warning: maximal memory authorized must be strictly positive.\n");
      fprintf(stdout,"  Reset to default value.\n");
    } else
      parmesh->memMax = val;

    mem = (int)(val/parmesh->ngrp);

    for ( k=0; k<parmesh->ngrp; ++k ) {
      mesh = parmesh->listgrp[k].mesh;
      if ( !MMG3D_Set_iparameter(mesh,NULL,MMG3D_IPARAM_mem,mem) ) return 0;
    }
    break;
#ifndef PATTERN
  case PMMG_IPARAM_octree :
    for ( k=0; k<parmesh->ngrp; ++k ) {
      mesh = parmesh->listgrp[k].mesh;
      if ( !MMG3D_Set_iparameter(mesh,NULL,MMG3D_IPARAM_octree,val) ) return 0;
    }
    break;
#endif
  case PMMG_IPARAM_debug :
    parmesh->ddebug = val;
    break;
  case PMMG_IPARAM_angle :
    for ( k=0; k<parmesh->ngrp; ++k ) {
      mesh = parmesh->listgrp[k].mesh;
      if ( !MMG3D_Set_iparameter(mesh,NULL,MMG3D_IPARAM_angle,val) ) return 0;
    }
    break;
  case PMMG_IPARAM_iso :
    for ( k=0; k<parmesh->ngrp; ++k ) {
      mesh = parmesh->listgrp[k].mesh;
      if ( !MMG3D_Set_iparameter(mesh,NULL,MMG3D_IPARAM_iso,val) ) return 0;
    }
    break;
  case PMMG_IPARAM_lag :
    for ( k=0; k<parmesh->ngrp; ++k ) {
      mesh = parmesh->listgrp[k].mesh;
      if ( !MMG3D_Set_iparameter(mesh,NULL,MMG3D_IPARAM_lag,val) ) return 0;
    }
    break;
  case PMMG_IPARAM_optim :
    for ( k=0; k<parmesh->ngrp; ++k ) {
      mesh = parmesh->listgrp[k].mesh;
      if ( !MMG3D_Set_iparameter(mesh,NULL,MMG3D_IPARAM_optim,val) ) return 0;
    }
    break;
  case PMMG_IPARAM_optimLES :
    for ( k=0; k<parmesh->ngrp; ++k ) {
      mesh = parmesh->listgrp[k].mesh;
      if ( !MMG3D_Set_iparameter(mesh,NULL,MMG3D_IPARAM_optimLES,val) ) return 0;
    }
    break;
  case PMMG_IPARAM_noinsert :
    for ( k=0; k<parmesh->ngrp; ++k ) {
      mesh = parmesh->listgrp[k].mesh;
      if ( !MMG3D_Set_iparameter(mesh,NULL,MMG3D_IPARAM_noinsert,val) ) return 0;
    }
    break;
  case PMMG_IPARAM_noswap :
    for ( k=0; k<parmesh->ngrp; ++k ) {
      mesh = parmesh->listgrp[k].mesh;
      if ( !MMG3D_Set_iparameter(mesh,NULL,MMG3D_IPARAM_noswap,val) ) return 0;
    }
    break;
  case PMMG_IPARAM_nomove :
    for ( k=0; k<parmesh->ngrp; ++k ) {
      mesh = parmesh->listgrp[k].mesh;
      if ( !MMG3D_Set_iparameter(mesh,NULL,MMG3D_IPARAM_nomove,val) ) return 0;
    }
    break;
  case PMMG_IPARAM_nosurf :
    for ( k=0; k<parmesh->ngrp; ++k ) {
      mesh = parmesh->listgrp[k].mesh;
      if ( !MMG3D_Set_iparameter(mesh,NULL,MMG3D_IPARAM_nosurf,val) ) return 0;
    }
    break;
  case PMMG_IPARAM_numberOfLocalParam :
    for ( k=0; k<parmesh->ngrp; ++k ) {
      mesh = parmesh->listgrp[k].mesh;
      if ( !MMG3D_Set_iparameter(mesh,NULL,MMG3D_IPARAM_numberOfLocalParam,val) )
        return 0;
    }
    break;
  case PMMG_IPARAM_anisosize :
    for ( k=0; k<parmesh->ngrp; ++k ) {
      mesh = parmesh->listgrp[k].mesh;
      met  = parmesh->listgrp[k].met;
      if ( !MMG3D_Set_iparameter(mesh,met,MMG3D_IPARAM_anisosize,val) ) return 0;
    }
    break;
  default :
    fprintf(stderr,"  ## Error: unknown type of parameter\n");
    return 0;
  }

  return 1;
<<<<<<< HEAD
=======
}

int PMMG_Set_dparameter(PMMG_pParMesh parmesh, int dparam,double val){
  MMG5_pMesh  mesh;
  MMG5_pSol   met;
  int         k;

  switch ( dparam ) {
  case PMMG_DPARAM_angleDetection :
    for ( k=0; k<parmesh->ngrp; ++k ) {
      mesh = parmesh->listgrp[k].mesh;
      if ( !MMG3D_Set_dparameter(mesh,NULL,MMG3D_DPARAM_angleDetection,val) ) {
        return 0;
      }
    }
    break;
  case PMMG_DPARAM_hmin :
    for ( k=0; k<parmesh->ngrp; ++k ) {
      mesh = parmesh->listgrp[k].mesh;
      if ( !MMG3D_Set_dparameter(mesh,NULL,MMG3D_DPARAM_hmin,val) ) {
        return 0;
      }
    }
    break;
  case PMMG_DPARAM_hmax :
    for ( k=0; k<parmesh->ngrp; ++k ) {
      mesh = parmesh->listgrp[k].mesh;
      if ( !MMG3D_Set_dparameter(mesh,NULL,MMG3D_DPARAM_hmax,val) ) {
        return 0;
      }
    }
    break;
  case PMMG_DPARAM_hsiz :
    for ( k=0; k<parmesh->ngrp; ++k ) {
      mesh = parmesh->listgrp[k].mesh;
      if ( !MMG3D_Set_dparameter(mesh,NULL,MMG3D_DPARAM_hsiz,val) ) {
        return 0;
      }
    }
    break;
  case PMMG_DPARAM_hgrad :
   for ( k=0; k<parmesh->ngrp; ++k ) {
      mesh = parmesh->listgrp[k].mesh;
      if ( !MMG3D_Set_dparameter(mesh,NULL,MMG3D_DPARAM_hgrad,val) ) {
        return 0;
      }
    }
    break;
  case PMMG_DPARAM_hausd :
    if ( val <=0 ) {
      fprintf(stderr,"\n  ## Error: %s: hausdorff number must be strictly"
              " positive.\n",__func__);
      return 0;
    }
    else {
      for ( k=0; k<parmesh->ngrp; ++k ) {
        mesh = parmesh->listgrp[k].mesh;
        if ( !MMG3D_Set_dparameter(mesh,NULL,MMG3D_DPARAM_hausd,val) ) {
          return 0;
        }
      }
    }
    break;
  case PMMG_DPARAM_ls :
    for ( k=0; k<parmesh->ngrp; ++k ) {
      mesh = parmesh->listgrp[k].mesh;
      if ( !MMG3D_Set_dparameter(mesh,NULL,MMG3D_DPARAM_ls,val) ) {
        return 0;
      }
    }
    break;
  default :
    fprintf(stderr,"  ## Error: unknown type of parameter\n");
    return 0;
  }

  return 1;
}

int PMMG_Set_vertex(PMMG_pParMesh parmesh, double c0, double c1, double c2,
                    int ref, int pos){
  assert ( parmesh->ngrp == 1 );
  return(MMG3D_Set_vertex(parmesh->listgrp[0].mesh, c0, c1, c2, ref, pos));
}

int PMMG_Set_vertices(PMMG_pParMesh parmesh, double *vertices,int *refs){
  assert ( parmesh->ngrp == 1 );
  return(MMG3D_Set_vertices(parmesh->listgrp[0].mesh, vertices, refs));
}

int PMMG_Set_tetrahedron(PMMG_pParMesh parmesh, int v0, int v1, int v2, int v3,
                         int ref, int pos){
  assert ( parmesh->ngrp == 1 );
  return(MMG3D_Set_tetrahedron(parmesh->listgrp[0].mesh, v0, v1, v2, v3, ref, pos));
}

int PMMG_Set_tetrahedra(PMMG_pParMesh parmesh, int *tetra, int *refs){
  assert ( parmesh->ngrp == 1 );
  return(MMG3D_Set_tetrahedra(parmesh->listgrp[0].mesh, tetra, refs));
}

int PMMG_Set_prism(PMMG_pParMesh parmesh, int v0, int v1, int v2,
                   int v3, int v4, int v5, int ref, int pos){
  assert ( parmesh->ngrp == 1 );
  return(MMG3D_Set_prism(parmesh->listgrp[0].mesh, v0, v1, v2, v3, v4, v5, ref, pos));
}

int PMMG_Set_prisms(PMMG_pParMesh parmesh, int *prisms, int *refs){
  assert ( parmesh->ngrp == 1 );
  return(MMG3D_Set_prisms(parmesh->listgrp[0].mesh, prisms, refs));
}

int PMMG_Set_triangle(PMMG_pParMesh parmesh, int v0, int v1, int v2,
                      int ref,int pos){
  assert ( parmesh->ngrp == 1 );
  return(MMG3D_Set_triangle(parmesh->listgrp[0].mesh, v0, v1, v2, ref, pos));
}

int PMMG_Set_triangles(PMMG_pParMesh parmesh, int *tria, int *refs){
  assert ( parmesh->ngrp == 1 );
  return(MMG3D_Set_triangles(parmesh->listgrp[0].mesh, tria, refs));
}

int PMMG_Set_quadrilateral(PMMG_pParMesh parmesh, int v0, int v1,
                           int v2, int v3, int ref,int pos){
  assert ( parmesh->ngrp == 1 );
  return(MMG3D_Set_quadrilateral(parmesh->listgrp[0].mesh, v0, v1, v2, v3, ref, pos));
}

int PMMG_Set_quadrilaterals(PMMG_pParMesh parmesh, int *quads, int *refs){
  assert ( parmesh->ngrp == 1 );
  return(MMG3D_Set_quadrilaterals(parmesh->listgrp[0].mesh, quads, refs));
}

int PMMG_Set_edge(PMMG_pParMesh parmesh, int v0, int v1, int ref, int pos){
  assert ( parmesh->ngrp == 1 );
  return(MMG3D_Set_edge(parmesh->listgrp[0].mesh, v0, v1, ref, pos));
}
int PMMG_Set_edges(PMMG_pParMesh parmesh, int *edges, int *refs) {
  assert ( parmesh->ngrp == 1 );
  return(MMG3D_Set_edges(parmesh->listgrp[0].mesh, edges, refs));
}
int PMMG_Set_corner(PMMG_pParMesh parmesh, int k){
  assert ( parmesh->ngrp == 1 );
  return(MMG3D_Set_corner(parmesh->listgrp[0].mesh, k));
}

int PMMG_Set_requiredVertex(PMMG_pParMesh parmesh, int k){
  assert ( parmesh->ngrp == 1 );
  return(MMG3D_Set_requiredVertex(parmesh->listgrp[0].mesh, k));
}

int PMMG_Set_requiredTetrahedron(PMMG_pParMesh parmesh, int k){
  assert ( parmesh->ngrp == 1 );
  return(MMG3D_Set_requiredTetrahedron(parmesh->listgrp[0].mesh, k));
}

int PMMG_Set_requiredTetrahedra(PMMG_pParMesh parmesh, int *reqIdx, int nreq){
  assert ( parmesh->ngrp == 1 );
  return(MMG3D_Set_requiredTetrahedra(parmesh->listgrp[0].mesh, reqIdx, nreq));
}

int PMMG_Set_requiredTriangle(PMMG_pParMesh parmesh, int k){
  assert ( parmesh->ngrp == 1 );
  return(MMG3D_Set_requiredTriangle(parmesh->listgrp[0].mesh, k));
}

int PMMG_Set_requiredTriangles(PMMG_pParMesh parmesh, int *reqIdx, int nreq){
  assert ( parmesh->ngrp == 1 );
  return(MMG3D_Set_requiredTriangles(parmesh->listgrp[0].mesh, reqIdx, nreq));
}

int PMMG_Set_ridge(PMMG_pParMesh parmesh, int k){
  assert ( parmesh->ngrp == 1 );
  return(MMG3D_Set_ridge(parmesh->listgrp[0].mesh, k));
}

int PMMG_Set_requiredEdge(PMMG_pParMesh parmesh, int k){
  assert ( parmesh->ngrp == 1 );
  return(MMG3D_Set_requiredEdge(parmesh->listgrp[0].mesh, k));
}

int PMMG_Set_normalAtVertex(PMMG_pParMesh parmesh, int k, double n0, double n1,
                            double n2){
  assert ( parmesh->ngrp == 1 );
  return(MMG3D_Set_normalAtVertex(parmesh->listgrp[0].mesh, k, n0, n1, n2));
}

int PMMG_Set_ithSols_inSolsAtVertices(PMMG_pParMesh parmesh,int i, double* s){
  assert ( parmesh->ngrp == 1 );
  return(MMG3D_Set_ithSols_inSolsAtVertices(parmesh->listgrp[0].sol,i,s));
}

int PMMG_Set_ithSol_inSolsAtVertices(PMMG_pParMesh parmesh,int i,double *s,int pos){
  assert ( parmesh->ngrp == 1 );
  return(MMG3D_Set_ithSol_inSolsAtVertices(parmesh->listgrp[0].sol,i, s, pos));
}

int PMMG_Set_scalarMet(PMMG_pParMesh parmesh, double m,int pos){
  assert ( parmesh->ngrp == 1 );
  return(MMG3D_Set_scalarSol(parmesh->listgrp[0].met, m, pos));
}

int PMMG_Set_scalarMets(PMMG_pParMesh parmesh, double *met){
  assert ( parmesh->ngrp == 1 );
  return(MMG3D_Set_scalarSols(parmesh->listgrp[0].met, met));
}

int PMMG_Set_vectorMet(PMMG_pParMesh parmesh, double vx,double vy, double vz,
                       int pos){
  assert ( parmesh->ngrp == 1 );
  return(MMG3D_Set_vectorSol(parmesh->listgrp[0].met, vx, vy, vz, pos));
}

int PMMG_Set_vectorMets(PMMG_pParMesh parmesh, double *mets){
  assert ( parmesh->ngrp == 1 );
  return(MMG3D_Set_vectorSols(parmesh->listgrp[0].met, mets));
}

int PMMG_Set_tensorMet(PMMG_pParMesh parmesh, double m11,double m12, double m13,
                       double m22,double m23, double m33, int pos){
  assert ( parmesh->ngrp == 1 );
  return(MMG3D_Set_tensorSol(parmesh->listgrp[0].met, m11, m12, m13, m22, m23, m33, pos));
}

int PMMG_Set_tensorMets(PMMG_pParMesh parmesh, double *mets){
  assert ( parmesh->ngrp == 1 );
  return(MMG3D_Set_tensorSols(parmesh->listgrp[0].met, mets));
}

int PMMG_Get_meshSize(PMMG_pParMesh parmesh,int *np,int *ne,int *nprism,int *nt,
                      int *nquad,int *na){
  MMG5_pMesh mesh;
  int        ier;

  assert ( parmesh->ngrp == 1 );

  mesh = parmesh->listgrp[0].mesh;
  ier = MMG3D_Get_meshSize(mesh,np,ne,nprism,nt,nquad,na);

  return ier;
}

int PMMG_Get_solsAtVerticesSize(PMMG_pParMesh parmesh, int *nsols,int *nentities,
                                int *typSol){
  MMG5_pMesh mesh;
  MMG5_pSol  *sol;
  int        ier;

  ier = 1;

  mesh = parmesh->listgrp[0].mesh;
  sol  = &parmesh->listgrp[0].sol;

  ier  = MMG3D_Get_solsAtVerticesSize(mesh,sol,nsols,nentities,typSol);

  return ier;
}

int PMMG_Get_metSize(PMMG_pParMesh parmesh,int *typEntity,int *np,int *typSol){
  MMG5_pMesh mesh;
  MMG5_pSol  met;
  int        ier;

  ier = 1;

  mesh = parmesh->listgrp[0].mesh;
  met  = parmesh->listgrp[0].met;

  ier  = MMG3D_Get_solSize(mesh,met,typEntity,np,typSol);

  return ier;
}

int PMMG_Get_vertex(PMMG_pParMesh parmesh, double* c0, double* c1, double* c2,
                    int* ref,int* isCorner, int* isRequired){
  assert ( parmesh->ngrp == 1 );
  return(MMG3D_Get_vertex(parmesh->listgrp[0].mesh, c0, c1, c2, ref, isCorner, isRequired));
}

int PMMG_Get_vertices(PMMG_pParMesh parmesh, double* vertices, int* refs,
                      int* areCorners, int* areRequired){
  assert ( parmesh->ngrp == 1 );
  return(MMG3D_Get_vertices(parmesh->listgrp[0].mesh, vertices, refs, areCorners, areRequired));
}

int PMMG_Get_tetrahedron(PMMG_pParMesh parmesh, int* v0, int* v1, int* v2,
                         int* v3,int* ref, int* isRequired){
  assert ( parmesh->ngrp == 1 );
  return(MMG3D_Get_tetrahedron(parmesh->listgrp[0].mesh, v0, v1, v2, v3, ref, isRequired));
}

int PMMG_Get_tetrahedra(PMMG_pParMesh parmesh, int* tetra,int* refs,
                        int* areRequired){
  assert ( parmesh->ngrp == 1 );
  return(MMG3D_Get_tetrahedra(parmesh->listgrp[0].mesh, tetra, refs, areRequired));
}

int PMMG_Get_prism(PMMG_pParMesh parmesh, int* v0, int* v1, int* v2,
                   int* v3,int* v4,int* v5,int* ref, int* isRequired){
  assert ( parmesh->ngrp == 1 );
  return(MMG3D_Get_prism(parmesh->listgrp[0].mesh, v0, v1, v2, v3, v4, v5, ref, isRequired));
}

int PMMG_Get_prisms(PMMG_pParMesh parmesh, int* prisms,int* refs,
                    int* areRequired){
  assert ( parmesh->ngrp == 1 );
  return(MMG3D_Get_prisms(parmesh->listgrp[0].mesh, prisms, refs, areRequired));
}

int PMMG_Get_triangle(PMMG_pParMesh parmesh, int* v0, int* v1, int* v2, int* ref,
                      int* isRequired){
  assert ( parmesh->ngrp == 1 );
  return(MMG3D_Get_triangle(parmesh->listgrp[0].mesh, v0, v1, v2, ref, isRequired));
}

int PMMG_Get_triangles(PMMG_pParMesh parmesh, int* tria, int* refs,
                       int* areRequired){
  assert ( parmesh->ngrp == 1 );
  return(MMG3D_Get_triangles(parmesh->listgrp[0].mesh, tria, refs, areRequired));
}

int PMMG_Get_quadrilateral(PMMG_pParMesh parmesh, int* v0, int* v1, int* v2,int* v3,
                            int* ref, int* isRequired){
  assert ( parmesh->ngrp == 1 );
  return(MMG3D_Get_quadrilateral(parmesh->listgrp[0].mesh, v0, v1, v2, v3, ref, isRequired));
}

int PMMG_Get_quadrilaterals(PMMG_pParMesh parmesh, int* quads, int* refs,
                            int* areRequired){
  assert ( parmesh->ngrp == 1 );
  return(MMG3D_Get_quadrilaterals(parmesh->listgrp[0].mesh, quads, refs, areRequired));
}

int PMMG_Get_edge(PMMG_pParMesh parmesh, int* e0, int* e1, int* ref,
                   int* isRidge, int* isRequired){
  assert ( parmesh->ngrp == 1 );
  return(MMG3D_Get_edge(parmesh->listgrp[0].mesh, e0, e1, ref, isRidge, isRequired));
}
int PMMG_Get_edges(PMMG_pParMesh parmesh, int* edges,int *refs,int* areRidges,int* areRequired) {
  assert ( parmesh->ngrp == 1 );
  return(MMG3D_Get_edges(parmesh->listgrp[0].mesh,edges,refs,areRidges,areRequired));
}

int PMMG_Get_normalAtVertex(PMMG_pParMesh parmesh, int k, double *n0, double *n1,
                              double *n2){
  assert ( parmesh->ngrp == 1 );
  return(MMG3D_Get_normalAtVertex(parmesh->listgrp[0].mesh, k, n0, n1, n2));
}

int PMMG_Get_ithSol_inSolsAtVertices(PMMG_pParMesh parmesh,int i,double* s,int pos){
  assert ( parmesh->ngrp == 1 );
  return(MMG3D_Get_ithSol_inSolsAtVertices(parmesh->listgrp[0].sol,i,s,pos));
}

int PMMG_Get_ithSols_inSolsAtVertices(PMMG_pParMesh parmesh,int i,double* s){
  assert ( parmesh->ngrp == 1 );
  return(MMG3D_Get_ithSols_inSolsAtVertices(parmesh->listgrp[0].sol,i,s));

}

int PMMG_Get_scalarMet(PMMG_pParMesh parmesh, double* m){
  assert ( parmesh->ngrp == 1 );
  return(MMG3D_Get_scalarSol(parmesh->listgrp[0].met, m));
}

int PMMG_Get_scalarMets(PMMG_pParMesh parmesh, double* m){
  assert ( parmesh->ngrp == 1 );
  return(MMG3D_Get_scalarSols(parmesh->listgrp[0].met, m));
}

int PMMG_Get_vectorMet(PMMG_pParMesh parmesh, double* vx, double* vy, double* vz){
  assert ( parmesh->ngrp == 1 );
  return(MMG3D_Get_vectorSol(parmesh->listgrp[0].met, vx, vy, vz));
}

int PMMG_Get_vectorMets(PMMG_pParMesh parmesh, double* mets){
  assert ( parmesh->ngrp == 1 );
  return(MMG3D_Get_vectorSols(parmesh->listgrp[0].met, mets));
}

int PMMG_Get_tensorMet(PMMG_pParMesh parmesh, double *m11,double *m12, double *m13,
                       double *m22,double *m23, double *m33){
  assert ( parmesh->ngrp == 1 );
  return(MMG3D_Get_tensorSol(parmesh->listgrp[0].met, m11, m12, m13, m22, m23, m33));
}

int PMMG_Get_tensorMets(PMMG_pParMesh parmesh, double *mets){
  assert ( parmesh->ngrp == 1 );
  return(MMG3D_Get_tensorSols(parmesh->listgrp[0].met, mets));
}

int PMMG_Free_all(const int starter,...)
{
  va_list argptr;
  int     ier;

  va_start(argptr, starter);

  ier = PMMG_Free_all_var(argptr);

  va_end(argptr);

  return ier;
>>>>>>> dc2d5cb2
}<|MERGE_RESOLUTION|>--- conflicted
+++ resolved
@@ -43,51 +43,6 @@
     mesh = parmesh->listgrp[k].mesh;
     sol  = parmesh->listgrp[k].sol;
 
-<<<<<<< HEAD
-/**
- * \param parmesh pointer toward a parmesh structure
- * \param grp     group to free
- *
- * Deallocate all the MMG3D meshes and their communicators
- */
-void PMMG_grp_free( PMMG_pParMesh parmesh, PMMG_pGrp grp )
-{
-  PMMG_grp_comm_free( parmesh,&grp->node2int_node_comm_index1,
-                              &grp->node2int_node_comm_index2,
-                              &grp->nitem_int_node_comm);
-  PMMG_grp_comm_free( parmesh,&grp->edge2int_edge_comm_index1,
-                              &grp->edge2int_edge_comm_index2,
-                              &grp->nitem_int_edge_comm);
-  PMMG_grp_comm_free( parmesh,&grp->face2int_face_comm_index1,
-                              &grp->face2int_face_comm_index2,
-                              &grp->nitem_int_face_comm);
-  MMG3D_Free_all( MMG5_ARG_start,
-                  MMG5_ARG_ppMesh, &grp->mesh,
-                  MMG5_ARG_ppMet, &grp->met,
-                  MMG5_ARG_end );
-}
-
-/**
- * \param parmesh pointer toward a parmesh structure
- *
- * Free parmesh communicators that are allocated
- */
-void PMMG_parmesh_Free_Comm( PMMG_pParMesh parmesh )
-{
-  PMMG_int_comm_free( parmesh, parmesh->int_node_comm );
-  PMMG_int_comm_free( parmesh, parmesh->int_edge_comm );
-  PMMG_int_comm_free( parmesh, parmesh->int_face_comm );
-
-  PMMG_ext_comm_free( parmesh, parmesh->ext_node_comm, parmesh->next_node_comm );
-  PMMG_DEL_MEM(parmesh, parmesh->ext_node_comm, parmesh->next_node_comm,
-            PMMG_Ext_comm, "ext node comm");
-  PMMG_ext_comm_free( parmesh, parmesh->ext_edge_comm, parmesh->next_edge_comm );
-  PMMG_DEL_MEM(parmesh, parmesh->ext_edge_comm, parmesh->next_edge_comm,
-            PMMG_Ext_comm, "ext edge comm");
-  PMMG_ext_comm_free( parmesh, parmesh->ext_face_comm, parmesh->next_face_comm );
-  PMMG_DEL_MEM(parmesh, parmesh->ext_face_comm, parmesh->next_face_comm,
-            PMMG_Ext_comm, "ext face comm");
-=======
     for ( i=0; i<mesh->nsols; ++i ) {
       psl = sol + i;
       ier  = MG_MIN( ier, MMG3D_Set_inputSolName(mesh,psl,solin) );
@@ -108,7 +63,6 @@
     ier  = MG_MIN( ier, MMG3D_Set_inputSolName(mesh,met,metin) );
   }
   return ier;
->>>>>>> dc2d5cb2
 }
 
 int PMMG_Set_outputMeshName(PMMG_pParMesh parmesh, const char* meshout) {
@@ -356,8 +310,6 @@
   }
 
   return 1;
-<<<<<<< HEAD
-=======
 }
 
 int PMMG_Set_dparameter(PMMG_pParMesh parmesh, int dparam,double val){
@@ -762,5 +714,4 @@
   va_end(argptr);
 
   return ier;
->>>>>>> dc2d5cb2
 }