--- conflicted
+++ resolved
@@ -8,8 +8,6 @@
  */
 #include "parmmg.h"
 
-<<<<<<< HEAD
-=======
 
 /**
  * \param parmesh pointer toward a parmesh structure
@@ -89,7 +87,6 @@
   *n = 0;
 }
 
->>>>>>> e69199dd
 /**
  * \param parmesh pointer toward a parmesh structure
  * \param listgrp group of MMG3D meshes in parmesh
@@ -143,19 +140,11 @@
 
   PMMG_ext_comm_free( parmesh, parmesh->ext_node_comm, parmesh->next_node_comm );
   PMMG_DEL_MEM(parmesh, parmesh->ext_node_comm, parmesh->next_node_comm,
-<<<<<<< HEAD
-            PMMG_ext_comm, "ext node comm");
+            PMMG_Ext_comm, "ext node comm");
   PMMG_ext_comm_free( parmesh, parmesh->ext_edge_comm, parmesh->next_edge_comm );
   PMMG_DEL_MEM(parmesh, parmesh->ext_edge_comm, parmesh->next_edge_comm,
-            PMMG_ext_comm, "ext edge comm");
+            PMMG_Ext_comm, "ext edge comm");
   PMMG_ext_comm_free( parmesh, parmesh->ext_face_comm, parmesh->next_face_comm );
-=======
-            PMMG_Ext_comm, "ext node comm");
-  PMMG_parmesh_ext_comm_free( parmesh, parmesh->ext_edge_comm, parmesh->next_edge_comm );
-  PMMG_DEL_MEM(parmesh, parmesh->ext_edge_comm, parmesh->next_edge_comm,
-            PMMG_Ext_comm, "ext edge comm");
-  PMMG_parmesh_ext_comm_free( parmesh, parmesh->ext_face_comm, parmesh->next_face_comm );
->>>>>>> e69199dd
   PMMG_DEL_MEM(parmesh, parmesh->ext_face_comm, parmesh->next_face_comm,
             PMMG_Ext_comm, "ext face comm");
 }
@@ -244,7 +233,7 @@
 #warning dirty : this function guess that we use MPI_COMM_WORLD while user may set to parmmg another communicator. I think that the size of the parmesh (as memGloMax, memMax, memCur) must not be setted here but in a further step (as in Mmg).
   PMMG_parmesh_SetMemGloMax( *parmesh, 0 );
 
-  return 1;
+  return PMMG_SUCCESS;
 
 fail_mesh:
     PMMG_DEL_MEM(*parmesh,(*parmesh)->listgrp,1,PMMG_Grp,
@@ -256,7 +245,7 @@
    free( *parmesh );
    *parmesh = NULL;
 fail_pmesh:
-  return 0;
+  return PMMG_FAILURE;
 }
 
 /**
