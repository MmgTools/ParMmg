--- conflicted
+++ resolved
@@ -345,33 +345,6 @@
           PMMG_UNRECOGNIZED_ARG;
         }
         break;
-      case 'l':
-        if ( !strcmp(argv[i],"-ls") ) {
-          if ( !PMMG_Set_iparameter(parmesh,PMMG_IPARAM_iso,1) ) {
-            ret_val = 0;
-            goto fail_proc;
-          }
-          if ( ++i < argc) {
-            if (isdigit(argv[i][0]) || (argv[i][0]=='-' && isdigit(argv[i][1])) )  {
-              if ( !PMMG_Set_dparameter(parmesh,PMMG_DPARAM_ls,atof(argv[i])) ) {
-                ret_val = 0;
-                goto fail_proc;
-              }
-            }
-            else {
-              ARGV_APPEND(parmesh, argv, mmgArgv, i, mmgArgc,
-                          " adding to mmgArgv for mmg: ",
-                          ret_val = 0; goto fail_proc );
-            }
-          }
-          else i--;
-        }
-        else {
-          ARGV_APPEND(parmesh, argv, mmgArgv, i, mmgArgc,
-                      " adding to mmgArgv for mmg: ",
-                      ret_val = 0; goto fail_proc );
-        }
-        break;
 
       case 'm':
         if ( !strcmp(pmmgArgv[i],"-mmg-v") ) {
@@ -525,7 +498,6 @@
     ++i;
   }
 
-<<<<<<< HEAD
   /** Step 5: Transfer options parsed by Mmg toward ParMmg (if needed) and raise
    * errors for unsupported options */
   parmesh->info.iso = parmesh->listgrp[0].mesh->info.iso;
@@ -548,13 +520,6 @@
     if ( parmesh->myrank == parmesh->info.root ) {
       fprintf(stderr," ## Error: Lagrangian motion not yet implemented.");
     }
-=======
-  // parmmg finished parsing arguments, the rest will be handled by mmg3d
-  if ( 1 != MMG3D_parsar( mmgArgc, mmgArgv,
-                          parmesh->listgrp[0].mesh,
-                          parmesh->listgrp[0].met,
-                          parmesh->listgrp[0].ls ) ) {
->>>>>>> 86e1ff57
     ret_val = 0;
     goto clean;
   }
