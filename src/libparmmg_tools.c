/* =============================================================================
**  This file is part of the parmmg software package for parallel tetrahedral
**  mesh modification.
**  Copyright (c) Bx INP/Inria/UBordeaux, 2017-
**
**  parmmg is free software: you can redistribute it and/or modify it
**  under the terms of the GNU Lesser General Public License as published
**  by the Free Software Foundation, either version 3 of the License, or
**  (at your option) any later version.
**
**  parmmg is distributed in the hope that it will be useful, but WITHOUT
**  ANY WARRANTY; without even the implied warranty of MERCHANTABILITY or
**  FITNESS FOR A PARTICULAR PURPOSE. See the GNU Lesser General Public
**  License for more details.
**
**  You should have received a copy of the GNU Lesser General Public
**  License and of the GNU General Public License along with parmmg (in
**  files COPYING.LESSER and COPYING). If not, see
**  <http://www.gnu.org/licenses/>. Please read their terms carefully and
**  use this copy of the parmmg distribution only if you accept them.
** =============================================================================
*/

/**
 * \file libparmmg_tools.c
 * \brief C API functions definitions for PARMMG library.
 * \copyright GNU Lesser General Public License.
 *
 * C API for PARMMG library.
 *
 */
#include "parmmg.h"

/*! Helper macro used only in this file: copies the contents of fromV[fromC]
 *  to toV[toC] updates toC */
#define ARGV_APPEND(parmesh,fromV,toV,fromC,toC,msg,on_failure)   do {  \
    PMMG_MALLOC(parmesh, toV[ toC ], strlen( fromV[ fromC ] ) + 1, char, msg, \
                on_failure);                                            \
    memcpy( toV[ toC ], fromV[ fromC ], (strlen( fromV[ fromC ] ) + 1)*sizeof(char) ); \
    ++toC;                                                              \
  }while(0)

/**
 * \param parmesh pointer to pmmg structure
 * \param mmgArgv pointer to argv like buffer
 * \param mmgArgc pointer to argc like buffer
 * \param argc    actual argc value
 *
 * Free the allocations of the custom created argc/argv wrapper that is passed
 * to mmg to parse the command line options
 */
static void
PMMG_argv_cleanup( PMMG_pParMesh parmesh, char **mmgArgv, int mmgArgc, int argc )
{
  int i;
  for ( i = 0; i < mmgArgc; ++i )
    PMMG_DEL_MEM(parmesh, mmgArgv[i],char, "Deallocating mmgargv[i]: " );
  PMMG_DEL_MEM(parmesh, mmgArgv,char*, "Deallocating mmgargv: " );
}

int PMMG_defaultValues( PMMG_pParMesh parmesh )
{
  int ier = 1;

  if ( !parmesh->myrank ) {
    fprintf(stdout,"\n\n");
    fprintf(stdout,"  --- ParMMG ---\n");
    fprintf(stdout,"default parameter values:\n");
    fprintf(stdout,"\n** Generic options\n");
    fprintf(stdout,"verbosity                 (-v)      : %d\n",
            parmesh->info.imprim);

    fprintf(stdout,"maximal memory size       (-m)      : %zu MB\n",
            parmesh->memGloMax/MMG5_MILLION);
    fprintf(stdout,"\n** Parameters\n");
    fprintf( stdout,"# of remeshing iterations (-niter)        : %d\n",parmesh->niter);
    fprintf( stdout,"repartitioning mode                       : PMMG_REDISTRIBUTION_ifc_displacement\n");
//    fprintf( stdout,"loadbalancing_mode (not yet customizable) : PMMG_LOADBALANCING_metis\n");
//    fprintf( stdout,"target mesh size for Mmg (-mesh-size) : %d\n",abs(PMMG_REMESHER_TARGET_MESH_SIZE));
//    fprintf( stdout,"ratio: # meshes / # metis super nodes (-metis-ratio) : %d\n",abs(PMMG_RATIO_MMG_METIS) );
    fprintf( stdout,"# of layers for interface displacement (-nlayers) : %d\n",PMMG_MVIFCS_NLAYERS);
    fprintf( stdout,"allowed imbalance between current and desired groups size (-groups-ratio) : %f\n",PMMG_GRPS_RATIO);

#ifdef USE_SCOTCH
    fprintf(stdout,"SCOTCH renumbering                  : enabled\n");
#else
    fprintf(stdout,"SCOTCH renumbering                  : disabled\n");
#endif

    if ( parmesh->listgrp[0].mesh ) {
      fprintf(stdout,"\n  --- MMG ---");
      if ( !MMG3D_defaultValues( parmesh->listgrp[0].mesh ) ) {
        ier = 0;
      }
    }
  }

  return ier;
}

int PMMG_usage( PMMG_pParMesh parmesh, char * const prog )
{
  if ( !parmesh->myrank ) {
    fprintf(stdout,"\nUsage: %s [-v [n]] [opts..] filein [fileout]\n",
            prog);

    fprintf(stdout,"\n** Generic options :\n");
    fprintf(stdout,"-h         Print this message\n");
    fprintf(stdout,"-v [n]     Tune ParMmg level of verbosity, [-10..10]\n");
    fprintf(stdout,"-mmg-v [n] Tune Mmg level of verbosity, [-10..10]\n");
    fprintf(stdout,"-m [n]     Set maximal memory size to n Mbytes\n");
    fprintf(stdout,"-d         Turn on debug mode for ParMmg\n");
    fprintf(stdout,"-mmg-d     Turn on debug mode for Mmg\n");
    fprintf(stdout,"-val       Print the default parameters values\n");
    //fprintf(stdout,"-default  Save a local parameters file for default parameters"
    //        " values\n");

<<<<<<< HEAD
    fprintf(stdout,"\n**   File specifications\n");
    fprintf(stdout,"-in    file  input triangulation\n");
    fprintf(stdout,"-out   file  output triangulation\n");
    fprintf(stdout,"-sol   file  load level-set, displacement or metric file\n");
    fprintf(stdout,"-field file  load sol field to interpolate from init onto final mesh\n");
=======
    fprintf(stdout,"\n**  File specifications\n");
    fprintf(stdout,"-in    file  input triangulation\n");
    fprintf(stdout,"-out   file  output triangulation\n");
    fprintf(stdout,"-sol   file  load solution or metric file\n");
    fprintf(stdout,"-noout       do not write output triangulation\n");

>>>>>>> 3317ab4b

    fprintf(stdout,"\n**  Parameters\n");
    fprintf(stdout,"-niter        val  number of remeshing iterations\n");
    fprintf(stdout,"-mesh-size    val  target mesh size for the remesher\n");
    fprintf(stdout,"-metis-ratio  val  number of metis super nodes per mesh\n");
    fprintf(stdout,"-nlayers      val  number of layers for interface displacement\n");
    fprintf(stdout,"-groups-ratio val  allowed imbalance between current and desired groups size\n");
    fprintf(stdout,"-nobalance         switch off load balancing of the output mesh\n");

    //fprintf(stdout,"-ar     val  angle detection\n");
    //fprintf(stdout,"-nr          no angle detection\n");
    fprintf(stdout,"-hmin         val  minimal mesh size\n");
    fprintf(stdout,"-hmax         val  maximal mesh size\n");
    fprintf(stdout,"-hsiz         val  constant mesh size\n");
    // fprintf(stdout,"-hausd  val  control Hausdorff distance\n");
    fprintf(stdout,"-hgrad        val  control gradation\n");
    fprintf(stdout,"-hgradreq     val  control gradation from required entities\n");
    // fprintf(stdout,"-ls     val  create mesh of isovalue val (0 if no argument provided)\n");
    fprintf(stdout,"-A                 enable anisotropy (without metric file).\n");
    // fprintf(stdout,"-opnbdy      preserve input triangles at the interface of"
    //        " two domains of the same reference.\n");

#ifdef USE_ELAS
    // fprintf(stdout,"-lag [0/1/2] Lagrangian mesh displacement according to mode 0/1/2\n");
#endif
#ifndef PATTERN
    fprintf(stdout,"-octree       val  Specify the max number of points per octree cell \n");
#endif
#ifdef USE_SCOTCH
    fprintf(stdout,"-rn [n]            Turn on or off the renumbering using SCOTCH [1/0] \n");
#endif
    fprintf(stdout,"\n");

    fprintf(stdout,"-nofem       do not force Mmg to create a finite element mesh \n");
    fprintf(stdout,"-optim       mesh optimization\n");
    fprintf(stdout,"-optimLES    strong mesh optimization for LES computations\n");
    fprintf(stdout,"-noinsert    no point insertion/deletion \n");
    fprintf(stdout,"-noswap      no edge or face flipping\n");
    fprintf(stdout,"-nomove      no point relocation\n");
    fprintf(stdout,"-nosurf      no surface modifications\n");
    fprintf(stdout,"\n\n");

  }

  return 1;
}

int PMMG_parsar( int argc, char *argv[], PMMG_pParMesh parmesh )
{
  int        val,i  = 0;
  int        ret_val = 1;
  int        mmgArgc = 0;
  char**     mmgArgv = NULL;

  assert ( parmesh->ngrp == 1 && "distributed input not yet implemented" );

  /** Parse arguments specific to parMmg then add to mmgArgv the mmg arguments
   * and call the mmg3d parser. */
  for ( i = 1; i < argc; ++i ) {
    if ( !strcmp( argv[ i ],"-val" ) ) {
      RUN_ON_ROOT_AND_BCAST( PMMG_defaultValues(parmesh),0,
                             parmesh->myrank,ret_val=0; goto fail_mmgargv);
      ret_val = 0;
      goto fail_mmgargv;
    }
    else if ( ( !strcmp( argv[ i ],"-?" ) ) || ( !strcmp( argv[ i ],"-h" ) ) ) {
      RUN_ON_ROOT_AND_BCAST( PMMG_usage(parmesh, argv[0]),0,
                             parmesh->myrank,ret_val=0; goto fail_mmgargv);
      ret_val = 0;
      goto fail_mmgargv;
    }
  }

  /* Create a new set of argc/argv variables adding only the the cl options that
     mmg has to process
     Overallocating as they are at most argc. Trying to avoid the overallocation
     is not worth any effort, these are ~kb */
  PMMG_MALLOC(parmesh, mmgArgv, argc, char*, " copy of argv for mmg: ",
              ret_val = 0; goto fail_mmgargv);

  /* First argument is always argv[0] ie prog name */
  i = 0;
  ARGV_APPEND(parmesh, argv, mmgArgv, i, mmgArgc, " mmgArgv[0] for mmg: ",
              ret_val = 0; goto fail_proc);

  i = 1;
  while ( i < argc ) {
    if ( *argv[i] == '-' ) {
      switch( argv[i][1] ) {
      case 'f':
        if ( !strcmp(argv[i],"-field") ) {
          if ( ++i < argc && isascii(argv[i][0]) && argv[i][0]!='-' ) {
            if ( ! PMMG_Set_inputSolsName(parmesh,argv[i]) ) {
              RUN_ON_ROOT_AND_BCAST( PMMG_usage(parmesh, argv[0]),0,
                                     parmesh->myrank,ret_val=0; goto fail_mmgargv);
              ret_val = 0;
              goto fail_mmgargv;
            }
          }
          else {
            RUN_ON_ROOT_AND_BCAST( PMMG_usage(parmesh, argv[0]),0,
                                   parmesh->myrank,ret_val=0; goto fail_mmgargv);
            ret_val = 0;
            goto fail_mmgargv;
          }
        }
        else {
          ARGV_APPEND(parmesh, argv, mmgArgv, i, mmgArgc,
                      " adding to mmgArgv for mmg: ",
                      ret_val = 0; goto fail_proc );
        }
        break;
      case 'g':
        if ( !strcmp(argv[i],"-groups-ratio") ) {

          if ( ++i < argc ) {
            if ( isdigit(argv[i][0]) ) {

              if ( !PMMG_Set_dparameter(parmesh,PMMG_DPARAM_groupsRatio,atof(argv[i])) ) {
                ret_val = 0;
                goto fail_proc;
              }
            }
            else {
              i--;
            }
          }
          else {
            fprintf( stderr, "\nMissing argument option %c\n", argv[i-1][1] );
             ret_val = 0;
            goto fail_proc;
          }
        }
        else {
          ARGV_APPEND(parmesh, argv, mmgArgv, i, mmgArgc,
                      " adding to mmgArgv for mmg: ",
                      ret_val = 0; goto fail_proc );
        }
        break;

      case 'm':
        if ( !strcmp(argv[i],"-mmg-v") ) {

          /* Mmg verbosity */
          if ( ++i < argc ) {
            if ( isdigit(argv[i][0]) ||
                 (argv[i][0]=='-' && isdigit(argv[i][1])) ) {
              val = atoi(argv[i]);

              if ( !PMMG_Set_iparameter(parmesh,PMMG_IPARAM_mmgVerbose,val) ) {
                ret_val = 0;
                goto fail_proc;
              }
            }
            else {
              i--;
            }
          }
          else {
            fprintf( stderr, "\nMissing argument option %c\n", argv[i-1][1] );
             ret_val = 0;
            goto fail_proc;
          }
        }
        else if ( !strcmp(argv[i],"-mesh-size") ) {

          /* Remesher target mesh size */
          if ( ++i < argc ) {
            if ( isdigit(argv[i][0]) ) {
              val = atoi(argv[i]);

              if ( !PMMG_Set_iparameter(parmesh,PMMG_IPARAM_meshSize,val) ) {
                ret_val = 0;
                goto fail_proc;
              }
            }
            else {
              fprintf( stderr, "\nMissing argument option %c\n", argv[i-1][1] );
              ret_val = 0;
              goto fail_proc;
            }
          }
          else {
            fprintf( stderr, "\nMissing argument option %c\n", argv[i-1][1] );
            ret_val = 0;
            goto fail_proc;
          }
        }
        else if ( !strcmp(argv[i],"-metis-ratio") ) {

          /* Number of metis super nodes per mesh */
          if ( ++i < argc ) {
            if ( isdigit(argv[i][0]) ) {
              val = atoi(argv[i]);

              if ( !PMMG_Set_iparameter(parmesh,PMMG_IPARAM_metisRatio,val) ) {
                ret_val = 0;
                goto fail_proc;
              }
            }
            else {
              fprintf( stderr, "\nMissing argument option %c\n", argv[i-1][1] );
              ret_val = 0;
              goto fail_proc;
            }
          }
          else {
            fprintf( stderr, "\nMissing argument option %c\n", argv[i-1][1] );
            ret_val = 0;
            goto fail_proc;
          }
        }
        else if ( !strcmp(argv[i],"-mmg-d") ) {
          if ( !PMMG_Set_iparameter(parmesh,PMMG_IPARAM_mmgDebug,val) ) {
            ret_val = 0;
            goto fail_proc;
          }
        }
        else if ( !strcmp(argv[i],"-m") ) {
          /* memory */
          if ( ++i < argc && isdigit( argv[i][0] ) ) {
            if ( ( atoi(argv[ i ]) > MMG5_memSize() ) || ( atoi(argv[ i ]) < 0 ) ) {
              fprintf( stderr,
                       "\nErroneous mem size requested (%s)\n",argv[i] );
              ret_val = 0;
              goto fail_proc;
            }
            else {
              parmesh->info.mem = atoi( argv[i] );
              PMMG_parmesh_SetMemGloMax( parmesh );
            }
            PMMG_parmesh_SetMemMax( parmesh, 20 );
          } else {
            fprintf( stderr, "\nMissing argument option %c\n", argv[i-1][1] );
            ret_val = 0;
            goto fail_proc;
          }
        }
        else {
          ARGV_APPEND(parmesh, argv, mmgArgv, i, mmgArgc,
                      " adding to mmgArgv for mmg: ",
                      ret_val = 0; goto fail_proc );
        }
        break;

      case 'n':  /* number of adaptation iterations */
        if ( ( 0 == strncmp( argv[i], "-niter", 5 ) ) && ( ( i + 1 ) < argc ) ) {
          ++i;
          if ( isdigit( argv[i][0] ) && ( atoi( argv[i] ) > 0 ) ) {
            parmesh->niter = atoi( argv[i] );
          } else {
            parmesh->niter = PMMG_NITER;
            fprintf( stderr,
                     "\nWrong number of adaptation iterations (%s).\n",argv[i]);

            ret_val = 0;
            goto fail_proc;
          }
        } else if ( ( 0 == strncmp( argv[i], "-nlayers", 5 ) ) && ( ( i + 1 ) < argc ) ) {
          ++i;
          if ( isdigit( argv[i][0] ) && ( atoi( argv[i] ) > 0 ) ) {
            parmesh->info.ifc_layers = atoi( argv[i] );
          } else {
            parmesh->info.ifc_layers = PMMG_MVIFCS_NLAYERS;
            fprintf( stderr,
                     "\nWrong number of layers for interface displacement (%s).\n",argv[i]);

            ret_val = 0;
            goto fail_proc;
          }
        } else if ( 0 == strncmp( argv[i], "-nobalance", 9 ) ) {
          parmesh->info.nobalancing = MMG5_ON;
        } else if ( 0 == strncmp( argv[i], "-noout", 5 ) ) {
          parmesh->info.fmtout = PMMG_UNSET;
        } else {
          ARGV_APPEND(parmesh, argv, mmgArgv, i, mmgArgc,
                      " adding to mmgArgv for mmg: ",
                      ret_val = 0; goto fail_proc );
        }
        break;

      case 'd':
        if ( !strcmp(argv[i],"-d") ) {
          /* debug */
          if ( !PMMG_Set_iparameter(parmesh,PMMG_IPARAM_debug,1) )  {
            ret_val = 0;
            goto fail_proc;
          }
        }
        else {
          ARGV_APPEND(parmesh, argv, mmgArgv, i, mmgArgc,
                      " adding to mmgArgv for mmg: ",
                      ret_val = 0; goto fail_proc );
        }
        break;
#ifdef USE_SCOTCH
      case 'r':
        if ( !strcmp(argv[i],"-rn") ) {
          ARGV_APPEND(parmesh, argv, mmgArgv, i, mmgArgc,
                      " adding to mmgArgv for mmg: ",
                      ret_val = 0; goto fail_proc );
        }
        break;
#endif

      case 'v':  /* verbosity */
        if ( ++i < argc ) {
          if ( isdigit(argv[i][0]) ||
               (argv[i][0]=='-' && isdigit(argv[i][1])) ) {
            if ( !PMMG_Set_iparameter(parmesh,PMMG_IPARAM_verbose,atoi(argv[i])) ) {
              ret_val = 0;
              goto fail_proc;
            }
          }
          else
            i--;
        }
        else {
          fprintf(stderr,"\nMissing argument option %c\n",argv[i-1][1]);
           ret_val = 0;
          goto fail_proc;
        }
        break;

      default:
        ARGV_APPEND(parmesh, argv, mmgArgv, i, mmgArgc,
                    " adding to mmgArgv for mmg: ",
                    ret_val = 0; goto fail_proc);

        break;
      }
    } else {
      ARGV_APPEND(parmesh, argv, mmgArgv, i, mmgArgc,
                  " adding to mmgArgv for mmg: ",
                  ret_val = 0; goto fail_proc);
    }
    ++i;
  }

  // parmmg finished parsing arguments, the rest will be handled by mmg3d
  if ( 1 != MMG3D_parsar( mmgArgc, mmgArgv,
                          parmesh->listgrp[0].mesh,
                          parmesh->listgrp[0].met,
                          NULL ) ) {
    ret_val = 0;
    goto fail_proc;
  }
  parmesh->info.fem = parmesh->listgrp[0].mesh->info.fem;

fail_proc:
  PMMG_argv_cleanup( parmesh, mmgArgv, mmgArgc, argc );
fail_mmgargv:
  return ret_val;
}

#undef ARGV_APPEND


int PMMG_parsop ( PMMG_pParMesh parmesh )
{
  MMG5_pMesh mesh;
  int        ier;

  assert ( parmesh->ngrp == 1 && "distributed input not yet implemented" );
  mesh = parmesh->listgrp[0].mesh;

  /* Set mmg verbosity to the max between the Parmmg verbosity and the mmg verbosity */
  assert ( mesh->info.imprim == parmesh->info.mmg_imprim );
  mesh->info.imprim = MG_MAX ( parmesh->info.imprim, mesh->info.imprim );

  mesh->info.imprim = parmesh->info.imprim;

  ier = MMG3D_parsop(mesh,parmesh->listgrp[0].met);

  /* Restore the mesh verbosity */
  mesh->info.imprim = parmesh->info.mmg_imprim;

  return ier;
}

void PMMG_setfunc( PMMG_pParMesh parmesh ) {
  MMG5_pSol met = parmesh->listgrp[0].met;

  if( met && met->size == 6 ) {

    PMMG_interp4bar = PMMG_interp4bar_ani;
    PMMG_interp3bar = PMMG_interp3bar_ani;

  } else {

    PMMG_interp4bar = PMMG_interp4bar_iso;
    PMMG_interp3bar = PMMG_interp3bar_iso;

  }

}<|MERGE_RESOLUTION|>--- conflicted
+++ resolved
@@ -115,20 +115,12 @@
     //fprintf(stdout,"-default  Save a local parameters file for default parameters"
     //        " values\n");
 
-<<<<<<< HEAD
-    fprintf(stdout,"\n**   File specifications\n");
-    fprintf(stdout,"-in    file  input triangulation\n");
-    fprintf(stdout,"-out   file  output triangulation\n");
+    fprintf(stdout,"\n**  File specifications\n");
+    fprintf(stdout,"-in  file  input triangulation\n");
+    fprintf(stdout,"-out file  output triangulation\n");
     fprintf(stdout,"-sol   file  load level-set, displacement or metric file\n");
     fprintf(stdout,"-field file  load sol field to interpolate from init onto final mesh\n");
-=======
-    fprintf(stdout,"\n**  File specifications\n");
-    fprintf(stdout,"-in    file  input triangulation\n");
-    fprintf(stdout,"-out   file  output triangulation\n");
-    fprintf(stdout,"-sol   file  load solution or metric file\n");
     fprintf(stdout,"-noout       do not write output triangulation\n");
-
->>>>>>> 3317ab4b
 
     fprintf(stdout,"\n**  Parameters\n");
     fprintf(stdout,"-niter        val  number of remeshing iterations\n");
@@ -140,14 +132,14 @@
 
     //fprintf(stdout,"-ar     val  angle detection\n");
     //fprintf(stdout,"-nr          no angle detection\n");
-    fprintf(stdout,"-hmin         val  minimal mesh size\n");
-    fprintf(stdout,"-hmax         val  maximal mesh size\n");
-    fprintf(stdout,"-hsiz         val  constant mesh size\n");
+    fprintf(stdout,"-hmin   val  minimal mesh size\n");
+    fprintf(stdout,"-hmax   val  maximal mesh size\n");
+    fprintf(stdout,"-hsiz   val  constant mesh size\n");
     // fprintf(stdout,"-hausd  val  control Hausdorff distance\n");
-    fprintf(stdout,"-hgrad        val  control gradation\n");
+    fprintf(stdout,"-hgrad  val  control gradation\n");
     fprintf(stdout,"-hgradreq     val  control gradation from required entities\n");
     // fprintf(stdout,"-ls     val  create mesh of isovalue val (0 if no argument provided)\n");
-    fprintf(stdout,"-A                 enable anisotropy (without metric file).\n");
+    fprintf(stdout,"-A           enable anisotropy (without metric file).\n");
     // fprintf(stdout,"-opnbdy      preserve input triangles at the interface of"
     //        " two domains of the same reference.\n");
 
@@ -155,10 +147,10 @@
     // fprintf(stdout,"-lag [0/1/2] Lagrangian mesh displacement according to mode 0/1/2\n");
 #endif
 #ifndef PATTERN
-    fprintf(stdout,"-octree       val  Specify the max number of points per octree cell \n");
+    fprintf(stdout,"-octree val  Specify the max number of points per octree cell \n");
 #endif
 #ifdef USE_SCOTCH
-    fprintf(stdout,"-rn [n]            Turn on or off the renumbering using SCOTCH [1/0] \n");
+    fprintf(stdout,"-rn [n]      Turn on or off the renumbering using SCOTCH [1/0] \n");
 #endif
     fprintf(stdout,"\n");
 
@@ -403,7 +395,7 @@
           parmesh->info.nobalancing = MMG5_ON;
         } else if ( 0 == strncmp( argv[i], "-noout", 5 ) ) {
           parmesh->info.fmtout = PMMG_UNSET;
-        } else {
+        }else {
           ARGV_APPEND(parmesh, argv, mmgArgv, i, mmgArgc,
                       " adding to mmgArgv for mmg: ",
                       ret_val = 0; goto fail_proc );
@@ -413,9 +405,9 @@
       case 'd':
         if ( !strcmp(argv[i],"-d") ) {
           /* debug */
-          if ( !PMMG_Set_iparameter(parmesh,PMMG_IPARAM_debug,1) )  {
-            ret_val = 0;
-            goto fail_proc;
+        if ( !PMMG_Set_iparameter(parmesh,PMMG_IPARAM_debug,1) )  {
+          ret_val = 0;
+          goto fail_proc;
           }
         }
         else {
