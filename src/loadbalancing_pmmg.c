--- conflicted
+++ resolved
@@ -66,12 +66,8 @@
  * Load balancing of the mesh groups over the processors.
  *
  */
-<<<<<<< HEAD
 int PMMG_loadBalancing(PMMG_pParMesh parmesh,int moveIfcs) {
-=======
-int PMMG_loadBalancing(PMMG_pParMesh parmesh) {
   MMG5_pMesh mesh;
->>>>>>> 36f68523
   int        ier,ier_glob,igrp,ne;
   mytime     ctim[5];
   int8_t     tim;
