/**
 * \file loadbalancing_pmmg.c
 * \brief Load balancing after a remeshing step
 * \author Cécile Dobrzynski (Bx INP/Inria)
 * \author Algiane Froehly (Inria)
 * \author Nikos Pattakos (Inria)
 * \version 5
 * \copyright GNU Lesser General Public License.
 *
 */
#include "parmmg.h"

/**
 * \param parmesh pointer toward a parmesh structure
 *
 * \return 1 if success, 0 if fail.
 *
 * Count the number of parallel triangle in each tetra and store the info into
 * the mark field of the tetra.
 *
 */
static inline
int PMMG_count_parBdy(PMMG_pParMesh parmesh) {
  MMG5_pMesh   mesh;
  MMG5_pTetra  pt;
  MMG5_pxTetra pxt;
  int          k,i,j;

  for ( i=0; i<parmesh->ngrp; ++i ) {
    mesh = parmesh->listgrp[i].mesh;

    for ( k=1; k<=mesh->ne; ++k ) {
      pt       = &mesh->tetra[k];
      pt->mark = 1;

      if ( (!MG_EOK(pt)) || (!pt->xt) ) continue;
      pxt = &mesh->xtetra[pt->xt];

      for ( j=0; j<4; ++j ) {
        if ( pxt->ftag[j] & MG_PARBDY ) ++pt->mark;
      }
    }
  }

  return 1;
}

/**
 * \param parmesh pointer toward a parmesh structure
 *
 * \return 1 if success, 0 if fail.
 *
 * Load balancing of the mesh groups over the processors.
 *
 */
int PMMG_loadBalancing(PMMG_pParMesh parmesh) {
  int ier,ier_glob;

  ier = 1;

  /** Count the number of interface faces per tetra and store it in mark */
  if ( !PMMG_count_parBdy(parmesh) ) {
    fprintf(stderr,"\n  ## Problem when counting the number of interface faces.\n");
    ier=0;
    goto reduce;
  }

  /** Split the ngrp groups of listgrp into a higher number of groups */
  ier = PMMG_split_n2mGrps(parmesh,METIS_TARGET_MESH_SIZE,1);
  if ( (ier < 0) || !ier ) {
    fprintf(stderr,"\n  ## Problem when splitting into a higher number of groups.\n");
    goto reduce;
  }

<<<<<<< HEAD
  /* /\** Distribute the groups over the processor to load balance the meshes *\/ */
  /* if ( !PMMG_distribute_grps(parmesh) ) { */
  /*   fprintf(stderr,"\n  ## Group distribution problem.\n"); */
  /*   ier = 0; */
  /* } */
=======
  /** Distribute the groups over the processor to load balance the meshes */
  if ( !PMMG_distribute_grps(parmesh) ) {
    fprintf(stderr,"\n  ## Group distribution problem.\n");
    ier = 0;
    goto reduce;
 }
>>>>>>> 4f6bdc4c

  /** Redistribute the ngrp groups of listgrp into a higher number of groups */
  if ( !PMMG_split_n2mGrps(parmesh,REMESHER_TARGET_MESH_SIZE,0) ) {
    fprintf(stderr,"\n  ## Problem when splitting into a lower number of groups.\n");
    ier=0;
    goto reduce;
  }

 reduce :
  MPI_Allreduce( &ier, &ier_glob, 1, MPI_INT, MPI_MIN, parmesh->comm);

  return ier_glob;
}<|MERGE_RESOLUTION|>--- conflicted
+++ resolved
@@ -72,20 +72,12 @@
     goto reduce;
   }
 
-<<<<<<< HEAD
-  /* /\** Distribute the groups over the processor to load balance the meshes *\/ */
-  /* if ( !PMMG_distribute_grps(parmesh) ) { */
-  /*   fprintf(stderr,"\n  ## Group distribution problem.\n"); */
-  /*   ier = 0; */
-  /* } */
-=======
   /** Distribute the groups over the processor to load balance the meshes */
   if ( !PMMG_distribute_grps(parmesh) ) {
     fprintf(stderr,"\n  ## Group distribution problem.\n");
     ier = 0;
     goto reduce;
  }
->>>>>>> 4f6bdc4c
 
   /** Redistribute the ngrp groups of listgrp into a higher number of groups */
   if ( !PMMG_split_n2mGrps(parmesh,REMESHER_TARGET_MESH_SIZE,0) ) {
