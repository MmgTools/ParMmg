/**
 * \file libparmmg.h
 * \brief API headers for the parmmg library
 * \author
 * \version
 * \date 11 2016
 * \copyright
 */

#ifndef _PMMGLIB_H
#define _PMMGLIB_H

#ifdef __cplusplus
extern "C" {
#endif

#include "libparmmgtypes.h"
#include "mmg3d.h"
#include "metis.h"


#define PMMG_VER   "1.0.0"
#define PMMG_REL   "2016"
#define PMMG_CPY   "Copyright (c) Bx INP/INRIA, 2016-"
#define PMMG_STR   "&&&&&&&&&&&&&&&&&&&&&&&&&&&&&&&&&&&&&&&&&&&&&&&&&&&&&&&&&&&&"

/**
 * \enum PMMG_Param
 * \brief Input parameters for mmg library.
 *
 * Input parameters for mmg library. Options prefixed by \a
 * PMMG_IPARAM asked for integers values ans options prefixed by \a
 * PMMG_DPARAM asked for real values.
 *
 */
enum PMMG_Param {
  PMMG_IPARAM_verbose,           /*!< [-10..10], Tune level of verbosity */
  PMMG_IPARAM_mem,               /*!< [n/-1], Set memory size to n Mbytes or keep the default value */
  PMMG_IPARAM_debug,             /*!< [1/0], Turn on/off debug mode */
  PMMG_IPARAM_angle,             /*!< [1/0], Turn on/off angle detection */
  PMMG_IPARAM_iso,               /*!< [1/0], Level-set meshing */
  PMMG_IPARAM_lag,               /*!< [-1/0/1/2], Lagrangian option */
  PMMG_IPARAM_optim,             /*!< [1/0], Optimize mesh keeping its initial edge sizes */
  PMMG_IPARAM_optimLES,          /*!< [1/0], Strong mesh optimization for Les computations */
  PMMG_IPARAM_noinsert,          /*!< [1/0], Avoid/allow point insertion */
  PMMG_IPARAM_noswap,            /*!< [1/0], Avoid/allow edge or face flipping */
  PMMG_IPARAM_nomove,            /*!< [1/0], Avoid/allow point relocation */
  PMMG_IPARAM_nosurf,            /*!< [1/0], Avoid/allow surface modifications */
  PMMG_IPARAM_numberOfLocalParam,/*!< [n], Number of local parameters */
  PMMG_IPARAM_anisosize,         /*!< [1/0], Turn on/off anisotropic metric creation when no metric is provided */
  PMMG_IPARAM_octree,            /*!< [n], Specify the max number of points per octree cell (DELAUNAY) */
  PMMG_DPARAM_angleDetection,    /*!< [val], Value for angle detection */
  PMMG_DPARAM_hmin,              /*!< [val], Minimal mesh size */
  PMMG_DPARAM_hmax,              /*!< [val], Maximal mesh size */
  PMMG_DPARAM_hsiz,              /*!< [val], Constant mesh size */
  PMMG_DPARAM_hausd,             /*!< [val], Control global Hausdorff distance (on all the boundary surfaces of the mesh) */
  PMMG_DPARAM_hgrad,             /*!< [val], Control gradation */
  PMMG_DPARAM_ls,                /*!< [val], Value of level-set */
  PMMG_PARAM_size,               /*!< [n], Number of parameters */
};


/**< Subgroups target size for a fast remeshing step */
static const int REMESHER_TARGET_MESH_SIZE = 16 * 1024;
/**< Subgroups target size for parmetis */
static const int METIS_TARGET_MESH_SIZE = 8000;


/* API_functions_pmmg.c */
/**
 * \param parmesh pointer toward the parmesh structure
 * \param comm MPI communicator for ParMmg
 *
 * \return \ref PMMG_SUCCESS if success, \ref PMMG_LOWFAILURE if fail but a
 * conform mesh is saved or \ref PMMG_STRONGFAILURE if fail and we can't save
 * the mesh.
 *
 * Allocation of the parmesh structure and initialisation of the parameters
 *
 * \remark Fortran interface:
 * >   SUBROUTINE PMMG_INIT_PARAMESH(parmesh,comm,retval)\n
 * >     PMMG_DATA_PTR_T,INTENT(INOUT) :: parmesh\n
 * >     MPI_Comm,INTENT(IN)           :: comm\n
 * >     INTEGER, INTENT(OUT)          :: retval\n
 * >   END SUBROUTINE\n
 *
 **/
int PMMG_Init_parMesh( PMMG_pParMesh *parmesh,MPI_Comm comm );

/* libparmmg.c */
/**
 * \param parmesh pointer toward the parmesh structure (boundary entities are
 * stored into MMG5_Tria, MMG5_Edge... structures)
 *
 * \return \ref PMMG_SUCCESS if success, \ref PMMG_LOWFAILURE if fail but a
 * conform mesh is saved or \ref PMMG_STRONGFAILURE if fail and we can't save
 * the mesh.
 *
 * Main program for the parallel remesh library.
 *
 * \remark Fortran interface:
 * >   SUBROUTINE PMMG_INIT_PARAMETERS(parmesh,comm,retval)\n
 * >     PMMG_DATA_PTR_T,INTENT(INOUT) :: parmesh\n
 * >     MPI_Comm,INTENT(IN)           :: comm\n
 * >     INTEGER, INTENT(OUT)          :: retval\n
 * >   END SUBROUTINE\n
 *
 **/
int PMMG_parmmglib(PMMG_pParMesh parmesh);

/**
 * \param parmesh pointer toward the parmesh structure.
 * \param comm MPI communicator for ParMmg
 *
 * Initialization of the input parameters (stored in the Info structure).
 *
 * \remark Fortran interface:
 * >   SUBROUTINE PMMG_INIT_PARAMETERS(parmesh,comm)\n
 * >     PMMG_DATA_PTR_T,INTENT(INOUT) :: parmesh\n
 * >     MPI_Comm,INTENT(IN)           :: comm\n
 * >   END SUBROUTINE\n
 *
 */
void  PMMG_Init_parameters(PMMG_pParMesh parmesh,MPI_Comm comm);

/**
 * \param parmesh pointer toward the parmesh structure.
 * \param iparam integer parameter to set (see \a MMG3D_Param structure).
 * \param val value for the parameter.
 * \return 0 if failed, 1 otherwise.
 *
 * Set integer parameter \a iparam at value \a val.
 *
 * \remark Fortran interface:
 * >   SUBROUTINE PMMG_SET_IPARAMETER(parmesh,iparam,val,retval)\n
 * >     PMMG_DATA_PTR_T,INTENT(INOUT) :: parmesh\n
 * >     INTEGER, INTENT(IN)           :: iparam,val\n
 * >     INTEGER, INTENT(OUT)          :: retval\n
 * >   END SUBROUTINE\n
 *
 */
int  PMMG_Set_iparameter(PMMG_pParMesh parmesh, int iparam, int val);

/**
 * \param parmesh pointer toward the parmesh structure.
 * \param dparam double parameter to set (see \a MMG3D_Param structure).
 * \param val value for the parameter.
 * \return 0 if failed, 1 otherwise.
 *
 * Set double parameter \a dparam at value \a val.
 *
 * \remark Fortran interface:
 * >   SUBROUTINE PMMG_SET_DPARAMETER(parmesh,dparam,val,retval)\n
 * >     PMMG_DATA_PTR_T,INTENT(INOUT) :: parmesh\n
 * >     INTEGER, INTENT(IN)           :: dparam,val\n
 * >     INTEGER, INTENT(OUT)          :: retval\n
 * >   END SUBROUTINE\n
 *
 */
int  PMMG_Set_dparameter(PMMG_pParMesh parmesh, int iparam, double val);

/**
 * \param parmesh pointer toward a pointer toward a parmesh structure
 * \return 1 if success, 0 if fail.
 *
 * Deallocations of the parmmg structures before return
 *
 * \remark Fortran interface:
 * >   SUBROUTINE PMMG_FREE_ALL(parmesh,retval)\n
 * >     PMMG_DATA_PTR_T,INTENT(INOUT) :: parmesh\n
 * >     INTEGER, INTENT(OUT)          :: retval\n
 * >   END SUBROUTINE\n
 *
 */
int PMMG_Free_all( PMMG_pParMesh *parmesh );

/**
 * \param parmesh pointer toward the parmesh structure.
 * \return 0 if failed, 1 otherwise.
 *
 * Set integer parameter \a iparam at value \a val.
 *
 * \remark Fortran interface:
 * >   SUBROUTINE PMMG_DISTRIBUTE_MESH(parmesh,retval)\n
 * >     PMMG_DATA_PTR_T,INTENT(INOUT) :: parmesh\n
 * >     INTEGER, INTENT(OUT)          :: retval\n
 * >   END SUBROUTINE\n
 *
 */
int PMMG_distribute_mesh(PMMG_pParMesh);

/**
 * \param parmesh pointer toward the parmesh structure.
 * \return 0 if failed, 1 otherwise.
 *
 * Set integer parameter \a iparam at value \a val.
 *
 * \remark Fortran interface:
 * >   SUBROUTINE PMMG_DISTRIBUTE_MESH(parmesh,retval)\n
 * >     PMMG_DATA_PTR_T,INTENT(INOUT) :: parmesh\n
 * >     INTEGER, INTENT(OUT)          :: retval\n
 * >   END SUBROUTINE\n
 *
 */
int PMMG_merge_parmesh( PMMG_pParMesh parmesh );

<<<<<<< HEAD
/* libparmmg_tools.c: Tools for the library */
/**
 * \param parmesh pointer to pmmg structure
 * \return 0 if fail, 1 if success.
 *
 * Print the default parameters values
 *
 * \remark Fortran interface:
 * >   SUBROUTINE PMMG_DEFAULTVALUES(parmesh,retval)\n
 * >     PMMG_DATA_PTR_T, INTENT(INOUT) :: parmesh\n
 * >     INTEGER, INTENT(OUT)           :: retval\n
 * >   END SUBROUTINE\n
 *
 */
int PMMG_defaultValues( PMMG_pParMesh parmesh );

/**
 * \param argc number of command line arguments.
 * \param argv command line arguments.
 * \param parmesh pointer toward the parmesh structure.
 *
 * \return 1 on success
 *         0 on failure
 *
 * Parse command line arguments.
 *
 * \remark no matching fortran function.
 *
 */
int PMMG_parsar( int argc, char *argv[], PMMG_pParMesh parmesh );

/**
 * \param parmesh pointer toward the parmesh structure
 * \param prog pointer toward the program name.
 * \param return 1 if success, 0 if fail.
 *
 * Print help for parmmg options.
 *
 * \remark Fortran interface:
 * >   SUBROUTINE PMMG_USAGE(parmesh,prog,strlen,retval)\n
 * >     PMMG_DATA_PTR_T, INTENT(INOUT) :: parmesh\n
 * >     CHARACTER(LEN=*), INTENT(IN)   :: prog\n
 * >     INTEGER, INTENT(IN)            :: strlen\n
 * >     INTEGER, INTENT(OUT)           :: retval\n
 * >   END SUBROUTINE\n
 *
 */
int PMMG_usage( PMMG_pParMesh parmesh, char * const prog);
=======
/*inout_3d.c*/
int PMMG_saveMesh(PMMG_pParMesh ,const char *);
int PMMG_loadMesh(PMMG_pParMesh ,const char *);

/*metisfunctions.c*/
int PMMG_metispartitioning(PMMG_pParMesh ,int *);

/*distributemesh*/
int PMMG_distributeMesh(PMMG_pParMesh ,int *);

/**
 * \param grp       Pointer towards the group structure.
 * \param np        Number of vertices.
 * \param ne        Number of tetrahedra.
 * \param nprism    Number of prisms.
 * \param nt        Number of triangles.
 * \param nquad     Number of quads.
 * \param na        Number of edges.
 * \param typEntity Type of solution/metrics entities (vertices, triangles...).
 * \param typSol    Type of solution (scalar, vectorial...).
 * \param typMet    Type of metrics (scalar, vectorial...).
 * \param loc2glob  Local-to-global enumeration.
 * \return          0 if failed, 1 otherwise.
 *
 * Set the group mesh, solution, metrics size by calling MMG3D functions.
 *
 * \remark Fortran interface:
 * >   SUBROUTINE PMMG_SET_GRPSIZE(grp, np, ne, nprism, nt, nquad, na, &\n
 * >                               typEntity, typSol, typMet, loc2glob, &\n
 * >                               retval)\n
 * >     MMG5_DATA_PTR_T,INTENT(INOUT) :: grp\n
 * >     INTEGER, INTENT(IN)           :: np, ne, nprism, nt, nquad, na, &\n
 * >                                      typEntity, typSol, typMet, &\n
 * >                                      loc2glob(*)\n
 * >     INTEGER, INTENT(OUT)          :: retval\n
 * >   END SUBROUTINE\n
 *
 */
int PMMG_Set_grpSize(PMMG_pGrp grp, int np, int ne, int nprism, int nt,
                     int nquad, int na, int typEntity, int typSol, int typMet,
                     int *loc2glob);

/**
 * \param grp  pointer toward the group structure.
 * \param c0   coordinate of the point along the first dimension.
 * \param c1   coordinate of the point along the second dimension.
 * \param c2   coordinate of the point along the third dimension.
 * \param ref  point reference.
 * \param pos  position of the point in the mesh.
 * \return 1.
 *
 * Set vertex of coordinates \a c0, \a c1,\a c2 and reference \a ref
 * at position \a pos in mesh structure (wrapper for MMG3D function).
 *
 * \remark Fortran interface:
 * >   SUBROUTINE PMMG_SET_VERTEX(grp,c0,c1,c2,ref,pos,retval)\n
 * >     MMG5_DATA_PTR_T,INTENT(INOUT) :: grp\n
 * >     REAL(KIND=8), INTENT(IN)      :: c0,c1,c2\n
 * >     INTEGER, INTENT(IN)           :: ref,pos\n
 * >     INTEGER, INTENT(OUT)          :: retval\n
 * >   END SUBROUTINE\n
 *
 */
int PMMG_Set_vertex(PMMG_pGrp grp, double c0, double c1, double c2,
                    int ref, int pos);

/**
 * \param grp      pointer toward the group structure.
 * \param vertices table of the points coor.
 * The coordinates of the \f$i^{th}\f$ point are stored in
 * vertices[(i-1)*3]\@3.
 * \param refs     table of points references.
 * The ref of the \f$i^th\f$ point is stored in refs[i-1].
 * \return 1.
 *
 * Set vertices coordinates and references in mesh structure
 * (wrapper for MMG3D function).
 *
 * \remark Fortran interface: (commentated in order to allow to pass
 * \%val(0) instead of the refs array)
 *
 * > !  SUBROUTINE PMMG_SET_VERTICES(grp,vertices,refs,retval)\n
 * > !    MMG5_DATA_PTR_T,INTENT(INOUT) :: grp\n
 * > !    REAL(KIND=8), INTENT(IN)      :: vertices(*)\n
 * > !    INTEGER,INTENT(IN)            :: refs(*)\n
 * > !    INTEGER, INTENT(OUT)          :: retval\n
 * > !  END SUBROUTINE\n
 *
 */
int PMMG_Set_vertices(PMMG_pGrp grp, double *vertices, int *refs);

/**
 * \param grp pointer toward the group structure.
 * \param v0  first vertex of tetrahedron.
 * \param v1  second vertex of tetrahedron.
 * \param v2  third vertex of tetrahedron.
 * \param v3  fourth vertex of tetrahedron.
 * \param ref tetrahedron reference.
 * \param pos tetrahedron position in the mesh.
 * \return 0  if failed, 1 otherwise.
 *
 * Set tetrahedra of vertices \a v0, \a v1,\a v2,\a v3 and reference
 * \a ref at position \a pos in mesh structure (wrapper for MMG3D function).
 *
 * \remark Fortran interface:
 * >   SUBROUTINE PMMG_SET_TETRAHEDRON(grp,v0,v1,v2,v3,ref,pos,retval)\n
 * >     MMG5_DATA_PTR_T,INTENT(INOUT) :: grp\n
 * >     INTEGER, INTENT(IN)           :: v0,v1,v2,v3,ref,pos\n
 * >     INTEGER, INTENT(OUT)          :: retval\n
 * >   END SUBROUTINE\n
 *
 */
int PMMG_Set_tetrahedron(PMMG_pGrp grp, int v0, int v1, int v2, int v3,
                         int ref, int pos);

/**
 * \param grp   pointer toward the group structure.
 * \param tetra vertices of the tetras of the mesh
 * Vertices of the \f$i^{th}\f$ tetra are stored in tetra[(i-1)*4]\@4.
 * \param refs  table of the tetrahedra references.
 * References of the \f$i^{th}\f$ tetra is stored in refs[i-1].
 * \return 0    if failed, 1 otherwise.
 *
 * Set vertices and references of the mesh tetrahedra.
 *
 * \remark Fortran interface: (commentated in
 * order to allow to pass \%val(0) instead of the refs array)
 *
 * > !  SUBROUTINE PMMG_SET_TETRAHEDRA(grp,tetra,refs,retval)\n
 * > !    MMG5_DATA_PTR_T,INTENT(INOUT)     :: grp\n
 * > !    INTEGER, DIMENSION(*), INTENT(IN) :: tetra,refs\n
 * > !    INTEGER, INTENT(OUT)              :: retval\n
 * > !  END SUBROUTINE\n
 *
 */
int PMMG_Set_tetrahedra(PMMG_pGrp grp, int *tetra, int *refs);

/**
 * \param grp pointer toward the group structure.
 * \param v0  first vertex of prism.
 * \param v1  second vertex of prism.
 * \param v2  third vertex of prism.
 * \param v3  fourth vertex of prism.
 * \param v4  fifth vertex of prism.
 * \param v5  sixth vertex of prism.
 * \param ref prism reference.
 * \param pos prism position in the mesh.
 * \return 0  if failed, 1 otherwise.
 *
 * Set prisms of vertices \a v0, \a v1,\a v2,\a v3,\a v4,\a v5 and reference
 * \a ref at position \a pos in mesh structure (wrapper for MMG3D function).
 *
 * \remark Fortran interface:
 * >   SUBROUTINE PMMG_SET_PRISM(grp,v0,v1,v2,v3,v4,v5,ref,pos,retval)\n
 * >     MMG5_DATA_PTR_T,INTENT(INOUT) :: grp\n
 * >     INTEGER, INTENT(IN)           :: v0,v1,v2,v3,v4,v5,ref,pos\n
 * >     INTEGER, INTENT(OUT)          :: retval\n
 * >   END SUBROUTINE\n
 *
 */
int PMMG_Set_prism(PMMG_pGrp grp, int v0, int v1, int v2,
                   int v3, int v4, int v5, int ref, int pos);

/**
 * \param grp    pointer toward the mesh structure.
 * \param prisms vertices of the prisms of the mesh
 * Vertices of the \f$i^{th}\f$ prism are stored in prism[(i-1)*6]\@6.
 * \param refs   table of the prisms references.
 * References of the \f$i^{th}\f$ prisms is stored in refs[i-1].
 * \return 0     if failed, 1 otherwise.
 *
 * Set vertices and references of the mesh prisms (wrapper for MMG3D
 * function).
 *
 * \remark Fortran interface: (commentated in
 * order to allow to pass \%val(0) instead of the refs array)
 *
 * > !  SUBROUTINE PMMG_SET_PRISMS(grp,prisms,refs,retval)\n
 * > !    MMG5_DATA_PTR_T,INTENT(INOUT)     :: grp\n
 * > !    INTEGER, DIMENSION(*), INTENT(IN) :: prisms,refs\n
 * > !    INTEGER, INTENT(OUT)              :: retval\n
 * > !  END SUBROUTINE\n
 *
 */
int PMMG_Set_prisms(PMMG_pGrp grp, int *prisms, int *refs);

/**
 * \param grp pointer toward the group structure.
 * \param v0  first vertex of triangle.
 * \param v1  second vertex of triangle.
 * \param v2  third vertex of triangle.
 * \param ref triangle reference.
 * \param pos triangle position in the mesh.
 * \return 0  if failed, 1 otherwise.
 *
 * Set triangle of vertices \a v0, \a v1, \a v2 and reference \a ref
 * at position \a pos in mesh structure (wrapper for MMG3D function).
 *
 * \remark Fortran interface:
 * >   SUBROUTINE PMMG_SET_TRIANGLE(grp,v0,v1,v2,ref,pos,retval)\n
 * >     MMG5_DATA_PTR_T,INTENT(INOUT) :: grp\n
 * >     INTEGER, INTENT(IN)           :: v0,v1,v2,ref,pos\n
 * >     INTEGER, INTENT(OUT)          :: retval\n
 * >   END SUBROUTINE\n
 *
 */
int PMMG_Set_triangle(PMMG_pGrp grp, int v0, int v1, int v2,
                      int ref,int pos);

/**
 * \param grp  pointer toward the group structure.
 * \param tria pointer toward the table of the tria vertices
 * Vertices of the \f$i^{th}\f$ tria are stored in tria[(i-1)*3]\@3.
 * \param refs pointer toward the table of the triangle references.
 * refs[i-1] is the ref of the \f$i^{th}\f$ tria.
 * \return 0   if failed, 1 otherwise.
 *
 * Set vertices and references of the mesh triangles (wrapper for MMG3D
 * function).
 *
 * \remark Fortran interface: (commentated in
 * order to allow to pass \%val(0) instead of the refs array)
 *
 * > !  SUBROUTINE PMMG_SET_TRIANGLES(grp,tria,refs,retval)\n
 * > !    MMG5_DATA_PTR_T,INTENT(INOUT)    :: grp\n
 * > !    INTEGER,DIMENSION(*), INTENT(IN) :: tria,refs\n
 * > !    INTEGER, INTENT(OUT)             :: retval\n
 * > !  END SUBROUTINE\n
 *
 */
int PMMG_Set_triangles(PMMG_pGrp grp, int *tria, int *refs);

/**
 * \param grp pointer toward the group structure.
 * \param v0  first vertex of quadrilateral.
 * \param v1  second vertex of quadrilateral.
 * \param v2  third vertex of quadrilateral.
 * \param v3  fourth vertex of quadrilateral.
 * \param ref quadrilateral reference.
 * \param pos quadrilateral position in the mesh.
 * \return 0  if failed, 1 otherwise.
 *
 * Set quadrilateral of vertices \a v0, \a v1, \a v2, \a v3 and reference \a ref
 * at position \a pos in mesh structure (wrapper for MMG3D function).
 *
 * \remark Fortran interface:
 * >   SUBROUTINE PMMG_SET_QUADRILATERAL(grp,v0,v1,v2,v3,ref,pos,retval)\n
 * >     MMG5_DATA_PTR_T,INTENT(INOUT) :: grp\n
 * >     INTEGER, INTENT(IN)           :: v0,v1,v2,v3,ref,pos\n
 * >     INTEGER, INTENT(OUT)          :: retval\n
 * >   END SUBROUTINE\n
 *
 */
int PMMG_Set_quadrilateral(PMMG_pGrp grp, int v0, int v1, int v2, int v3,
                           int ref,int pos);

/**
 * \param grp   pointer toward the group structure.
 * \param quads pointer toward the table of the quads vertices
 * Vertices of the \f$i^{th}\f$ quad are stored in quads[(i-1)*3]\@3.
 * \param refs  pointer toward the table of the quadrilateral references.
 * refs[i-1] is the ref of the \f$i^{th}\f$ quad.
 * \return 0    if failed, 1 otherwise.
 *
 * Set vertices and references of the mesh quadrilaterals
 * (wrapper for MMG3D function).
 *
 * \remark Fortran interface: (commentated in
 * order to allow to pass \%val(0) instead of the refs array)
 *
 * > !  SUBROUTINE PMMG_SET_QUADRILATERALS(grp,quads,refs,retval)\n
 * > !    MMG5_DATA_PTR_T,INTENT(INOUT)    :: grp\n
 * > !    INTEGER,DIMENSION(*), INTENT(IN) :: quads,refs\n
 * > !    INTEGER, INTENT(OUT)             :: retval\n
 * > !  END SUBROUTINE\n
 *
 */
int PMMG_Set_quadrilaterals(PMMG_pGrp grp, int *quads, int *refs);

/**
 * \param grp pointer toward the grp structure.
 * \param v0  first extremity of the edge.
 * \param v1  second extremity of the edge.
 * \param ref edge reference.
 * \param pos edge position in the mesh.
 * \return 0  if failed, 1 otherwise.
 *
 * Set edges of extremities \a v0, \a v1 and reference \a ref at
 * position \a pos in mesh structure (wrapper for MMG3D function).
 *
 * \remark Fortran interface:
 * >   SUBROUTINE PMMG_SET_EDGE(grp,v0,v1,ref,pos,retval)\n
 * >     MMG5_DATA_PTR_T,INTENT(INOUT) :: grp\n
 * >     INTEGER, INTENT(IN)           :: v0,v1,ref,pos\n
 * >     INTEGER, INTENT(OUT)          :: retval\n
 * >   END SUBROUTINE\n
 *
 */
int PMMG_Set_edge(PMMG_pGrp grp, int v0, int v1, int ref, int pos);

/**
 * \param grp pointer toward the group structure.
 * \param k   vertex index.
 * \return 1.
 *
 * Set corner at point \a pos.
 *
 * \remark Fortran interface:
 * >   SUBROUTINE PMMG_SET_CORNER(grp,k,retval)\n
 * >     MMG5_DATA_PTR_T,INTENT(INOUT) :: grp\n
 * >     INTEGER, INTENT(IN)           :: k\n
 * >     INTEGER, INTENT(OUT)          :: retval\n
 * >   END SUBROUTINE\n
 *
 */
int PMMG_Set_corner(PMMG_pGrp grp, int k);

/**
 * \param grp pointer toward the group structure.
 * \param k   vertex index.
 * \return 1.
 *
 * Set point \a k as required (wrapper for MMG3D function).
 *
 * \remark Fortran interface:
 * >   SUBROUTINE PMMG_SET_REQUIREDVERTEX(grp,k,retval)\n
 * >     MMG5_DATA_PTR_T,INTENT(INOUT) :: grp\n
 * >     INTEGER, INTENT(IN)           :: k\n
 * >     INTEGER, INTENT(OUT)          :: retval\n
 * >   END SUBROUTINE\n
 *
 */
int PMMG_Set_requiredVertex(PMMG_pGrp grp, int k);

/**
 * \param grp pointer toward the group structure.
 * \param k   element index.
 * \return 1.
 *
 * Set element \a k as required (wrapper for MMG3D function).
 *
 * \remark Fortran interface:
 * >   SUBROUTINE PMMG_SET_REQUIREDTETRAHEDRON(grp,k,retval)\n
 * >     MMG5_DATA_PTR_T,INTENT(INOUT) :: grp\n
 * >     INTEGER, INTENT(IN)           :: k\n
 * >     INTEGER, INTENT(OUT)          :: retval\n
 * >   END SUBROUTINE\n
 *
 */
int PMMG_Set_requiredTetrahedron(PMMG_pGrp grp, int k);

/**
 * \param grp    pointer toward the group structure.
 * \param reqIdx table of the indices of the required elements.
 * \param nreq   number of required elements
 * \return 1.
 *
 * Set the required Tetra (wrapper for MMG3D function).
 *
 * \remark Fortran interface:
 * >   SUBROUTINE PMMG_SET_REQUIREDTETRAHEDRA(grp,reqIdx,nreq,retval)\n
 * >     MMG5_DATA_PTR_T,INTENT(INOUT)    :: grp\n
 * >     INTEGER, DIMENSION(*),INTENT(IN) :: reqIdx\n
 * >     INTEGER, INTENT(IN)              :: nreq\n
 * >     INTEGER, INTENT(OUT)             :: retval\n
 * >   END SUBROUTINE\n
 *
 */
int PMMG_Set_requiredTetrahedra(PMMG_pGrp grp, int *reqIdx, int nreq);

/**
 * \param grp pointer toward the group structure.
 * \param k   triangle index.
 * \return 1.
 *
 * Set triangle \a k as required (wrapper for MMG3D function).
 *
 * \remark Fortran interface:
 * >   SUBROUTINE PMMG_SET_REQUIREDTRIANGLE(grp,k,retval)\n
 * >     MMG5_DATA_PTR_T,INTENT(INOUT) :: grp\n
 * >     INTEGER, INTENT(IN)           :: k\n
 * >     INTEGER, INTENT(OUT)          :: retval\n
 * >   END SUBROUTINE\n
 *
 */
int PMMG_Set_requiredTriangle(PMMG_pGrp grp, int k);

/**
 * \param grp    pointer toward the group structure.
 * \param reqIdx table of the indices of the required trias.
 * \param nreq   number of required trias
 * \return 1.
 *
 * Set the required triangles (wrapper for MMG3D function).
 *
 * \remark Fortran interface:
 * >   SUBROUTINE PMMG_SET_REQUIREDTRIANGLES(grp,reqIdx,nreq,retval)\n
 * >     MMG5_DATA_PTR_T,INTENT(INOUT)    :: grp\n
 * >     INTEGER, DIMENSION(*),INTENT(IN) :: reqIdx\n
 * >     INTEGER, INTENT(IN)              :: nreq\n
 * >     INTEGER, INTENT(OUT)             :: retval\n
 * >   END SUBROUTINE\n
 *
 */
int PMMG_Set_requiredTriangles(PMMG_pGrp grp, int *reqIdx, int nreq);

/**
 * \param grp pointer toward the group structure.
 * \param k   edge index.
 * \return 1.
 *
 * Set ridge at edge \a k (wrapper for MMG3D function).
 *
 * \remark Fortran interface:
 * >   SUBROUTINE PMMG_SET_RIDGE(grp,k,retval)\n
 * >     MMG5_DATA_PTR_T,INTENT(INOUT) :: grp\n
 * >     INTEGER, INTENT(IN)           :: k\n
 * >     INTEGER, INTENT(OUT)          :: retval\n
 * >   END SUBROUTINE\n
 *
 */
int PMMG_Set_ridge(PMMG_pGrp grp, int k);

/**
 * \param grp pointer toward the group structure.
 * \param k   edge index.
 * \return 1.
 *
 * Set edge \a k as required (wrapper for MMG3D function).
 *
 * \remark Fortran interface:
 * >   SUBROUTINE PMMG_SET_REQUIREDEDGE(grp,k,retval)\n
 * >     MMG5_DATA_PTR_T,INTENT(INOUT) :: grp\n
 * >     INTEGER, INTENT(IN)           :: k\n
 * >     INTEGER, INTENT(OUT)          :: retval\n
 * >   END SUBROUTINE\n
 *
 */
int PMMG_Set_requiredEdge(PMMG_pGrp grp, int k);

/**
 * \param grp pointer toward the group structure.
 * \param k   point index
 * \param n0  x componant of the normal at point \a k.
 * \param n1  y componant of the normal at point \a k.
 * \param n2  z componant of the normal at point \a k.
 *
 * \return 1 if success.
 *
 * Set normals (n0,n1,n2) at point \a k (wrapper for MMG3D function).
 *
 * \remark Fortran interface:
 * >   SUBROUTINE PMMG_SET_NORMALATVERTEX(grp,k,n0,n1,n2,retval)\n
 * >     MMG5_DATA_PTR_T,INTENT(INOUT) :: grp\n
 * >     INTEGER, INTENT(IN)           :: k\n
 * >     REAL(KIND=8), INTENT(IN)      :: n0,n1,n2\n
 * >     INTEGER, INTENT(OUT)          :: retval\n
 * >   END SUBROUTINE\n
 *
 */
int PMMG_Set_normalAtVertex(PMMG_pGrp grp, int k, double n0, double n1,
                              double n2);

/**
 * \param grp pointer toward the group structure.
 * \param s   solution scalar value.
 * \param pos position of the solution in the mesh.
 * \return 0  if failed, 1 otherwise.
 *
 * Set scalar value \a s at position \a pos in solution structure (wrapper
 * for MMG3D function).
 *
 * \remark Fortran interface:
 * >   SUBROUTINE PMMG_SET_SCALARSOL(grp,s,pos,retval)\n
 * >     MMG5_DATA_PTR_T,INTENT(INOUT) :: grp\n
 * >     REAL(KIND=8), INTENT(IN)      :: s\n
 * >     INTEGER, INTENT(IN)           :: pos\n
 * >     INTEGER, INTENT(OUT)          :: retval\n
 * >   END SUBROUTINE\n
 *
 */
int PMMG_Set_scalarSol(PMMG_pGrp grp, double s,int pos);

/**
 * \param grp pointer toward the group structure.
 * \param s   table of the scalar solutions values.
 * s[i-1] is the solution at vertex i.
 * \return 0  if failed, 1 otherwise.
 *
 * Set scalar solutions at mesh vertices (wrapper for MMG3D function).
 *
 * \remark Fortran interface:
 * >   SUBROUTINE PMMG_SET_SCALARSOLS(grp,s,retval)\n
 * >     MMG5_DATA_PTR_T,INTENT(INOUT) :: grp\n
 * >     REAL(KIND=8),DIMENSION(*), INTENT(IN) :: s\n
 * >     INTEGER, INTENT(OUT)          :: retval\n
 * >   END SUBROUTINE\n
 *
 */
int PMMG_Set_scalarSols(PMMG_pGrp grp, double *sol);

/**
 * \param grp pointer toward the group structure.
 * \param vx  x value of the vectorial solution.
 * \param vy  y value of the vectorial solution.
 * \param vz  z value of the vectorial solution.
 * \param pos position of the solution in the mesh (begin to 1).
 * \return 0  if failed, 1 otherwise.
 *
 * Set vectorial value \f$(v_x,v_y,v_z)\f$ at position \a pos in solution
 * structure (wrapper for MMG3D function).
 *
 * \remark Fortran interface:
 * >   SUBROUTINE PMMG_SET_VECTORSOL(grp,vx,vy,vz,pos,retval)\n
 * >     MMG5_DATA_PTR_T,INTENT(INOUT) :: grp\n
 * >     REAL(KIND=8), INTENT(IN)      :: vx,vy,vz\n
 * >     INTEGER, INTENT(IN)           :: pos\n
 * >     INTEGER, INTENT(OUT)          :: retval\n
 * >   END SUBROUTINE\n
 *
 */
int PMMG_Set_vectorSol(PMMG_pGrp grp, double vx,double vy, double vz,
                        int pos);

/**
 * \param grp  pointer toward the group structure.
 * \param sols table of the vectorial solutions
 * sols[3*(i-1)]\@3 is the solution at vertex i
 * \return 0   if failed, 1 otherwise.
 *
 * Set vectorial solutions at mesh vertices (wrapper for MMG3D function).
 *
 * \remark Fortran interface:
 * >   SUBROUTINE PMMG_SET_VECTORSOLS(grp,sols,retval)\n
 * >     MMG5_DATA_PTR_T,INTENT(INOUT)              :: grp\n
 * >     REAL(KIND=8),DIMENSION(*), INTENT(IN)      :: sols\n
 * >     INTEGER, INTENT(OUT)                       :: retval\n
 * >   END SUBROUTINE\n
 *
 */
int PMMG_Set_vectorSols(PMMG_pGrp grp, double *sols);

/**
 * \param grp pointer toward the group structure.
 * \param m11 value of the tensorial solution at position (1,1) in the tensor
 * \param m12 value of the tensorial solution at position (1,2) in the tensor
 * \param m13 value of the tensorial solution at position (1,3) in the tensor
 * \param m22 value of the tensorial solution at position (2,2) in the tensor
 * \param m23 value of the tensorial solution at position (2,3) in the tensor
 * \param m33 value of the tensorial solution at position (3,3) in the tensor
 * \param pos position of the solution in the mesh (begin to 1).
 * \return 0 if failed, 1 otherwise.
 *
 * Set tensorial values at position \a pos in solution
 * structure (wrapper for MMG3D function).
 *
 * \remark Fortran interface:
 * >   SUBROUTINE PMMG_SET_TENSORSOL(grp,m11,m12,m13,m22,m23,m33,pos,retval)\n
 * >     MMG5_DATA_PTR_T,INTENT(INOUT) :: grp\n
 * >     REAL(KIND=8), INTENT(IN)      :: m11,m12,m13,m22,m23,m33\n
 * >     INTEGER, INTENT(IN)           :: pos\n
 * >     INTEGER, INTENT(OUT)          :: retval\n
 * >   END SUBROUTINE\n
 *
 */
int PMMG_Set_tensorSol(PMMG_pGrp grp, double m11,double m12, double m13,
                       double m22,double m23, double m33, int pos);

/**
 * \param grp  pointer toward the group structure.
 * \param sols table of the tensorial solutions.
 * sols[6*(i-1)]\@6 is the solution at vertex i
 * \return 0   if failed, 1 otherwise.
 *
 * Set tensorial values at position \a pos in solution
 * structure (wrapper for MMG3D function).
 *
 * \remark Fortran interface:
 * >   SUBROUTINE PMMG_SET_TENSORSOLS(grp,sols,retval)\n
 * >     MMG5_DATA_PTR_T,INTENT(INOUT)         :: grp\n
 * >     REAL(KIND=8),DIMENSION(*), INTENT(IN) :: sols\n
 * >     INTEGER, INTENT(OUT)                  :: retval\n
 * >   END SUBROUTINE\n
 *
 */
int PMMG_Set_tensorSols(PMMG_pGrp grp, double *sols);

/**
 * \param grp pointer toward the group structure.
 * \param m   metrics scalar value.
 * \param pos position of the solution in the mesh.
 * \return 0  if failed, 1 otherwise.
 *
 * Set scalar value \a m at position \a pos in metrics structure (wrapper
 * for MMG3D function).
 *
 * \remark Fortran interface:
 * >   SUBROUTINE PMMG_SET_SCALARMET(grp,m,pos,retval)\n
 * >     MMG5_DATA_PTR_T,INTENT(INOUT) :: grp\n
 * >     REAL(KIND=8), INTENT(IN)      :: m\n
 * >     INTEGER, INTENT(IN)           :: pos\n
 * >     INTEGER, INTENT(OUT)          :: retval\n
 * >   END SUBROUTINE\n
 *
 */
int PMMG_Set_scalarMet(PMMG_pGrp grp, double m, int pos);

/**
 * \param grp pointer toward the group structure.
 * \param m   table of the metrics solutions values.
 * m[i-1] is the solution at vertex i.
 * \return 0  if failed, 1 otherwise.
 *
 * Set scalar metrics at mesh vertices (wrapper for MMG3D function).
 *
 * \remark Fortran interface:
 * >   SUBROUTINE PMMG_SET_SCALARMETS(grp,m,retval)\n
 * >     MMG5_DATA_PTR_T,INTENT(INOUT)         :: grp\n
 * >     REAL(KIND=8),DIMENSION(*), INTENT(IN) :: m\n
 * >     INTEGER, INTENT(OUT)                  :: retval\n
 * >   END SUBROUTINE\n
 *
 */
int PMMG_Set_scalarMets(PMMG_pGrp grp, double *m);

/**
 * \param grp pointer toward the group structure.
 * \param vx  x value of the vectorial solution.
 * \param vy  y value of the vectorial solution.
 * \param vz  z value of the vectorial solution.
 * \param pos position of the solution in the mesh (begin to 1).
 * \return 0  if failed, 1 otherwise.
 *
 * Set vectorial value \f$(v_x,v_y,v_z)\f$ at position \a pos in metrics
 * structure (wrapper for MMG3D function).
 *
 * \remark Fortran interface:
 * >   SUBROUTINE PMMG_SET_VECTORMET(grp,vx,vy,vz,pos,retval)\n
 * >     MMG5_DATA_PTR_T,INTENT(INOUT) :: grp\n
 * >     REAL(KIND=8), INTENT(IN)      :: vx,vy,vz\n
 * >     INTEGER, INTENT(IN)           :: pos\n
 * >     INTEGER, INTENT(OUT)          :: retval\n
 * >   END SUBROUTINE\n
 *
 */
int PMMG_Set_vectorMet(PMMG_pGrp grp, double vx,double vy, double vz,
                        int pos);

/**
 * \param grp  pointer toward the group structure.
 * \param mets table of the vectorial metrics
 * mets[3*(i-1)]\@3 is the solution at vertex i
 * \return 0   if failed, 1 otherwise.
 *
 * Set vectorial solutions at mesh vertices (wrapper for MMG3D function).
 *
 * \remark Fortran interface:
 * >   SUBROUTINE PMMG_SET_VECTORMETS(grp,mets,retval)\n
 * >     MMG5_DATA_PTR_T,INTENT(INOUT)         :: grp\n
 * >     REAL(KIND=8),DIMENSION(*), INTENT(IN) :: mets\n
 * >     INTEGER, INTENT(OUT)                  :: retval\n
 * >   END SUBROUTINE\n
 *
 */
int PMMG_Set_vectorMets(PMMG_pGrp grp, double *mets);

/**
 * \param grp pointer toward the group structure.
 * \param m11 value of the tensorial metrics at position (1,1) in the tensor
 * \param m12 value of the tensorial metrics at position (1,2) in the tensor
 * \param m13 value of the tensorial metrics at position (1,3) in the tensor
 * \param m22 value of the tensorial metrics at position (2,2) in the tensor
 * \param m23 value of the tensorial metrics at position (2,3) in the tensor
 * \param m33 value of the tensorial metrics at position (3,3) in the tensor
 * \param pos position of the metrics in the mesh (begin to 1).
 * \return 0 if failed, 1 otherwise.
 *
 * Set tensorial values at position \a pos in metrics
 * structure (wrapper for MMG3D function).
 *
 * \remark Fortran interface:
 * >   SUBROUTINE PMMG_SET_TENSORMET(grp,m11,m12,m13,m22,m23,m33,pos,retval)\n
 * >     MMG5_DATA_PTR_T,INTENT(INOUT) :: grp\n
 * >     REAL(KIND=8), INTENT(IN)      :: m11,m12,m13,m22,m23,m33\n
 * >     INTEGER, INTENT(IN)           :: pos\n
 * >     INTEGER, INTENT(OUT)          :: retval\n
 * >   END SUBROUTINE\n
 *
 */
int PMMG_Set_tensorMet(PMMG_pGrp grp, double m11,double m12, double m13,
                       double m22,double m23, double m33, int pos);

/**
 * \param grp  pointer toward the group structure.
 * \param mets table of the tensorial solutions.
 * mets[6*(i-1)]\@6 is the solution at vertex i
 * \return 0   if failed, 1 otherwise.
 *
 * Set tensorial values at position \a pos in solution
 * structure (wrapper for MMG3D function).
 *
 * \remark Fortran interface:
 * >   SUBROUTINE PMMG_SET_TENSORMETS(grp,mets,retval)\n
 * >     MMG5_DATA_PTR_T,INTENT(INOUT)         :: grp\n
 * >     REAL(KIND=8),DIMENSION(*), INTENT(IN) :: mets\n
 * >     INTEGER, INTENT(OUT)                  :: retval\n
 * >   END SUBROUTINE\n
 *
 */
int PMMG_Set_tensorMets(PMMG_pGrp grp, double *mets);

/**
 * \param grp       pointer toward the group structure.
 * \param np        pointer toward the number of vertices.
 * \param ne        pointer toward the number of tetrahedra.
 * \param nprism    pointer toward the number of prisms.
 * \param nt        pointer toward the number of triangles.
 * \param nquad     pointer toward the number of quads.
 * \param na        pointer toward the number of edges.
 * \param typEntity pointer toward the type of entities to which solutions
 * are applied.
 * \param typSol    pointer toward the type of the solutions (scalar, vectorial,
 * ...)
 * \param typMet    pointer toward the type of the metrics (scalar, vectorial,
 * ...)
 * \return 1.
 *
 * Get the solution number, dimension and type (wrapper for MMG3D functions).
 *
 * \remark Fortran interface:
 * >   SUBROUTINE PMMG_GET_GRPSIZE(grp,np,ne,nprism,nt,nquad,na,&\n
 * >                               typEntity,typSol,typMet,retval)\n
 * >     MMG5_DATA_PTR_T,INTENT(INOUT) :: grp\n
 * >     INTEGER                       :: np,ne,nprism,nt,nquad,na,&\n
 * >                                   :: typEntity,typSol,typMet\n
 * >     INTEGER, INTENT(OUT)          :: retval\n
 * >   END SUBROUTINE\n
 *
 */
int  PMMG_Get_grpSize(PMMG_pGrp grp, int* np, int* ne,
                      int *nprism, int* nt, int* nquad, int* na,
                      int* typEntity, int* typSol, int* typMet);

/**
 * \param grp pointer toward the group structure.
 * \param c0  pointer toward the coordinate of the point along the first
 * dimension.
 * \param c1  pointer toward the coordinate of the point along the second
 * dimension.
 * \param c2  pointer toward the coordinate of the point along the third
 * dimension.
 * \param ref pointer to the point reference.
 * \param isCorner   pointer toward the flag saying if point is corner.
 * \param isRequired pointer toward the flag saying if point is required.
 * \return 1.
 *
 * Get coordinates \a c0, \a c1,\a c2 and reference \a ref of next
 * vertex of mesh (wrapper for MMG3D function).
 *
 * \remark Fortran interface:
 * >   SUBROUTINE PMMG_GET_VERTEX(grp,c0,c1,c2,ref,isCorner,isRequired, &\n
 * >                               retval)\n
 * >     MMG5_DATA_PTR_T,INTENT(INOUT) :: grp\n
 * >     REAL(KIND=8), INTENT(OUT)     :: c0,c1,c2\n
 * >     INTEGER                       :: ref,isCorner,isRequired\n
 * >     INTEGER, INTENT(OUT)          :: retval\n
 * >   END SUBROUTINE\n
 *
 */
int  PMMG_Get_vertex(PMMG_pGrp grp, double* c0, double* c1, double* c2,
                     int* ref,int* isCorner, int* isRequired);

/**
 * \param grp      pointer toward the group structure.
 * \param vertices pointer toward the table of the points coordinates.
 * The coordinates of the \f$i^{th}\f$ point are stored in
 * vertices[(i-1)*3]\@3.
 * \param refs     pointer to the table of the point references.
 * The ref of the \f$i^th\f$ point is stored in refs[i-1].
 * \param areCorners pointer toward the table of the flags saying if
 * points are corners.
 * areCorners[i-1]=1 if the \f$i^{th}\f$ point is corner.
 * \param areRequired pointer toward the table of flags saying if points
 * are required. areRequired[i-1]=1 if the \f$i^{th}\f$ point is required.
 * \return 1.
 *
 * Get the coordinates and references of the mesh vertices (wrapper for
 * MMG3D function).
 *
 * \remark Fortran interface: (commentated in order to allow to pass \%val(0)
 * instead of the refs, areCorners or areRequired arrays)
 *
 * > ! SUBROUTINE PMMG_GET_VERTICES(grp,vertices,refs,areCorners,&\n
 * > !                               areRequired,retval)\n
 * > !   MMG5_DATA_PTR_T,INTENT(INOUT)          :: grp\n
 * > !   REAL(KIND=8),DIMENSION(*), INTENT(OUT) :: vertices\n
 * > !   INTEGER, DIMENSION(*)                  :: refs,areCorners,areRequired\n
 * > !   INTEGER, INTENT(OUT)                   :: retval\n
 * > ! END SUBROUTINE\n
 *
 */
int  PMMG_Get_vertices(PMMG_pGrp grp, double* vertices, int* refs,
                       int* areCorners, int* areRequired);

/**
 * \param grp pointer toward the group structure.
 * \param v0  pointer toward the first vertex of tetrahedron.
 * \param v1  pointer toward the second vertex of tetrahedron.
 * \param v2  pointer toward the third vertex of tetrahedron.
 * \param v3  pointer toward the fourth vertex of tetrahedron.
 * \param ref pointer toward the tetrahedron reference.
 * \param isRequired pointer toward the flag saying if tetrahedron is
 *  required.
 * \return 0 if failed, 1 otherwise.
 *
 * Get vertices \a v0, \a v1, \a v2, \a v3 and reference \a ref of
 * next tetra of mesh (wrapper for MMG3D function).
 *
 * \remark Fortran interface:
 * >   SUBROUTINE PMMG_GET_TETRAHEDRON(grp,v0,v1,v2,v3,ref,isRequired,&\n
 * >                                    retval)\n
 * >     MMG5_DATA_PTR_T,INTENT(INOUT) :: grp\n
 * >     INTEGER, INTENT(OUT)          :: v0,v1,v2,v3\n
 * >     INTEGER                       :: ref,isRequired\n
 * >     INTEGER, INTENT(OUT)          :: retval\n
 * >   END SUBROUTINE\n
 *
 */
int  PMMG_Get_tetrahedron(PMMG_pGrp grp, int* v0, int* v1, int* v2,
                           int* v3,int* ref, int* isRequired);

/**
 * \param grp   pointer toward the group structure.
 * \param tetra pointer toward the table of the tetrahedra vertices.
 * Vertices of the \f$i^{th}\f$ tetra are stored in tetra[(i-1)*4]\@4.
 * \param refs  pointer toward the table of the tetrahedron references.
 * References of the \f$i^{th}\f$ tetra is stored in refs[i-1].
 * \param areRequired pointer toward the table of the flags saying if the
 *  tetrahedra are required. areRequired[i-1]=1 if the \f$i^{th}\f$ tetra
 * is required.
 * \return 0 if failed, 1 otherwise.
 *
 * Get vertices and references of the mesh tetrahedra (wrapper for MMG3D
 * function).
 *
 * \remark Fortran interface: (commentated in order to allow to pass \%val(0)
 * instead of the refs, areCorners or areRequired arrays)
 *
 * > !  SUBROUTINE PMMG_GET_TETRAHEDRA(grp,tetra,refs,areRequired,&\n
 * > !                                   retval)\n
 * > !    MMG5_DATA_PTR_T,INTENT(INOUT) :: grp\n
 * > !    INTEGER, DIMENSION(*),INTENT(OUT) :: tetra\n
 * > !    INTEGER, DIMENSION(*)         :: refs,areRequired\n
 * > !    INTEGER, INTENT(OUT)          :: retval\n
 * > !  END SUBROUTINE\n
 *
 */
int  PMMG_Get_tetrahedra(PMMG_pGrp grp, int* tetra,int* refs,
                          int* areRequired);

/**
 * \param grp pointer toward the mesh structure.
 * \param v0  pointer toward the first vertex of prism.
 * \param v1  pointer toward the second vertex of prism.
 * \param v2  pointer toward the third vertex of prism.
 * \param v3  pointer toward the fourth vertex of prism.
 * \param v4  pointer toward the fifth vertex of prism.
 * \param v5  pointer toward the sixth vertex of prism.
 * \param ref pointer toward the prism reference.
 * \param isRequired pointer toward the flag saying if prism is
 *  required.
 * \return 0 if failed, 1 otherwise.
 *
 * Get vertices \a v0, \a v1, \a v2, \a v3, \a v4, \a v5 and reference \a ref of
 * next prism of mesh (wrapper for MMG3D function).
 *
 * \remark Fortran interface:
 * >   SUBROUTINE PMMG_GET_PRISM(grp,v0,v1,v2,v3,v4,v5,ref,isRequired,&\n
 * >                                    retval)\n
 * >     MMG5_DATA_PTR_T,INTENT(INOUT) :: grp\n
 * >     INTEGER, INTENT(OUT)          :: v0,v1,v2,v3,v4,v5\n
 * >     INTEGER                       :: ref,isRequired\n
 * >     INTEGER, INTENT(OUT)          :: retval\n
 * >   END SUBROUTINE\n
 *
 */
int  PMMG_Get_prism(PMMG_pGrp grp, int* v0, int* v1, int* v2,
                    int* v3, int* v4, int* v5, int* ref, int* isRequired);

/**
 * \param grp    pointer toward the group structure.
 * \param prisms pointer toward the table of the prisms vertices.
 * Vertices of the \f$i^{th}\f$ prism are stored in prisms[(i-1)*6]\@6.
 * \param refs   pointer toward the table of the prism references.
 * References of the \f$i^{th}\f$ prism is stored in refs[i-1].
 * \param areRequired pointer toward the table of the flags saying if the
 *  prisms are required. areRequired[i-1]=1 if the \f$i^{th}\f$ prism
 * is required.
 * \return 0 if failed, 1 otherwise.
 *
 * Get vertices and references of the mesh prisms (wrapper for MMG3D function).
 *
 * \remark Fortran interface: (commentated in order to allow to pass \%val(0)
 * instead of the refs, areCorners or areRequired arrays)
 *
 * > !  SUBROUTINE PMMG_GET_PRISMS(grp,prisms,refs,areRequired,&\n
 * > !                              retval)\n
 * > !    MMG5_DATA_PTR_T,INTENT(INOUT)     :: grp\n
 * > !    INTEGER, DIMENSION(*),INTENT(OUT) :: prisms\n
 * > !    INTEGER, DIMENSION(*)             :: refs,areRequired\n
 * > !    INTEGER, INTENT(OUT)              :: retval\n
 * > !  END SUBROUTINE\n
 *
 */
int  PMMG_Get_prisms(PMMG_pGrp grp, int* prisms,int* refs,
                          int* areRequired);

/**
 * \param grp pointer toward the group structure.
 * \param v0  pointer toward the first vertex of triangle.
 * \param v1  pointer toward the second vertex of triangle.
 * \param v2  pointer toward the third vertex of triangle.
 * \param ref pointer toward the triangle reference.
 * \param isRequired pointer toward the flag saying if triangle is required.
 * \return 0 if failed, 1 otherwise.
 *
 * Get vertices \a v0,\a v1,\a v2 and reference \a ref of next
 * triangle of mesh (wrapper for MMG3D function).
 *
 * \remark Fortran interface:
 * >   SUBROUTINE PMMG_GET_TRIANGLE(grp,v0,v1,v2,ref,isRequired,retval)\n
 * >     MMG5_DATA_PTR_T,INTENT(INOUT) :: grp\n
 * >     INTEGER, INTENT(OUT)          :: v0,v1,v2\n
 * >     INTEGER                       :: ref,isRequired\n
 * >     INTEGER, INTENT(OUT)          :: retval\n
 * >   END SUBROUTINE\n
 *
 */
int  PMMG_Get_triangle(PMMG_pGrp grp, int* v0, int* v1, int* v2, int* ref,
                       int* isRequired);

/**
 * \param grp  pointer toward the group structure.
 * \param tria pointer toward the table of the triangles vertices
 * Vertices of the \f$i^{th}\f$ tria are stored in tria[(i-1)*3]\@3.
 * \param refs pointer toward the table of the triangles references.
 * refs[i-1] is the ref of the \f$i^{th}\f$ tria.
 * \param areRequired pointer toward table of the flags saying if triangles
 * are required. areRequired[i-1]=1 if the \f$i^{th}\f$ tria
 * is required.
 * \return 0 if failed, 1 otherwise.
 *
 * Get vertices and references of the mesh triangles (wrapper for MMG3D function).
 *
 * \remark Fortran interface: (Commentated in order to allow to pass \%val(0)
 * instead of the refs or areRequired arrays)
 *
 * > !  SUBROUTINE PMMG_GET_TRIANGLES(grp,tria,refs,areRequired,retval)\n
 * > !    MMG5_DATA_PTR_T,INTENT(INOUT)     :: grp\n
 * > !    INTEGER, DIMENSION(*),INTENT(OUT) :: tria\n
 * > !    INTEGER, DIMENSION(*)             :: refs,areRequired\n
 * > !    INTEGER, INTENT(OUT)              :: retval\n
 * > !  END SUBROUTINE\n
 *
 */
int  PMMG_Get_triangles(PMMG_pGrp grp, int* tria, int* refs,
                        int* areRequired);

/**
 * \param grp pointer toward the group structure.
 * \param v0  pointer toward the first vertex of quadrilateral.
 * \param v1  pointer toward the second vertex of quadrilateral.
 * \param v2  pointer toward the third vertex of quadrilateral.
 * \param v3  pointer toward the fourth vertex of quadrilateral.
 * \param ref pointer toward the quadrilateral reference.
 * \param isRequired pointer toward the flag saying if quadrilateral is required.
 * \return 0 if failed, 1 otherwise.
 *
 * Get vertices \a v0,\a v1,\a v2,\a v3 and reference \a ref of next
 * quadrilateral of mesh (wrapper for MMG3D function).
 *
 * \remark Fortran interface:
 * >   SUBROUTINE PMMG_GET_QUADRILATERAL(grp,v0,v1,v2,v3,ref,isRequired,retval)\n
 * >     MMG5_DATA_PTR_T,INTENT(INOUT) :: grp\n
 * >     INTEGER, INTENT(OUT)          :: v0,v1,v2,v3\n
 * >     INTEGER                       :: ref,isRequired\n
 * >     INTEGER, INTENT(OUT)          :: retval\n
 * >   END SUBROUTINE\n
 *
 */
int  PMMG_Get_quadrilateral(PMMG_pGrp grp, int* v0, int* v1, int* v2,int* v3,
                            int* ref, int* isRequired);

/**
 * \param grp   pointer toward the group structure.
 * \param quads pointer toward the table of the quadrilaterals vertices
 * Vertices of the \f$i^{th}\f$ quad are stored in tria[(i-1)*4]\@4.
 * \param refs  pointer toward the table of the quadrilaterals references.
 * refs[i-1] is the ref of the \f$i^{th}\f$ quad.
 * \param areRequired pointer toward table of the flags saying if quadrilaterals
 * are required. areRequired[i-1]=1 if the \f$i^{th}\f$ quad
 * is required.
 * \return 0 if failed, 1 otherwise.
 *
 * Get vertices and references of the mesh quadrilaterals (wrapper for MMG3D
 * function).
 *
 * \remark Fortran interface: (Commentated in order to allow to pass \%val(0)
 * instead of the refs or areRequired arrays)
 *
 * > !  SUBROUTINE PMMG_GET_QUADRILATERALS(grp,quads,refs,areRequired,retval)\n
 * > !    MMG5_DATA_PTR_T,INTENT(INOUT)     :: grp\n
 * > !    INTEGER, DIMENSION(*),INTENT(OUT) :: quads\n
 * > !    INTEGER, DIMENSION(*)             :: refs,areRequired\n
 * > !    INTEGER, INTENT(OUT)              :: retval\n
 * > !  END SUBROUTINE\n
 *
 */
int  PMMG_Get_quadrilaterals(PMMG_pGrp grp, int* quads, int* refs,
                             int* areRequired);

/**
 * \param grp pointer toward the group structure.
 * \param e0  pointer toward the first extremity of the edge.
 * \param e1  pointer toward the second  extremity of the edge.
 * \param ref pointer toward the edge reference.
 * \param isRidge pointer toward the flag saying if the edge is ridge.
 * \param isRequired pointer toward the flag saying if the edge is required.
 * \return 0 if failed, 1 otherwise.
 *
 * Get extremities \a e0, \a e1 and reference \a ref of next edge of mesh
 * (wrapper for MMG3D function).
 *
 * \remark Fortran interface:
 * >   SUBROUTINE PMMG_GET_EDGE(grp,e0,e1,ref,isRidge,isRequired,retval)\n
 * >     MMG5_DATA_PTR_T,INTENT(INOUT) :: grp\n
 * >     INTEGER, INTENT(OUT)          :: e0,e1\n
 * >     INTEGER                       :: ref,isRidge,isRequired\n
 * >     INTEGER, INTENT(OUT)          :: retval\n
 * >   END SUBROUTINE\n
 *
 */
int  PMMG_Get_edge(PMMG_pGrp grp, int* e0, int* e1, int* ref,
                   int* isRidge, int* isRequired);

/**
 * \param grp pointer toward the mesh structure.
 * \param k   point index
 * \param n0  x componant of the normal at point \a k.
 * \param n1  y componant of the normal at point \a k.
 * \param n2  z componant of the normal at point \a k.
 *
 * \return 1 if success.
 *
 * Get normals (n0,n1,n2) at point \a k (wrapper for MMG3D function).
 *
 * \remark Fortran interface:
 * >   SUBROUTINE PMMG_GET_NORMALATVERTEX(grp,k,n0,n1,n2,retval)\n
 * >     MMG5_DATA_PTR_T,INTENT(INOUT) :: grp\n
 * >     INTEGER, INTENT(IN)           :: k\n
 * >     REAL(KIND=8)                  :: n0,n1,n2\n
 * >     INTEGER, INTENT(OUT)          :: retval\n
 * >   END SUBROUTINE\n
 *
 */
int  PMMG_Get_normalAtVertex(PMMG_pGrp grp, int k, double *n0, double *n1,
                             double *n2) ;

/**
 * \param grp pointer toward the group structure.
 * \param s   pointer toward the scalar solution value.
 * \return 0  if failed, 1 otherwise.
 *
 * Get solution \a s of next vertex of mesh (wrapper for MMG3D function).
 *
 * \remark Fortran interface:
 * >   SUBROUTINE PMMG_GET_SCALARSOL(grp,s,retval)\n
 * >     MMG5_DATA_PTR_T,INTENT(INOUT) :: grp\n
 * >     REAL(KIND=8), INTENT(OUT)     :: s\n
 * >     INTEGER, INTENT(OUT)          :: retval\n
 * >   END SUBROUTINE\n
 *
 */
int  PMMG_Get_scalarSol(PMMG_pGrp grp, double* s);

/**
 * \param grp pointer toward the group structure.
 * \param s   table of the scalar solutions at mesh vertices. s[i-1] is
 * the solution at vertex i.
 * \return 0 if failed, 1 otherwise.
 *
 * Get solutions at mesh vertices (wrapper for MMG3D function).
 *
 * \remark Fortran interface:
 * >   SUBROUTINE PMMG_GET_SCALARSOLS(grp,s,retval)\n
 * >     MMG5_DATA_PTR_T,INTENT(INOUT)          :: grp\n
 * >     REAL(KIND=8), DIMENSION(*),INTENT(OUT) :: s\n
 * >     INTEGER, INTENT(OUT)                   :: retval\n
 * >   END SUBROUTINE\n
 *
 */
int  PMMG_Get_scalarSols(PMMG_pGrp grp, double* s);

/**
 * \param grp pointer toward the group structure.
 * \param vx  x value of the vectorial solution.
 * \param vy  y value of the vectorial solution.
 * \param vz  z value of the vectorial solution.
 * \return 0  if failed, 1 otherwise.
 *
 * Get vectorial solution \f$(v_x,v_y,vz)\f$ of next vertex of mesh
 * (wrapper for MMG3D function).
 *
 * \remark Fortran interface:
 * >   SUBROUTINE PMMG_GET_VECTORSOL(grp,vx,vy,vz,retval)\n
 * >     MMG5_DATA_PTR_T,INTENT(INOUT) :: grp\n
 * >     REAL(KIND=8), INTENT(OUT)     :: vx,vy,vz\n
 * >     INTEGER, INTENT(OUT)          :: retval\n
 * >   END SUBROUTINE\n
 *
 */
int PMMG_Get_vectorSol(PMMG_pGrp grp, double* vx, double* vy, double* vz);

/**
 * \param grp  pointer toward the group structure.
 * \param sols table of the solutions at mesh vertices. sols[3*(i-1)]\@3 is
 * the solution at vertex i.
 * \return 0   if failed, 1 otherwise.
 *
 * Get vectorial solutions at mesh vertices (wrapper for MMG3D function).
 *
 * \remark Fortran interface:
 * >   SUBROUTINE PMMG_GET_VECTORSOLS(grp,sols,retval)\n
 * >     MMG5_DATA_PTR_T,INTENT(INOUT)          :: grp\n
 * >     REAL(KIND=8), DIMENSION(*),INTENT(OUT) :: sols\n
 * >     INTEGER, INTENT(OUT)                   :: retval\n
 * >   END SUBROUTINE\n
 *
 */
int PMMG_Get_vectorSols(PMMG_pGrp grp, double* sols);

/**
 * \param grp pointer toward the group structure.
 * \param m11 pointer toward the position (1,1) in the solution tensor.
 * \param m12 pointer toward the position (1,2) in the solution tensor.
 * \param m13 pointer toward the position (1,3) in the solution tensor.
 * \param m22 pointer toward the position (2,2) in the solution tensor.
 * \param m23 pointer toward the position (2,3) in the solution tensor.
 * \param m33 pointer toward the position (3,3) in the solution tensor.
 * \return 0  if failed, 1 otherwise.
 *
 * Get tensorial solution of next vertex of mesh (wrapper for MMG3D function).
 *
 * \remark Fortran interface:
 * >   SUBROUTINE PMMG_GET_TENSORSOL(grp,m11,m12,m13,m22,m23,m33,retval)\n
 * >     MMG5_DATA_PTR_T,INTENT(INOUT) :: grp\n
 * >     REAL(KIND=8), INTENT(OUT)     :: m11,m12,m13,m22,m23,m33\n
 * >     INTEGER, INTENT(OUT)          :: retval\n
 * >   END SUBROUTINE\n
 *
 */
int PMMG_Get_tensorSol(PMMG_pGrp grp, double *m11,double *m12, double *m13,
                       double *m22,double *m23, double *m33);

/**
 * \param grp  pointer toward the group structure.
 * \param sols table of the solutions at mesh vertices.
 * sols[6*(i-1)]\@6 is the solution at vertex i.
 * \return 0   if failed, 1 otherwise.
 *
 * Get tensorial solutions at mesh vertices (wrapper for MMG3D function).
 *
 * \remark Fortran interface:
 * >   SUBROUTINE PMMG_GET_TENSORSOLS(grp,sols,retval)\n
 * >     MMG5_DATA_PTR_T,INTENT(INOUT)           :: grp\n
 * >     REAL(KIND=8), DIMENSION(*), INTENT(OUT) :: sols\n
 * >     INTEGER, INTENT(OUT)                    :: retval\n
 * >   END SUBROUTINE\n
 *
 */
int PMMG_Get_tensorSols(PMMG_pGrp grp, double *sols);

/**
 * \param grp pointer toward the group structure.
 * \param m   pointer toward the scalar metrics value.
 * \return 0  if failed, 1 otherwise.
 *
 * Get solution \a m of next vertex of mesh (wrapper for MMG3D function).
 *
 * \remark Fortran interface:
 * >   SUBROUTINE PMMG_GET_SCALARMET(grp,m,retval)\n
 * >     MMG5_DATA_PTR_T,INTENT(INOUT) :: grp\n
 * >     REAL(KIND=8), INTENT(OUT)     :: m\n
 * >     INTEGER, INTENT(OUT)          :: retval\n
 * >   END SUBROUTINE\n
 *
 */
int  PMMG_Get_scalarMet(PMMG_pGrp grp, double* m);

/**
 * \param grp pointer toward the group structure.
 * \param m   table of the scalar solutions at mesh vertices. s[i-1] is
 * the solution at vertex i.
 * \return 0  if failed, 1 otherwise.
 *
 * Get metrics at mesh vertices (wrapper for MMG3D function).
 *
 * \remark Fortran interface:
 * >   SUBROUTINE PMMG_GET_SCALARMETS(grp,m,retval)\n
 * >     MMG5_DATA_PTR_T,INTENT(INOUT)          :: grp\n
 * >     REAL(KIND=8), DIMENSION(*),INTENT(OUT) :: m\n
 * >     INTEGER, INTENT(OUT)                   :: retval\n
 * >   END SUBROUTINE\n
 *
 */
int  PMMG_Get_scalarMets(PMMG_pGrp grp, double* m);

/**
 * \param grp pointer toward the group structure.
 * \param vx  x value of the vectorial solution.
 * \param vy  y value of the vectorial solution.
 * \param vz  z value of the vectorial solution.
 * \return 0  if failed, 1 otherwise.
 *
 * Get vectorial metrics \f$(v_x,v_y,vz)\f$ of next vertex of mesh
 * (wrapper for MMG3D function).
 *
 * \remark Fortran interface:
 * >   SUBROUTINE PMMG_GET_VECTORMET(grp,vx,vy,vz,retval)\n
 * >     MMG5_DATA_PTR_T,INTENT(INOUT) :: grp\n
 * >     REAL(KIND=8), INTENT(OUT)     :: vx,vy,vz\n
 * >     INTEGER, INTENT(OUT)          :: retval\n
 * >   END SUBROUTINE\n
 *
 */
int PMMG_Get_vectorMet(PMMG_pGrp grp, double* vx, double* vy, double* vz);

/**
 * \param grp  pointer toward the group structure.
 * \param mets table of the solutions at mesh vertices. mets[3*(i-1)]\@3 is
 * the solution at vertex i.
 * \return 0   if failed, 1 otherwise.
 *
 * Get vectorial metrics at mesh vertices (wrapper for MMG3D function).
 *
 * \remark Fortran interface:
 * >   SUBROUTINE PMMG_GET_VECTORMETS(grp,mets,retval)\n
 * >     MMG5_DATA_PTR_T,INTENT(INOUT)          :: grp\n
 * >     REAL(KIND=8), DIMENSION(*),INTENT(OUT) :: mets\n
 * >     INTEGER, INTENT(OUT)                   :: retval\n
 * >   END SUBROUTINE\n
 *
 */
int PMMG_Get_vectorMets(PMMG_pGrp grp, double* mets);

/**
 * \param grp pointer toward the group structure.
 * \param m11 pointer toward the position (1,1) in the metrics tensor.
 * \param m12 pointer toward the position (1,2) in the metrics tensor.
 * \param m13 pointer toward the position (1,3) in the metrics tensor.
 * \param m22 pointer toward the position (2,2) in the metrics tensor.
 * \param m23 pointer toward the position (2,3) in the metrics tensor.
 * \param m33 pointer toward the position (3,3) in the metrics tensor.
 * \return 0  if failed, 1 otherwise.
 *
 * Get tensorial metrics of next vertex of mesh (wrapper for MMG3D function).
 *
 * \remark Fortran interface:
 * >   SUBROUTINE PMMG_GET_TENSORMET(grp,m11,m12,m13,m22,m23,m33,retval)\n
 * >     MMG5_DATA_PTR_T,INTENT(INOUT) :: grp\n
 * >     REAL(KIND=8), INTENT(OUT)     :: m11,m12,m13,m22,m23,m33\n
 * >     INTEGER, INTENT(OUT)          :: retval\n
 * >   END SUBROUTINE\n
 *
 */
int PMMG_Get_tensorMet(PMMG_pGrp grp, double *m11,double *m12, double *m13,
                       double *m22,double *m23, double *m33);

/**
 * \param grp  pointer toward the group structure.
 * \param mets table of the metrics at mesh vertices.
 * mets[6*(i-1)]\@6 is the solution at vertex i.
 * \return 0   if failed, 1 otherwise.
 *
 * Get tensorial metrics at mesh vertices (wrapper for MMG3D function).
 *
 * \remark Fortran interface:
 * >   SUBROUTINE PMMG_GET_TENSORMETS(grp,mets,retval)\n
 * >     MMG5_DATA_PTR_T,INTENT(INOUT)           :: grp\n
 * >     REAL(KIND=8), DIMENSION(*), INTENT(OUT) :: mets\n
 * >     INTEGER, INTENT(OUT)                    :: retval\n
 * >   END SUBROUTINE\n
 *
 */
int PMMG_Get_tensorMets(PMMG_pGrp grp, double *mets);
>>>>>>> fab5740b

#ifdef __cplusplus
}
#endif

#endif<|MERGE_RESOLUTION|>--- conflicted
+++ resolved
@@ -196,73 +196,13 @@
  * Set integer parameter \a iparam at value \a val.
  *
  * \remark Fortran interface:
- * >   SUBROUTINE PMMG_DISTRIBUTE_MESH(parmesh,retval)\n
+ * >   SUBROUTINE PMMG_MERGE_PARMESH(parmesh,retval)\n
  * >     PMMG_DATA_PTR_T,INTENT(INOUT) :: parmesh\n
  * >     INTEGER, INTENT(OUT)          :: retval\n
  * >   END SUBROUTINE\n
  *
  */
 int PMMG_merge_parmesh( PMMG_pParMesh parmesh );
-
-<<<<<<< HEAD
-/* libparmmg_tools.c: Tools for the library */
-/**
- * \param parmesh pointer to pmmg structure
- * \return 0 if fail, 1 if success.
- *
- * Print the default parameters values
- *
- * \remark Fortran interface:
- * >   SUBROUTINE PMMG_DEFAULTVALUES(parmesh,retval)\n
- * >     PMMG_DATA_PTR_T, INTENT(INOUT) :: parmesh\n
- * >     INTEGER, INTENT(OUT)           :: retval\n
- * >   END SUBROUTINE\n
- *
- */
-int PMMG_defaultValues( PMMG_pParMesh parmesh );
-
-/**
- * \param argc number of command line arguments.
- * \param argv command line arguments.
- * \param parmesh pointer toward the parmesh structure.
- *
- * \return 1 on success
- *         0 on failure
- *
- * Parse command line arguments.
- *
- * \remark no matching fortran function.
- *
- */
-int PMMG_parsar( int argc, char *argv[], PMMG_pParMesh parmesh );
-
-/**
- * \param parmesh pointer toward the parmesh structure
- * \param prog pointer toward the program name.
- * \param return 1 if success, 0 if fail.
- *
- * Print help for parmmg options.
- *
- * \remark Fortran interface:
- * >   SUBROUTINE PMMG_USAGE(parmesh,prog,strlen,retval)\n
- * >     PMMG_DATA_PTR_T, INTENT(INOUT) :: parmesh\n
- * >     CHARACTER(LEN=*), INTENT(IN)   :: prog\n
- * >     INTEGER, INTENT(IN)            :: strlen\n
- * >     INTEGER, INTENT(OUT)           :: retval\n
- * >   END SUBROUTINE\n
- *
- */
-int PMMG_usage( PMMG_pParMesh parmesh, char * const prog);
-=======
-/*inout_3d.c*/
-int PMMG_saveMesh(PMMG_pParMesh ,const char *);
-int PMMG_loadMesh(PMMG_pParMesh ,const char *);
-
-/*metisfunctions.c*/
-int PMMG_metispartitioning(PMMG_pParMesh ,int *);
-
-/*distributemesh*/
-int PMMG_distributeMesh(PMMG_pParMesh ,int *);
 
 /**
  * \param grp       Pointer towards the group structure.
@@ -1549,7 +1489,55 @@
  *
  */
 int PMMG_Get_tensorMets(PMMG_pGrp grp, double *mets);
->>>>>>> fab5740b
+
+/* libparmmg_tools.c: Tools for the library */
+/**
+ * \param parmesh pointer to pmmg structure
+ * \return 0 if fail, 1 if success.
+ *
+ * Print the default parameters values
+ *
+ * \remark Fortran interface:
+ * >   SUBROUTINE PMMG_DEFAULTVALUES(parmesh,retval)\n
+ * >     PMMG_DATA_PTR_T, INTENT(INOUT) :: parmesh\n
+ * >     INTEGER, INTENT(OUT)           :: retval\n
+ * >   END SUBROUTINE\n
+ *
+ */
+int PMMG_defaultValues( PMMG_pParMesh parmesh );
+
+/**
+ * \param argc number of command line arguments.
+ * \param argv command line arguments.
+ * \param parmesh pointer toward the parmesh structure.
+ *
+ * \return 1 on success
+ *         0 on failure
+ *
+ * Parse command line arguments.
+ *
+ * \remark no matching fortran function.
+ *
+ */
+int PMMG_parsar( int argc, char *argv[], PMMG_pParMesh parmesh );
+
+/**
+ * \param parmesh pointer toward the parmesh structure
+ * \param prog pointer toward the program name.
+ * \param return 1 if success, 0 if fail.
+ *
+ * Print help for parmmg options.
+ *
+ * \remark Fortran interface:
+ * >   SUBROUTINE PMMG_USAGE(parmesh,prog,strlen,retval)\n
+ * >     PMMG_DATA_PTR_T, INTENT(INOUT) :: parmesh\n
+ * >     CHARACTER(LEN=*), INTENT(IN)   :: prog\n
+ * >     INTEGER, INTENT(IN)            :: strlen\n
+ * >     INTEGER, INTENT(OUT)           :: retval\n
+ * >   END SUBROUTINE\n
+ *
+ */
+int PMMG_usage( PMMG_pParMesh parmesh, char * const prog);
 
 #ifdef __cplusplus
 }
