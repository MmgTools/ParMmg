--- conflicted
+++ resolved
@@ -11,7 +11,17 @@
 #define PMMG_CPY   "Copyright (c) Bx INP/INRIA, 2016-"
 #define PMMG_STR   "&&&&&&&&&&&&&&&&&&&&&&&&&&&&&&&&&&&&&&&&&&&&&&&&&&&&&&&&&&&&"
 
-<<<<<<< HEAD
+
+/*inout_3d.c*/
+int PMMG_saveMesh(PMMG_pParMesh ,const char *);
+int PMMG_loadMesh(PMMG_pParMesh ,const char *);
+
+/*metisfunctions.c*/
+int PMMG_metispartitioning(PMMG_pParMesh ,int *);
+
+/*distributemesh*/
+int PMMG_distributeMesh(PMMG_pParMesh ,int *);
+
 /**
  * \param grp       Pointer towards the group structure.
  * \param np        Number of vertices.
@@ -890,16 +900,4 @@
  *
  *
  */
-int PMMG_Get_tensorMets(PMMG_pGrp grp);
-=======
-
-/*inout_3d.c*/
-int PMMG_saveMesh(PMMG_pParMesh ,const char *);
-int PMMG_loadMesh(PMMG_pParMesh ,const char *);
-
-/*metisfunctions.c*/
-int PMMG_metispartitioning(PMMG_pParMesh ,int *);
-
-/*distributemesh*/
-int PMMG_distributeMesh(PMMG_pParMesh ,int *);
->>>>>>> 5564b5df
+int PMMG_Get_tensorMets(PMMG_pGrp grp);