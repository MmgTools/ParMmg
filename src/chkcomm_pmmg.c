/* =============================================================================
**  This file is part of the parmmg software package for parallel tetrahedral
**  mesh modification.
**  Copyright (c) Bx INP/Inria/UBordeaux, 2017-
**
**  parmmg is free software: you can redistribute it and/or modify it
**  under the terms of the GNU Lesser General Public License as published
**  by the Free Software Foundation, either version 3 of the License, or
**  (at your option) any later version.
**
**  parmmg is distributed in the hope that it will be useful, but WITHOUT
**  ANY WARRANTY; without even the implied warranty of MERCHANTABILITY or
**  FITNESS FOR A PARTICULAR PURPOSE. See the GNU Lesser General Public
**  License for more details.
**
**  You should have received a copy of the GNU Lesser General Public
**  License and of the GNU General Public License along with parmmg (in
**  files COPYING.LESSER and COPYING). If not, see
**  <http://www.gnu.org/licenses/>. Please read their terms carefully and
**  use this copy of the parmmg distribution only if you accept them.
** =============================================================================
*/


#include "parmmg.h"
#include "coorcell_pmmg.h"

/**
 * \param parmesh pointer toward a parmesh structure
 * \param min    minimal coordinates in each direction
 * \param max    maximal coordinates in each direction
 * \param delta  scaling value
 *
 * \return 1 if success, 0 if fail;
 *
 * Find the bounding box of the internal node communicator.
 *
 */
static
int PMMG_find_intNodeCommBoundingBox(PMMG_pParMesh parmesh,double min[3],
                                     double max[3],double *delta) {
  PMMG_coorCell *coor_list;
  PMMG_pGrp      grp;
  MMG5_pMesh     mesh;
  double         dd;
  int            ier,nitem,*intvalues,k,i,j,idx,ip;

  /* Bounding box computation */
  for (i=0; i<3; i++) {
    min[i] =  DBL_MAX;
    max[i] = -DBL_MAX;
  }
  *delta = 0.0;

  if ( !parmesh->int_node_comm ) return 1;

  ier = 0;

  nitem = parmesh->int_node_comm->nitem;

  coor_list = NULL;
  PMMG_CALLOC(parmesh,coor_list,nitem,PMMG_coorCell,"node coordinates",
              return 0);
  PMMG_CALLOC(parmesh,parmesh->int_node_comm->intvalues,nitem,int,
              "intvalues array", goto end);
  intvalues = parmesh->int_node_comm->intvalues;

  /* Store the node coordinates of the nodes */
  for ( k=0; k<parmesh->ngrp; ++k ) {
    grp  = &parmesh->listgrp[k];
    mesh = grp->mesh;

    if ( (!mesh) || (!grp->nitem_int_node_comm) ) {
      continue;
    }

    assert ( mesh->info.delta &&  "missing scaling infos");

    dd = mesh->info.min[0]*mesh->info.min[0]
      + mesh->info.min[1]*mesh->info.min[1]
      + mesh->info.min[2]*mesh->info.min[2];

    assert ( fabs(mesh->info.delta-1.)<MMG5_EPSD && dd<MMG5_EPSD &&
             "scaled mesh... need to unscale it");

    for ( i=0; i<grp->nitem_int_node_comm; ++i ) {
      ip      = grp->node2int_node_comm_index1[i];
      idx     = grp->node2int_node_comm_index2[i];

      if ( !intvalues[idx] ) {
        for ( j=0; j<3; ++j )
          coor_list[idx].c[j] = mesh->point[ip].c[j];
      }
      else intvalues[idx] = 1;
    }
  }

  /* Find the bounding box of the internal comm */
  if ( !PMMG_find_coorCellListBoundingBox(coor_list,nitem,min,max,delta) )
    goto end;

  /* Success */
  ier = 1;

end:
  PMMG_DEL_MEM(parmesh,parmesh->int_node_comm->intvalues,int,"intvalues array");
  PMMG_DEL_MEM(parmesh,coor_list,PMMG_coorCell,"coor_list array");

  return ier;
}



/**
 * \param parmesh pointer toward a parmesh structure
 * \param min    minimal coordinates in each direction
 * \param max    maximal coordinates in each direction
 * \param delta  scaling value
 *
 * \return 1 if success, 0 if fail;
 *
 * Find the bounding box of the internal face communicator.
 *
 */
static
int PMMG_find_intFaceCommBoundingBox(PMMG_pParMesh parmesh,double min[3],
                                     double max[3],double *delta) {
  PMMG_coorCell *coor_list;
  PMMG_pGrp      grp;
  MMG5_pMesh     mesh;
  MMG5_pTetra    pt;
  MMG5_pPoint    ppt;
  double         dd;
  int            ier,nitem,iel,ifac,*intvalues,k,i,j,l,idx,ip;

  /* Bounding box computation */
  for (i=0; i<3; i++) {
    min[i] =  DBL_MAX;
    max[i] = -DBL_MAX;
  }
  *delta = 0.0;

  if ( !parmesh->int_face_comm ) return 1;

  ier = 0;

  nitem = parmesh->int_face_comm->nitem;

  PMMG_CALLOC(parmesh,coor_list,3*nitem,PMMG_coorCell,
              "node coordinates",return 0);
  PMMG_CALLOC(parmesh,parmesh->int_face_comm->intvalues,nitem,int,
              "face communicator",goto end);
  intvalues = parmesh->int_face_comm->intvalues;

  /* Store the node coordinates of the faces */
  for ( k=0; k<parmesh->ngrp; ++k ) {
    grp  = &parmesh->listgrp[k];
    mesh = grp->mesh;

    if ( (!mesh) || (!grp->nitem_int_face_comm) ) {
      continue;
    }
    assert ( mesh->info.delta &&  "missing scaling infos");

    dd = mesh->info.min[0]*mesh->info.min[0]
      + mesh->info.min[1]*mesh->info.min[1]
      + mesh->info.min[2]*mesh->info.min[2];

    assert ( fabs(mesh->info.delta-1.)<MMG5_EPSD && dd<MMG5_EPSD &&
             "scaled mesh... need to unscale it");

    for ( i=0; i<grp->nitem_int_face_comm; ++i ) {
      iel   =  grp->face2int_face_comm_index1[i]/12;
      ifac  = (grp->face2int_face_comm_index1[i]%12)/3;

      assert ( iel && iel<=mesh->ne );
      assert ( 0<=ifac && ifac<4 );
      pt = &mesh->tetra[iel];

      idx = grp->face2int_face_comm_index2[i];

      if ( !intvalues[idx] ) {
        for ( l=0; l<3; ++l ) {
          ip = pt->v[MMG5_idir[ifac][l]];
          assert ( ip && ip<=mesh->np );
          ppt = &mesh->point[ip];

          for ( j=0; j<3; ++j )
            coor_list[3*idx].c[j] = ppt->c[j];
        }
      }
      else intvalues[idx] = 1;
    }
  }

  /* Find the bounding box of the internal comm */
  if ( !PMMG_find_coorCellListBoundingBox(coor_list,nitem,min,max,
                                          delta) ) goto end;

  /* Success */
  ier = 1;

  end:
  PMMG_DEL_MEM(parmesh,parmesh->int_face_comm->intvalues,int,"face communicator");
  PMMG_DEL_MEM(parmesh,coor_list,PMMG_coorCell,"coor_list array");

  return ier;
}

/**
 * \param parmesh pointer toward a parmesh structure
 *
 * \return 1 if success, 0 if fail
 *
 * Check the internal node communicator consitency by comparing the coordinates
 * of the vertices of the nodes that are in the same position in the
 * communicator. By the same time, check that we don't have more than 2 nodes
 * per position in the node communicator.
 *
 * For each group, check the unicity of the position in the internal
 * communicator.
 *
 */
int PMMG_check_intNodeComm( PMMG_pParMesh parmesh )
{
  PMMG_coorCell *coor_list;
  PMMG_pGrp     grp;
  MMG5_pMesh    mesh;
  double        dd,bb_min[3],bb_max[3],delta,dist[3],dist_norm;
  int ier;
  int ngrp = parmesh->ngrp;
  int nitem = parmesh->int_node_comm->nitem;
  int commIdx2 = 0;
  int commIdx1 = 0;
  int commSizeLoc = 0;
  int commIdx,k,j;

  if ( !parmesh->int_node_comm->nitem ) return 1;

  ier = 0;

  coor_list = NULL;

  /** Step 1: Find the internal communicator bounding box */
  if ( !PMMG_find_intNodeCommBoundingBox(parmesh,bb_min,bb_max,&delta) )
    return 0;

  /** Step 2: Fill coor_list (of size in_node_comm->nitem) with the (scaled)
   * coordinates of the boundary points. If the position is already used, check
   * the coordinates consistency and check that it is used only 2 times. */
  PMMG_CALLOC(parmesh,coor_list,nitem,PMMG_coorCell,"node coordinates",
              goto end);

  dd = 1./delta;
  for ( commIdx = 0; commIdx<nitem; commIdx++ ) {
    coor_list[commIdx].idx = PMMG_UNSET;
    coor_list[commIdx].grp = PMMG_UNSET;
  }

  for ( k = 0; k < ngrp; ++k ) {

    grp = parmesh->listgrp + k;
    mesh = grp->mesh;

    commSizeLoc = grp->nitem_int_node_comm;
    for ( commIdx = 0; commIdx < commSizeLoc; ++commIdx ) {

      commIdx2 = grp->node2int_node_comm_index2[ commIdx ];
      commIdx1 = grp->node2int_node_comm_index1[ commIdx ];

      if ( coor_list[ commIdx2 ].idx<0 ) {
        for ( j=0; j<3; ++j )
          coor_list[commIdx2].c[j] = dd*(mesh->point[commIdx1].c[j]-bb_min[j]);
        coor_list[ commIdx2 ].idx = commIdx;
        coor_list[ commIdx2 ].grp = k;
      } else {

        dist_norm = 0.;
        for ( j = 0; j < 3; ++j ) {
          dist[j] = coor_list[ commIdx2 ].c[j]
            -dd*(mesh->point[ commIdx1 ].c[j]-bb_min[j]);
          dist_norm += dist[j]*dist[j];
        }

        if ( dist_norm > PMMG_EPSCOOR ) {
          fprintf(stderr,"  ## Error: %s: rank %d: group %d:\n"
                 "       2 different points (dist %e) in the same position (%d)"
                 " of the internal communicator:\n"
                 "       - point at position %d : %e %e %e\n"
                 "       - point at position %d : %e %e %e (point id=%d)\n",
                 __func__,parmesh->myrank,k,dist_norm,commIdx2,
                 coor_list[ commIdx2 ].idx,coor_list[ commIdx2 ].c[0],
                 coor_list[ commIdx2 ].c[1],coor_list[ commIdx2 ].c[2],
                 commIdx,dd*(mesh->point[ commIdx1 ].c[0]-bb_min[0]),
                 dd*(mesh->point[ commIdx1 ].c[1]-bb_min[1]),
                 dd*(mesh->point[ commIdx1 ].c[2]-bb_min[2]),commIdx1);
          goto end;
        }
      }
    }
  }

 /** Step 3: check that a point shared by 2 groups doesn't have 2 different
   * positions in the internal communicator */
  for ( commIdx1 = 0; commIdx1<nitem; commIdx1++ ) {

    if ( coor_list[ commIdx1 ].grp == PMMG_UNSET ) continue;

    for ( commIdx2 = commIdx1+1; commIdx2<nitem; ++commIdx2 ) {

      if ( coor_list[ commIdx2 ].grp == PMMG_UNSET ) continue;

      dist_norm = 0.;
      for ( j = 0; j < 3; ++j ) {
        dist[j] = coor_list[ commIdx2 ].c[j]-coor_list[ commIdx1 ].c[j];
        dist_norm += dist[j]*dist[j];
      }
      if ( dist_norm < PMMG_EPSCOOR ) {
        int grp1_id   = coor_list[ commIdx1 ].grp;
        int grp2_id   = coor_list[ commIdx2 ].grp;
        int pos1_idx  = coor_list[ commIdx1 ].idx;
        int pos2_idx  = coor_list[ commIdx2 ].idx;
        int pos1_idx1 = parmesh->listgrp[grp1_id].node2int_node_comm_index1[pos1_idx];
        int pos2_idx1 = parmesh->listgrp[grp2_id].node2int_node_comm_index1[pos2_idx];
        int pos1_idx2 = parmesh->listgrp[grp1_id].node2int_node_comm_index2[pos1_idx];
        int pos2_idx2 = parmesh->listgrp[grp2_id].node2int_node_comm_index2[pos2_idx];
        MMG5_pPoint ppt1 = &parmesh->listgrp[grp1_id].mesh->point[pos1_idx1];
        MMG5_pPoint ppt2 = &parmesh->listgrp[grp2_id].mesh->point[pos2_idx1];

        fprintf(stderr,"  ## Error: %s: rank %d:\n"
                "       A point shared by at least 2 groups has 2 positions "
                " (%d and %d) in the internal communicator (dist = %g):\n"
                "       - grp %d: point %d at position %d (%d): %e %e %e\n"
                "       - grp %d: point %d at position %d (%d): %e %e %e\n",
                 __func__,parmesh->myrank,commIdx1,commIdx2,dist_norm,
                grp1_id,pos1_idx1,pos1_idx,pos1_idx2,ppt1->c[0],ppt1->c[1],ppt1->c[2],
                grp2_id,pos2_idx1,pos2_idx,pos2_idx2,ppt2->c[0],ppt2->c[1],ppt2->c[2] );
          goto end;
      }
    }
  }

  /** Step 4: check that for a given group, each point has a unique position in
   * the internal node communicator */
  for ( k = 0; k < ngrp; ++k ) {
    grp = parmesh->listgrp + k;
    mesh = grp->mesh;
    commSizeLoc = grp->nitem_int_node_comm;

    for ( commIdx = 0; commIdx < nitem; ++commIdx )
      coor_list[ commIdx ].idx = -1;

    for ( commIdx = 0; commIdx < commSizeLoc; ++commIdx ) {
      commIdx2 = grp->node2int_node_comm_index2[ commIdx ];
      if ( coor_list[ commIdx2 ].idx >= 0 ) {
        fprintf(stderr,"  ## Error: %s: rank %d: group %d:\n"
                "       2 points of the same node2int_node_comm array (%d %d)"
                " have the same position in the internal communicator (%d) ",
                __func__,parmesh->myrank,k,commIdx,coor_list[ commIdx2 ].idx,
                commIdx2);
        goto end;
      }
      assert ( coor_list[ commIdx2 ].idx<0 );

      coor_list[ commIdx2 ].idx = commIdx;
    }
  }

  for ( k = 0; k < ngrp; ++k ) {
    grp = parmesh->listgrp + k;
    mesh = grp->mesh;
    commSizeLoc = grp->nitem_int_node_comm;

    for ( commIdx = 0; commIdx < nitem; ++commIdx )
      coor_list[ commIdx ].idx = -1;

    for ( commIdx = 0; commIdx < commSizeLoc; ++commIdx ) {
      commIdx2 = grp->node2int_node_comm_index2[ commIdx ];
      if ( coor_list[ commIdx2 ].idx>=0 ) {
        fprintf(stderr,"  ## Error: %s: rank %d: group %d:\n"
                "       2 points of the same node2int_node_comm array (%d %d)"
                " have the same position in the internal communicator (%d) ",
                __func__,parmesh->myrank,k,commIdx,coor_list[ commIdx2 ].idx,
                commIdx2);
        goto end;
      }
      assert ( coor_list[ commIdx2 ].idx<0 );

      coor_list[ commIdx2 ].idx = commIdx;
    }
  }

  /* Success */
  ier = 1;

end:
  PMMG_DEL_MEM(parmesh,coor_list,PMMG_coorCell,"coor_list array");

  return ier;
}


/**
 * \param parmesh pointer toward a parmesh structure
 *
 * \return 1 if success, 0 if fail
 *
 * Check the internal face communicator consitency by comparing the coordinates
 * of the vertices of the faces that are in the same position in the
 * communicator. Then check that we don't have more than 2 faces
 * per position in the face communicator.
 * Finally, for each group, check the unicity of the position in the internal
 * communicator.
 *
 */
int PMMG_check_intFaceComm( PMMG_pParMesh parmesh ) {
  PMMG_pGrp      grp;
  MMG5_pMesh     mesh;
  MMG5_pTetra    pt;
  MMG5_pPoint    ppt;
  double         delta,dd,*doublevalues,dist[3],dist_norm,bb_min[3],bb_max[3];
  int            *intvalues;
  int            k,i,j,l,iel,ifac,iploc,ip,idx,idx_ori,nitem,ier;

  if ( !parmesh->int_face_comm->nitem ) return 1;

  ier = 0;

  /** Step 0: Find the internal communicator bounding box */
  if ( !PMMG_find_intFaceCommBoundingBox(parmesh,bb_min,bb_max,&delta) )
    return 0;

  /** Step 1: Fill int_face_comm->doublevalues with the (scaled) coordinates
   * of the boundary points. If the position is already used, check the
   * coordinates consistency and check that it is used only 2 times. */
  nitem = parmesh->int_face_comm->nitem;
  PMMG_CALLOC(parmesh,parmesh->int_face_comm->doublevalues,9*nitem,double,
              "face communicator",goto end);
  doublevalues = parmesh->int_face_comm->doublevalues;
  PMMG_MALLOC(parmesh,parmesh->int_face_comm->intvalues,nitem,int,
              "face communicator",goto end);
  intvalues = parmesh->int_face_comm->intvalues;

  for ( i=0; i<parmesh->int_face_comm->nitem; ++i )
    intvalues[i] = PMMG_UNSET;

  dd = 1./delta;
  for ( k=0; k<parmesh->ngrp; ++k ) {
    grp  = &parmesh->listgrp[k];
    mesh = parmesh->listgrp[k].mesh;

    for ( i=0; i<grp->nitem_int_face_comm; ++i ) {
      iel   =  grp->face2int_face_comm_index1[i]/12;
      ifac  = (grp->face2int_face_comm_index1[i]%12)/3;
      iploc = (grp->face2int_face_comm_index1[i]%12)%3;

      assert ( iel && iel<=mesh->ne );
      assert ( 0<=ifac && ifac<4 );
      pt = &mesh->tetra[iel];

      idx = grp->face2int_face_comm_index2[i];

      if ( intvalues[idx]>=0 ) {
        for ( l=0; l<3; ++l ) {
          /* List the face points from iploc to ensure that we start from the
           * same face point for the 2 mathing comminicators */
          ip = pt->v[MMG5_idir[ifac][(l+iploc)%3]];

          assert ( ip && ip<=mesh->np );
          ppt = &mesh->point[ip];

          /* Travel the face in opposite direction for the two groups */
          switch(l)
          {
          case 0:
            idx_ori = 9*idx;
            break;
          case 1:
            idx_ori = 9*idx+6;
            break;
          case 2:
            idx_ori = 9*idx+3;
            break;
          }

          dist_norm = 0.;
          for ( j=0; j<3; ++j ) {
            dist[j] = doublevalues[idx_ori+j]-dd*(ppt->c[j]-bb_min[j]);
            dist_norm += dist[j]*dist[j];
          }

          if ( dist_norm > PMMG_EPSCOOR ) {
            fprintf(stderr,"  ## Error: %s: rank %d: group %d:\n"
                    "       2 different points (dist %e) in the same position (%d)"
                    " of the internal communicator:\n"
                    "       - face position %d : %e %e %e\n"
                    "       - face position %d : %e %e %e (elt %d, face %d)\n",
                    __func__,parmesh->myrank,k,dist_norm,idx,i,ppt->c[0],
                    ppt->c[1],ppt->c[2],intvalues[idx],doublevalues[idx_ori],
                    doublevalues[idx_ori+1],doublevalues[idx_ori+2],iel,ifac);
            goto end;
          }
        }
      }
      else {
        intvalues[idx] = i;
        for ( l=0; l<3; ++l ) {
          /* List the face points from iploc to ensure that we start from the
           * same face point for the 2 mathing comminicators */
          ip = pt->v[MMG5_idir[ifac][(l+iploc)%3]];

          assert ( ip && ip<=mesh->np );
          ppt = &mesh->point[ip];

          for ( j=0; j<3; ++j )
            doublevalues[9*idx+3*l+j] = dd*(ppt->c[j]-bb_min[j]);
        }
      }
    }
  }

  /** Step 2: count the number of faces that point to the same position in the
   * internal communicator and check that we do not have more than 2 faces per
   * position. */
  for ( i=0; i<parmesh->int_face_comm->nitem; ++i )
    intvalues[i] = 0;

  for ( k=0; k<parmesh->ngrp; ++k ) {
    grp  = &parmesh->listgrp[k];

    for ( i=0; i<grp->nitem_int_face_comm; ++i ) {
      idx = grp->face2int_face_comm_index2[i];

      if ( ++intvalues[idx]>2 ) {
        fprintf(stderr,"  ## Error: %s: rank %d: more than 2 faces stored in"
                " the same position (%d) of the nodal communicator.\n",
                __func__,parmesh->myrank,idx );
        goto end;
      }
    }
  }

  /** Step 3: check that for a given group, each face has a unique position in
   * the internal face communicator */
  for ( k=0; k<parmesh->ngrp; ++k ) {
    grp  = &parmesh->listgrp[k];
    mesh = parmesh->listgrp[k].mesh;

    for ( i=0; i<parmesh->int_face_comm->nitem; ++i )
      intvalues[i] = PMMG_UNSET;

    /* Reset the tetra flag, it will be used to store if a tetra face as been
     * listed in the communicator */
    for ( i=1; i<=mesh->ne; ++i )
      mesh->tetra[i].flag = 0;

    for ( i=0; i<grp->nitem_int_face_comm; ++i ) {
      iel   =  grp->face2int_face_comm_index1[i]/12;
      ifac  = (grp->face2int_face_comm_index1[i]%12)/3;
      idx = grp->face2int_face_comm_index2[i];
      if ( intvalues[idx]>=0 ) {
        fprintf(stderr,"  ## Error: %s: rank %d: group %d:\n"
                "       2 different faces in the same position (%d)"
                " of the internal communicator:\n"
                "       - elt %d, face %d (position %d)\n"
                "       - elt %d, face %d \n",
                __func__,parmesh->myrank,k,idx,iel,ifac,i,intvalues[idx]/12,
                (intvalues[idx]%12)/3 );
        goto end;
      }
      intvalues[idx] = grp->face2int_face_comm_index1[i];

      pt = &mesh->tetra[iel];
      if ( MG_GET(pt->flag,ifac ) ) {
        printf("  ## Error: %s: grp %d: face %d of the tetra %d is stored twice"
               " in the internal communicator\n",__func__,k,ifac,iel);
        goto end;

      }
      MG_SET ( pt->flag,ifac );
    }
  }

  /* Success */
  ier = 1;

end:
  PMMG_DEL_MEM(parmesh,parmesh->int_face_comm->doublevalues,double,
               "face communicator");
  PMMG_DEL_MEM(parmesh,parmesh->int_face_comm->intvalues,int,
               "face communicator");

  return ier;
}

/**
 * \param parmesh pointer to current parmesh stucture
 *
 * \return 0 (on all procs) if fail, 1 otherwise
 *
 * Check the external edge communicators consitency by comparing their size and
 * the coordinates of the listed points.
 *
 */
int PMMG_check_extEdgeComm( PMMG_pParMesh parmesh )
{
  PMMG_pExt_comm ext_edge_comm;
  PMMG_pGrp      grp;
  MMG5_pMesh     mesh;
  MMG5_pEdge     pa;
  MMG5_pPoint    ppt0,ppt1;
  MPI_Request    *request;
  MPI_Status     *status;
  double         *rtosend,*rtorecv,*doublevalues,x,y,z,bb_min[3],bb_max[3];
  double         dd,delta,delta_all,bb_min_all[3];
  int            *r2send_size,*r2recv_size,color;
  int            k,i,j,ia,idx,ireq,nitem,nitem_color_out,ier,ieresult;

  r2send_size = NULL;
  r2recv_size = NULL;
  request     = NULL;
  status      = NULL;

  /** Step 1: Find the internal communicator bounding box (only one group) */
  assert( parmesh->ngrp == 1);
  ier = 1;
  delta_all     = 1.;
  bb_min_all[0] = 0.;
  bb_min_all[1] = 0.;
  bb_min_all[2] = 0.;

  /** Step 2: Fill int_edge_comm->doublevalues with the coordinates
   * of the boundary points */
  nitem = parmesh->int_edge_comm->nitem;
  PMMG_CALLOC(parmesh,parmesh->int_edge_comm->doublevalues,6*nitem,double,
              "edge communicator",ier = 0);

  MPI_CHECK ( MPI_Allreduce( &ier,&ieresult,1,MPI_INT,MPI_MIN,parmesh->comm ),ieresult=0 );
  if ( !ieresult ) return 0;

  doublevalues = parmesh->int_edge_comm->doublevalues;

  dd = 1./delta_all;

  grp  = &parmesh->listgrp[0];
  mesh = parmesh->listgrp[0].mesh;

  for ( i=0; i<grp->nitem_int_edge_comm; ++i ) {
    ia  = grp->edge2int_edge_comm_index1[i];
    idx = grp->edge2int_edge_comm_index2[i];

    assert ( ia && ia<=mesh->na );

    pa = &mesh->edge[ia];
    ppt0 = &mesh->point[pa->a];
    ppt1 = &mesh->point[pa->b];
    x = ppt0->c[0] - ppt1->c[0];
    y = ppt0->c[1] - ppt1->c[1];
    z = ppt0->c[2] - ppt1->c[2];
<<<<<<< HEAD
    /* z-order the edge vertices */
    if( (x> 0.0) || (x > -MMG5_EPSD && y > 0.0) || (x > -MMG5_EPSD && y > -MMG5_EPSD && z > 0.0) ) {
      for ( j=0; j<3; ++j ) doublevalues[6*idx+j]   = dd * (ppt0->c[j] - bb_min_all[j]);
      for ( j=0; j<3; ++j ) doublevalues[6*idx+3+j] = dd * (ppt1->c[j] - bb_min_all[j]);
    } else if( x > -MMG5_EPSD && y > -MMG5_EPSD && z > -MMG5_EPSD ) {
=======
    /* Point the edge vector in the direction of the highest first coordinate */
    if( (x > MMG5_EPSOK) ||
        (fabs(x) < MMG5_EPSOK && y > MMG5_EPSOK) ||
        (fabs(x) < MMG5_EPSOK && fabs(y) < MMG5_EPSOK && z > MMG5_EPSOK) ) {
      for ( j=0; j<3; ++j ) doublevalues[6*idx+j]   = dd * (ppt0->c[j] - bb_min_all[j]);
      for ( j=0; j<3; ++j ) doublevalues[6*idx+3+j] = dd * (ppt1->c[j] - bb_min_all[j]);
    } else if( fabs(x) <= MMG5_EPSOK && fabs(y) <= MMG5_EPSOK && fabs(z) <= MMG5_EPSOK ) {
>>>>>>> 90e14f1c
      fprintf(stderr,"  ## Error: %s: rank %d: nearly coincident vertices for"
              " edge %d, distance: (%e,%e,%e)",__func__,parmesh->myrank,ia,
              x,y,z);
      ier = 0;
    } else {
      for ( j=0; j<3; ++j ) doublevalues[6*idx+j]   = dd * (ppt1->c[j] - bb_min_all[j]);
      for ( j=0; j<3; ++j ) doublevalues[6*idx+3+j] = dd * (ppt0->c[j] - bb_min_all[j]);
    }
  }
  MPI_CHECK ( MPI_Allreduce( &ier,&ieresult,1,MPI_INT,MPI_MIN,parmesh->comm ),ieresult=0 );
  if ( !ieresult ) return 0;

  /** Step 3: Send the values that need to be communicate to the suitable
   * processor */
  PMMG_MALLOC(parmesh,request,2*parmesh->next_edge_comm,MPI_Request,
              "mpi request array",ier=0);

  PMMG_MALLOC(parmesh,status,2*parmesh->next_edge_comm,MPI_Status,
              "mpi status array",ier=0);

  PMMG_CALLOC(parmesh,r2send_size,parmesh->next_edge_comm,int,
              "size of the r2send array",ier=0);
  MPI_CHECK ( MPI_Allreduce( &ier,&ieresult,1,MPI_INT,MPI_MIN,parmesh->comm ),ieresult=0 );
  if ( !ieresult ) goto end;

  ireq= 0;
  for ( k=0; k<parmesh->next_edge_comm; ++k ) {

    ext_edge_comm = &parmesh->ext_edge_comm[k];

    if ( r2send_size[k] < 6*ext_edge_comm->nitem ) {
      PMMG_REALLOC(parmesh,ext_edge_comm->rtosend,6*ext_edge_comm->nitem,
                   r2send_size[k],double,"rtosend",ier=0);
      r2send_size[k] = 6*ext_edge_comm->nitem;
    }

    /* Filling of the array to send */
    rtosend = ext_edge_comm->rtosend;
    color   = ext_edge_comm->color_out;
    for ( i=0; i<ext_edge_comm->nitem; ++i ) {
      idx = ext_edge_comm->int_comm_index[i];
      for ( j=0; j<6; ++j )
        rtosend[6*i+j] = doublevalues[6*idx+j];
    }

    request[ireq]    = MPI_REQUEST_NULL;
    MPI_CHECK( MPI_Isend(&ext_edge_comm->nitem,1,MPI_INT,color,
                         MPI_CHKCOMM_EDGE_TAG,
                         parmesh->comm,&request[ireq++]),ier=0 );

    request[ireq]    = MPI_REQUEST_NULL;
    MPI_CHECK( MPI_Isend(rtosend,6*ext_edge_comm->nitem,MPI_DOUBLE,color,
                         MPI_CHKCOMM_EDGE_TAG+1,
                         parmesh->comm,&request[ireq++]),ier=0 );
   }

  MPI_CHECK ( MPI_Allreduce( &ier,&ieresult,1,MPI_INT,MPI_MIN,parmesh->comm ),ieresult=0 );
  if ( !ieresult ) goto end;

  /** Step 4: Recv the values from the senders and check:
   *
   * - that the communicators have the same size on both processors
   *
   * - that the coordinates of the points listed in the communicators are
         similar at epsilon machine
   */
  PMMG_CALLOC(parmesh,r2recv_size,parmesh->next_edge_comm,int,
              "size of the r2recv array",ier=0);
  for ( k=0; k<parmesh->next_edge_comm; ++k ) {
    ext_edge_comm = &parmesh->ext_edge_comm[k];
    color         = ext_edge_comm->color_out;

    MPI_CHECK( MPI_Recv(&nitem_color_out,1,MPI_INT,color,
                        MPI_CHKCOMM_EDGE_TAG,parmesh->comm,
                        &status[0]), ier=0 );

    /* Check the size of the communicators */
    if ( nitem_color_out != ext_edge_comm->nitem ) {
      fprintf(stderr,"  ## Error: %s: rank %d: the size of the external"
              " communicator %d->%d (%d) doesn't match with the size of the same"
              " external communicator on %d (%d)\n",__func__,parmesh->myrank,
              parmesh->myrank,color,ext_edge_comm->nitem,color,nitem_color_out );
      ier = 0;
    }
    if ( r2recv_size[k] < 6*nitem_color_out ) {
      PMMG_REALLOC(parmesh,ext_edge_comm->rtorecv,6*nitem_color_out,
                   r2recv_size[k],double,"rtorecv",ier=0);
      r2recv_size[k] = 6*nitem_color_out;
    }
    rtorecv       = ext_edge_comm->rtorecv;
    MPI_CHECK( MPI_Recv(rtorecv,6*nitem_color_out,MPI_DOUBLE,color,
                        MPI_CHKCOMM_EDGE_TAG+1,parmesh->comm,
                        &status[0]), ier=0 );
    /* Check the values of the edge in the communicator */
    for ( i=0; i<ext_edge_comm->nitem; ++i ) {
      idx = ext_edge_comm->int_comm_index[i];

      for( j = 0; j < 2; j++ ) {
        x   = doublevalues[6*idx+3*j  ] - rtorecv[6*i+3*j  ];
        y   = doublevalues[6*idx+3*j+1] - rtorecv[6*i+3*j+1];
        z   = doublevalues[6*idx+3*j+2] - rtorecv[6*i+3*j+2];

<<<<<<< HEAD
        if ( x*x + y*y + z*z > MMG5_EPSD ) {
          fprintf(stderr,"  ## Error: %s: rank %d:\n"
                  "       2 different points (dist %e) in the same position (%d)"
                  " of the external communicator %d %d (%d th item):\n"
                  "       - point : %e %e %e\n"
                  "       - point : %e %e %e\n",__func__,parmesh->myrank,
                  x*x+y*y+z*z,idx,parmesh->myrank,color,i,
=======
        if ( x*x + y*y + z*z > PMMG_EPSCOOR ) {
          fprintf(stderr,"  ## Error: %s: rank %d:\n"
                  "       2 different points (dist %e:%e,%e,%e) in the same position (%d)"
                  " of the external communicator %d %d (%d th item):\n"
                  "       - point : %e %e %e\n"
                  "       - point : %e %e %e\n",__func__,parmesh->myrank,
                  x*x+y*y+z*z,x,y,z,idx,parmesh->myrank,color,i,
>>>>>>> 90e14f1c
                  doublevalues[6*idx+3*j],
                  doublevalues[6*idx+3*j+1],
                  doublevalues[6*idx+3*j+2],
                  rtorecv[6*i+3*j],
                  rtorecv[6*i+3*j+1],
                  rtorecv[6*i+3*j+2]);
          ier = 0;
        }
      }
    }
  }
  MPI_CHECK ( MPI_Allreduce( &ier,&ieresult,1,MPI_INT,MPI_MIN,parmesh->comm ),ieresult=0 );
  if ( !ieresult ) goto end;

  MPI_CHECK( MPI_Waitall(2*parmesh->next_edge_comm,request,status), ier=0 );
  MPI_CHECK ( MPI_Allreduce( &ier,&ieresult,1,MPI_INT,MPI_MIN,parmesh->comm ),ieresult=0 );

end:
  for ( k=0; k<parmesh->next_edge_comm; ++k ) {
    ext_edge_comm = &parmesh->ext_edge_comm[k];

    // Change this and add to the external comm the possibility to not
    // unalloc/realloc every time, thus, here, we will be able to reset the
    // communicators without unallocated it
    PMMG_DEL_MEM(parmesh,ext_edge_comm->rtosend,double,"r2send");
    PMMG_DEL_MEM(parmesh,ext_edge_comm->rtorecv,double,"r2recv");
  }

  PMMG_DEL_MEM(parmesh,r2send_size,int,"size of the r2send array");

  PMMG_DEL_MEM(parmesh,r2recv_size,int,"size of the r2send array");

  PMMG_DEL_MEM(parmesh,status,MPI_Status,"mpi status array");

  PMMG_DEL_MEM(parmesh,request,MPI_Request,"mpi request array");

  PMMG_DEL_MEM(parmesh,parmesh->int_edge_comm->doublevalues,double,
               "edge communicator");

  return ieresult;
}

/**
 * \param parmesh pointer to current parmesh stucture
 *
 * \return 0 (on all procs) if fail, 1 otherwise
 *
 * Check the external node communicators consitency by comparing their size and
 * the coordinates of the listed points.
 *
 */
int PMMG_check_extNodeComm( PMMG_pParMesh parmesh )
{
  PMMG_pExt_comm ext_node_comm;
  PMMG_pGrp      grp;
  MMG5_pMesh     mesh;
  MMG5_pPoint    ppt;
  MPI_Request    *request;
  MPI_Status     *status;
  double         *rtosend,*rtorecv,*doublevalues,x,y,z,bb_min[3],bb_max[3];
  double         dd,delta,delta_all,bb_min_all[3];
  int            *r2send_size,*r2recv_size,color,ngrp_all;
  int            k,i,j,ip,idx,ireq,nitem,nitem_color_out,ier,ieresult;

  r2send_size = NULL;
  r2recv_size = NULL;
  request     = NULL;
  status      = NULL;

  MPI_CHECK ( MPI_Allreduce ( &parmesh->ngrp,&ngrp_all,1,MPI_INT,MPI_SUM,parmesh->comm), return 0);
 
  /** Step 1: Find the internal communicator bounding box */
  if ( ngrp_all == 1 ) {
    ier = 1;
    delta_all     = 1.;
    bb_min_all[0] = 0.;
    bb_min_all[1] = 0.;
    bb_min_all[2] = 0.;
  }
  else {
    ier = PMMG_find_intNodeCommBoundingBox(parmesh,bb_min,bb_max,&delta);

    MPI_CHECK ( MPI_Allreduce ( &delta,&delta_all,1,MPI_DOUBLE,MPI_MAX,parmesh->comm), return 0);
    MPI_CHECK ( MPI_Allreduce ( bb_min,bb_min_all,3,MPI_DOUBLE,MPI_MIN,parmesh->comm), return 0);

    if ( delta_all < MMG5_EPSD ) {
      if ( parmesh->myrank == parmesh->info.root )
        fprintf(stderr,"\n  ## Error: %s: unable to scale the list.\n",__func__);
      return 0 ;
    }
  }

  /** Step 2: Fill int_node_comm->doublevalues with the coordinates
   * of the boundary points */
  nitem = parmesh->int_node_comm->nitem;
  PMMG_CALLOC(parmesh,parmesh->int_node_comm->doublevalues,3*nitem,double,
              "node communicator",ier = 0);

  MPI_CHECK ( MPI_Allreduce( &ier,&ieresult,1,MPI_INT,MPI_MIN,parmesh->comm ),ieresult=0 );
  if ( !ieresult ) return 0;

  doublevalues = parmesh->int_node_comm->doublevalues;

  dd = 1./delta_all;
  for ( k=0; k<parmesh->ngrp; ++k ) {
    grp  = &parmesh->listgrp[k];
    mesh = parmesh->listgrp[k].mesh;

    for ( i=0; i<grp->nitem_int_node_comm; ++i ) {
      ip  = grp->node2int_node_comm_index1[i];
      idx = grp->node2int_node_comm_index2[i];

      assert ( ip && ip<=mesh->np );

      ppt = &mesh->point[ip];
      for ( j=0; j<3; ++j )
        doublevalues[3*idx+j] = dd * (ppt->c[j] - bb_min_all[j]);
    }
  }

  /** Step 3: Send the values that need to be communicate to the suitable
   * processor */
  PMMG_MALLOC(parmesh,request,2*parmesh->next_node_comm,MPI_Request,
              "mpi request array",ier=0);

  PMMG_MALLOC(parmesh,status,2*parmesh->next_node_comm,MPI_Status,
              "mpi status array",ier=0);

  PMMG_CALLOC(parmesh,r2send_size,parmesh->next_node_comm,int,
              "size of the r2send array",ier=0);
  MPI_CHECK ( MPI_Allreduce( &ier,&ieresult,1,MPI_INT,MPI_MIN,parmesh->comm ),ieresult=0 );
  if ( !ieresult ) goto end;

  ireq= 0;
  for ( k=0; k<parmesh->next_node_comm; ++k ) {

    ext_node_comm = &parmesh->ext_node_comm[k];

    if ( r2send_size[k] < 3*ext_node_comm->nitem ) {
      PMMG_REALLOC(parmesh,ext_node_comm->rtosend,3*ext_node_comm->nitem,
                   r2send_size[k],double,"rtosend",ier=0);
      r2send_size[k] = 3*ext_node_comm->nitem;
    }

    /* Filling of the array to send */
    rtosend = ext_node_comm->rtosend;
    color   = ext_node_comm->color_out;
    for ( i=0; i<ext_node_comm->nitem; ++i ) {
      idx = ext_node_comm->int_comm_index[i];
      for ( j=0; j<3; ++j )
        rtosend[3*i+j] = doublevalues[3*idx+j];
    }

    request[ireq]    = MPI_REQUEST_NULL;
    MPI_CHECK( MPI_Isend(&ext_node_comm->nitem,1,MPI_INT,color,
                         MPI_CHKCOMM_NODE_TAG,
                         parmesh->comm,&request[ireq++]),ier=0 );

    request[ireq]    = MPI_REQUEST_NULL;
    MPI_CHECK( MPI_Isend(rtosend,3*ext_node_comm->nitem,MPI_DOUBLE,color,
                         MPI_CHKCOMM_NODE_TAG+1,
                         parmesh->comm,&request[ireq++]),ier=0 );
   }

  MPI_CHECK ( MPI_Allreduce( &ier,&ieresult,1,MPI_INT,MPI_MIN,parmesh->comm ),ieresult=0 );
  if ( !ieresult ) goto end;

  /** Step 4: Recv the values from the senders and check:
   *
   * - that the communicators have the same size on both processors
   *
   * - that the coordinates of the points listed in the communicators are
         similar at epsilon machine
   */
  PMMG_CALLOC(parmesh,r2recv_size,parmesh->next_node_comm,int,
              "size of the r2recv array",ier=0);
  for ( k=0; k<parmesh->next_node_comm; ++k ) {
    ext_node_comm = &parmesh->ext_node_comm[k];
    color         = ext_node_comm->color_out;

    MPI_CHECK( MPI_Recv(&nitem_color_out,1,MPI_INT,color,
                        MPI_CHKCOMM_NODE_TAG,parmesh->comm,
                        &status[0]), ier=0 );

    /* Check the size of the communicators */
    if ( nitem_color_out != ext_node_comm->nitem ) {
      fprintf(stderr,"  ## Error: %s: rank %d: the size of the external"
              " communicator %d->%d (%d) doesn't match with the size of the same"
              " external communicator on %d (%d)\n",__func__,parmesh->myrank,
              parmesh->myrank,color,ext_node_comm->nitem,color,nitem_color_out );
      ier = 0;
    }
    if ( r2recv_size[k] < 3*nitem_color_out ) {
      PMMG_REALLOC(parmesh,ext_node_comm->rtorecv,3*nitem_color_out,
                   r2recv_size[k],double,"rtorecv",ier=0);
      r2recv_size[k] = 3*nitem_color_out;
    }
    rtorecv       = ext_node_comm->rtorecv;
    MPI_CHECK( MPI_Recv(rtorecv,3*nitem_color_out,MPI_DOUBLE,color,
                        MPI_CHKCOMM_NODE_TAG+1,parmesh->comm,
                        &status[0]), ier=0 );
    /* Check the values of the node in the communicator */
    for ( i=0; i<ext_node_comm->nitem; ++i ) {
      idx = ext_node_comm->int_comm_index[i];

      x   = doublevalues[3*idx  ] - rtorecv[3*i  ];
      y   = doublevalues[3*idx+1] - rtorecv[3*i+1];
      z   = doublevalues[3*idx+2] - rtorecv[3*i+2];

      if ( x*x + y*y + z*z > MMG5_EPSOK ) {
        fprintf(stderr,"  ## Error: %s: rank %d:\n"
                "       2 different points (dist %e) in the same position (%d)"
                " of the external communicator %d %d (%d th item):\n"
                "       - point : %e %e %e\n"
                "       - point : %e %e %e\n",__func__,parmesh->myrank,
                x*x+y*y+z*z,idx,parmesh->myrank,color,i,doublevalues[3*idx],
                doublevalues[3*idx+1],doublevalues[3*idx+2],rtorecv[3*i],
                rtorecv[3*i+1],rtorecv[3*i+2]);
        ier = 0;
      }
    }
  }
  MPI_CHECK ( MPI_Allreduce( &ier,&ieresult,1,MPI_INT,MPI_MIN,parmesh->comm ),ieresult=0 );
  if ( !ieresult ) goto end;

  MPI_CHECK( MPI_Waitall(2*parmesh->next_node_comm,request,status), ier=0 );
  MPI_CHECK ( MPI_Allreduce( &ier,&ieresult,1,MPI_INT,MPI_MIN,parmesh->comm ),ieresult=0 );

end:
  for ( k=0; k<parmesh->next_node_comm; ++k ) {
    ext_node_comm = &parmesh->ext_node_comm[k];

    // Change this and add to the external comm the possibility to not
    // unalloc/realloc every time, thus, here, we will be able to reset the
    // communicators without unallocated it
    PMMG_DEL_MEM(parmesh,ext_node_comm->rtosend,double,"r2send");
    PMMG_DEL_MEM(parmesh,ext_node_comm->rtorecv,double,"r2recv");
  }

  PMMG_DEL_MEM(parmesh,r2send_size,int,"size of the r2send array");

  PMMG_DEL_MEM(parmesh,r2recv_size,int,"size of the r2send array");

  PMMG_DEL_MEM(parmesh,status,MPI_Status,"mpi status array");

  PMMG_DEL_MEM(parmesh,request,MPI_Request,"mpi request array");

  PMMG_DEL_MEM(parmesh,parmesh->int_node_comm->doublevalues,double,
               "node communicator");

  return ieresult;
}


/**
 * \param parmesh pointer to current parmesh stucture
 *
 * \return 0 if fail, 1 otherwise
 *
 * Check the external face communicators consitency by comparing their size and
 * the coordinates of the face points.
 *
 */
int PMMG_check_extFaceComm( PMMG_pParMesh parmesh )
{
  PMMG_pExt_comm ext_face_comm;
  PMMG_pGrp      grp;
  MMG5_pMesh     mesh;
  MMG5_pTetra    pt;
  MMG5_pPoint    ppt;
  MPI_Request    *request;
  MPI_Status     *status;
  double         *rtosend,*rtorecv,*doublevalues,dd,x,y,z;
  double         bb_min[3],bb_max[3],delta,delta_all,bb_min_all[3];
  int            *r2send_size,*r2recv_size,color,ngrp_all;
  int            k,i,j,l,ireq,ip,iploc,iel,ifac,idx,nitem,nitem_color_out;
  int            ier,ieresult;

  r2send_size = NULL;
  r2recv_size = NULL;
  request     = NULL;
  status      = NULL;

  MPI_CHECK ( MPI_Allreduce ( &parmesh->ngrp,&ngrp_all,1,MPI_INT,MPI_SUM,parmesh->comm), return 0);

  /** Step 0: Find the internal communicator bounding box */
  if ( ngrp_all == 1 ) {
    ier           = 1;
    delta_all     = 1.;
    bb_min_all[0] = 0.;
    bb_min_all[1] = 0.;
    bb_min_all[2] = 0.;
  }
  else {
    ier = PMMG_find_intFaceCommBoundingBox(parmesh,bb_min,bb_max,&delta);

    MPI_CHECK ( MPI_Allreduce ( &delta,&delta_all,1,MPI_DOUBLE,MPI_MAX,parmesh->comm), return 0);
    MPI_CHECK ( MPI_Allreduce ( bb_min,bb_min_all,3,MPI_DOUBLE,MPI_MIN,parmesh->comm), return 0);

    if ( delta_all < MMG5_EPSD ) {
      if ( parmesh->myrank == parmesh->info.root )
        fprintf(stderr,"\n  ## Error: %s: unable to scale the list.\n",__func__);
      return 0 ;
    }
  }

  /** Step 1: Fill int_face_comm->doublevalues with the scaled coordinates
   * of the boundary points of the face */
  nitem = parmesh->int_face_comm->nitem;
  PMMG_CALLOC(parmesh,parmesh->int_face_comm->doublevalues,9*nitem,double,
              "face communicator",ier = 0);

  MPI_CHECK ( MPI_Allreduce( &ier,&ieresult,1,MPI_INT,MPI_MIN,parmesh->comm ),ieresult=0 );
  if ( !ieresult ) return 0;

  doublevalues = parmesh->int_face_comm->doublevalues;

  dd = 1./delta_all;
  for ( k=0; k<parmesh->ngrp; ++k ) {
    grp  = &parmesh->listgrp[k];
    mesh = parmesh->listgrp[k].mesh;

    if ( (!mesh) || (!grp->nitem_int_face_comm) ) {
      continue;
    }
    assert ( mesh->info.delta && "missing scaling infos");

    for ( i=0; i<grp->nitem_int_face_comm; ++i ) {
      idx  = grp->face2int_face_comm_index2[i];

      iel   =  grp->face2int_face_comm_index1[i]/12;
      ifac  = (grp->face2int_face_comm_index1[i]%12)/3;
      iploc = (grp->face2int_face_comm_index1[i]%12)%3;

      assert ( iel && iel<=mesh->ne );
      assert ( 0<=ifac  && ifac <4 );
      assert ( 0<=iploc && iploc<3 );

      pt = &mesh->tetra[iel];

      for ( l=0; l<3; ++l ) {
        /* List the face points from iploc to ensure that we start from the same
         * face point for the 2 mathing comminicators */
        ip  = pt->v[MMG5_idir[ifac][(l+iploc)%3]];

        assert ( ip && ip<=mesh->np );
        ppt = &mesh->point[ip];

        for ( j=0; j<3; ++j )
          doublevalues[9*idx+3*l+j]=dd*(ppt->c[j]-bb_min_all[j]);
      }
    }
  }

  /** Step 2: Send the values that need to be communicate to the suitable
   * processor */
  PMMG_MALLOC(parmesh,request,2*parmesh->next_face_comm,MPI_Request,
              "mpi request array",ier=0);

  PMMG_MALLOC(parmesh,status,2*parmesh->next_face_comm,MPI_Status,
              "mpi status array",ier=0);

  PMMG_CALLOC(parmesh,r2send_size,parmesh->next_face_comm,int,
              "size of the r2send array",ier=0);
  MPI_CHECK ( MPI_Allreduce( &ier,&ieresult,1,MPI_INT,MPI_MIN,parmesh->comm ),ieresult=0 );
  if ( !ieresult ) goto end;

  ireq = 0;
  for ( k=0; k<parmesh->next_face_comm; ++k ) {

    ext_face_comm = &parmesh->ext_face_comm[k];

    if ( r2send_size[k] < 9*ext_face_comm->nitem ) {
      PMMG_REALLOC(parmesh,ext_face_comm->rtosend,9*ext_face_comm->nitem,
                   r2send_size[k],double,"rtosend",ier=0);
      r2send_size[k] = 9*ext_face_comm->nitem;
    }

    /* Filling of the array to send */
    rtosend = ext_face_comm->rtosend;
    color   = ext_face_comm->color_out;
    for ( i=0; i<ext_face_comm->nitem; ++i ) {
      idx = ext_face_comm->int_comm_index[i];

      for ( j=0; j<9; ++j )
        rtosend[9*i+j] = doublevalues[9*idx+j];
    }

    request[ireq]    = MPI_REQUEST_NULL;
    MPI_CHECK( MPI_Isend(&ext_face_comm->nitem,1,MPI_INT,color,
                         MPI_CHKCOMM_FACE_TAG,
                         parmesh->comm,&request[ireq++]),ier=0 );

    request[ireq]    = MPI_REQUEST_NULL;
    MPI_CHECK( MPI_Isend(rtosend,9*ext_face_comm->nitem,MPI_DOUBLE,color,
                         MPI_CHKCOMM_FACE_TAG+1,
                         parmesh->comm,&request[ireq++]),ier=0 );
  }
  MPI_CHECK ( MPI_Allreduce( &ier,&ieresult,1,MPI_INT,MPI_MIN,parmesh->comm ),ieresult=0 );
  if ( !ieresult ) goto end;

  /** Step 3: Recv the values from the senders and check:
   *
   * - that the communicators have the same size on both processors
   *
   * - that the coordinates of the points listed in the communicators are
         similar at epsilon machine
   */
  PMMG_CALLOC(parmesh,r2recv_size,parmesh->next_face_comm,int,
              "size of the r2recv array",ier=0);
  for ( k=0; k<parmesh->next_face_comm; ++k ) {
    ext_face_comm = &parmesh->ext_face_comm[k];
    color         = ext_face_comm->color_out;

    MPI_CHECK( MPI_Recv(&nitem_color_out,1,MPI_INT,color,
                        MPI_CHKCOMM_FACE_TAG,parmesh->comm,
                        &status[0]), ier=0 );

    /* Check the size of the communicators */
    if ( nitem_color_out != ext_face_comm->nitem ) {
      printf("  ## Error: %s: the size of the external communicator %d->%d"
             " doesn't match with the size of the same external communicator"
             " on %d\n",__func__,parmesh->myrank,color,color );
      ier = 0;
    }

    if ( r2recv_size[k] < 9*nitem_color_out ) {
      PMMG_REALLOC(parmesh,ext_face_comm->rtorecv,9*nitem_color_out,
                   r2recv_size[k],double,"rtorecv",ier = 0);
      r2recv_size[k] = 9*nitem_color_out;
    }

    rtorecv       = ext_face_comm->rtorecv;
    MPI_CHECK( MPI_Recv(rtorecv,9*nitem_color_out,MPI_DOUBLE,color,
                        MPI_CHKCOMM_FACE_TAG+1,parmesh->comm,
                        &status[0]), ier = 0 );

    /* Check the values of the face in the communicator */
    for ( i=0; i<ext_face_comm->nitem; ++i ) {
      idx = ext_face_comm->int_comm_index[i];

      /* Travel the face in opposite direction for the two communicators */
      x   = doublevalues[9*idx  ] - rtorecv[9*i  ];
      y   = doublevalues[9*idx+1] - rtorecv[9*i+1];
      z   = doublevalues[9*idx+2] - rtorecv[9*i+2];
      if ( x*x + y*y + z*z > MMG5_EPSOK ) {
        printf("  ## Error: %s: item %d of the external communicator %d->%d:\n"
               "                     vertex %d: %e %e %e -- %e %e %e"
               " (dist = %e)\n",__func__,i,
               parmesh->myrank,color,idx,doublevalues[9*idx],doublevalues[9*idx+1],
               doublevalues[9*idx+2],rtorecv[9*i],rtorecv[9*i+1],rtorecv[9*i+2],
               x*x + y*y + z*z);
        ier = 0;
      }

      x   = doublevalues[9*idx+3  ] - rtorecv[9*i+6  ];
      y   = doublevalues[9*idx+3+1] - rtorecv[9*i+6+1];
      z   = doublevalues[9*idx+3+2] - rtorecv[9*i+6+2];
      if ( x*x + y*y + z*z > MMG5_EPSOK ) {
        printf("  ## Error: %s: item %d of the external communicator %d->%d:\n"
               "                     vertex %d: %e %e %e -- %e %e %e"
               " (dist = %e)\n",__func__,i,
               parmesh->myrank,color,idx,doublevalues[9*idx+3],doublevalues[9*idx+4],
               doublevalues[9*idx+5],rtorecv[9*i+6],rtorecv[9*i+7],rtorecv[9*i+8],
               x*x + y*y + z*z);
        ier = 0;
      }

      x   = doublevalues[9*idx+6  ] - rtorecv[9*i+3  ];
      y   = doublevalues[9*idx+6+1] - rtorecv[9*i+3+1];
      z   = doublevalues[9*idx+6+2] - rtorecv[9*i+3+2];
      if ( x*x + y*y + z*z > MMG5_EPSOK ) {
        printf("  ## Error: %s: item %d of the external communicator %d->%d:\n"
               "                     vertex %d: %e %e %e -- %e %e %e"
               " (dist = %e)\n",__func__,i,
               parmesh->myrank,color,idx,doublevalues[9*idx+6],doublevalues[9*idx+7],
               doublevalues[9*idx+8],rtorecv[9*i+3],rtorecv[9*i+4],rtorecv[9*i+5],
               x*x + y*y + z*z);
        ier = 0;
      }
    }
  }
  MPI_CHECK ( MPI_Allreduce( &ier,&ieresult,1,MPI_INT,MPI_MIN,parmesh->comm ),ieresult=0 );
  if ( !ieresult ) goto end;

  MPI_CHECK( MPI_Waitall(2*parmesh->next_face_comm,request,status), ier=0 );
  MPI_CHECK ( MPI_Allreduce( &ier,&ieresult,1,MPI_INT,MPI_MIN,parmesh->comm ),ieresult=0 );

end:
  for ( k=0; k<parmesh->next_face_comm; ++k ) {
    ext_face_comm = &parmesh->ext_face_comm[k];

    // Change this and add to the external comm the possibility to not
    // unalloc/realloc every time, thus, here, we will be able to reset the
    // communicators without unallocated it
    PMMG_DEL_MEM(parmesh,ext_face_comm->rtosend,double,"r2send");
    PMMG_DEL_MEM(parmesh,ext_face_comm->rtorecv,double,"r2recv");
  }

  PMMG_DEL_MEM(parmesh,r2send_size,int,"size of the r2send array");

  PMMG_DEL_MEM(parmesh,r2recv_size,int,"size of the r2send array");

  PMMG_DEL_MEM(parmesh,status,MPI_Status,"mpi status array");

  PMMG_DEL_MEM(parmesh,request,MPI_Request,"mpi request array");

  PMMG_DEL_MEM(parmesh,parmesh->int_face_comm->doublevalues,double,
               "face communicator");

  return ieresult;
}<|MERGE_RESOLUTION|>--- conflicted
+++ resolved
@@ -657,13 +657,6 @@
     x = ppt0->c[0] - ppt1->c[0];
     y = ppt0->c[1] - ppt1->c[1];
     z = ppt0->c[2] - ppt1->c[2];
-<<<<<<< HEAD
-    /* z-order the edge vertices */
-    if( (x> 0.0) || (x > -MMG5_EPSD && y > 0.0) || (x > -MMG5_EPSD && y > -MMG5_EPSD && z > 0.0) ) {
-      for ( j=0; j<3; ++j ) doublevalues[6*idx+j]   = dd * (ppt0->c[j] - bb_min_all[j]);
-      for ( j=0; j<3; ++j ) doublevalues[6*idx+3+j] = dd * (ppt1->c[j] - bb_min_all[j]);
-    } else if( x > -MMG5_EPSD && y > -MMG5_EPSD && z > -MMG5_EPSD ) {
-=======
     /* Point the edge vector in the direction of the highest first coordinate */
     if( (x > MMG5_EPSOK) ||
         (fabs(x) < MMG5_EPSOK && y > MMG5_EPSOK) ||
@@ -671,7 +664,6 @@
       for ( j=0; j<3; ++j ) doublevalues[6*idx+j]   = dd * (ppt0->c[j] - bb_min_all[j]);
       for ( j=0; j<3; ++j ) doublevalues[6*idx+3+j] = dd * (ppt1->c[j] - bb_min_all[j]);
     } else if( fabs(x) <= MMG5_EPSOK && fabs(y) <= MMG5_EPSOK && fabs(z) <= MMG5_EPSOK ) {
->>>>>>> 90e14f1c
       fprintf(stderr,"  ## Error: %s: rank %d: nearly coincident vertices for"
               " edge %d, distance: (%e,%e,%e)",__func__,parmesh->myrank,ia,
               x,y,z);
@@ -774,15 +766,6 @@
         y   = doublevalues[6*idx+3*j+1] - rtorecv[6*i+3*j+1];
         z   = doublevalues[6*idx+3*j+2] - rtorecv[6*i+3*j+2];
 
-<<<<<<< HEAD
-        if ( x*x + y*y + z*z > MMG5_EPSD ) {
-          fprintf(stderr,"  ## Error: %s: rank %d:\n"
-                  "       2 different points (dist %e) in the same position (%d)"
-                  " of the external communicator %d %d (%d th item):\n"
-                  "       - point : %e %e %e\n"
-                  "       - point : %e %e %e\n",__func__,parmesh->myrank,
-                  x*x+y*y+z*z,idx,parmesh->myrank,color,i,
-=======
         if ( x*x + y*y + z*z > PMMG_EPSCOOR ) {
           fprintf(stderr,"  ## Error: %s: rank %d:\n"
                   "       2 different points (dist %e:%e,%e,%e) in the same position (%d)"
@@ -790,7 +773,6 @@
                   "       - point : %e %e %e\n"
                   "       - point : %e %e %e\n",__func__,parmesh->myrank,
                   x*x+y*y+z*z,x,y,z,idx,parmesh->myrank,color,i,
->>>>>>> 90e14f1c
                   doublevalues[6*idx+3*j],
                   doublevalues[6*idx+3*j+1],
                   doublevalues[6*idx+3*j+2],
