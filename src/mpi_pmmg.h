/* =============================================================================
**  This file is part of the parmmg software package for parallel tetrahedral
**  mesh modification.
**  Copyright (c) Bx INP/Inria/UBordeaux, 2017-
**
**  parmmg is free software: you can redistribute it and/or modify it
**  under the terms of the GNU Lesser General Public License as published
**  by the Free Software Foundation, either version 3 of the License, or
**  (at your option) any later version.
**
**  parmmg is distributed in the hope that it will be useful, but WITHOUT
**  ANY WARRANTY; without even the implied warranty of MERCHANTABILITY or
**  FITNESS FOR A PARTICULAR PURPOSE. See the GNU Lesser General Public
**  License for more details.
**
**  You should have received a copy of the GNU Lesser General Public
**  License and of the GNU General Public License along with parmmg (in
**  files COPYING.LESSER and COPYING). If not, see
**  <http://www.gnu.org/licenses/>. Please read their terms carefully and
**  use this copy of the parmmg distribution only if you accept them.
** =============================================================================
*/

#ifndef MPI_PMMG_H
#define MPI_PMMG_H
/**
 * \file mpi_pmmg.h
 * \brief Mpi tools that are used in different part of parMmg
 * \author Cécile Dobrzynski (Bx INP/Inria/UBordeaux)
 * \author Algiane Froehly (Inria/UBordeaux)
 * \author Nikos Pattakos (Inria)
 * \version 5
 * \copyright GNU Lesser General Public License.
 *
 */
#include <mpi.h>

#define MPI_COMMUNICATORS_NODE_TAG      1000
#define MPI_COMMUNICATORS_EDGE_TAG      1001
#define MPI_CHKCOMM_NODE_TAG            2000
#define MPI_CHKCOMM_EDGE_TAG            2002
#define MPI_CHKCOMM_FACE_TAG            3000
#define MPI_DISTRIBUTEGRPS_MESHSIZE_TAG 4000
#define MPI_PARMESHGRPS2PARMETIS_TAG    5000
#define MPI_SENDGRP_TAG                 6000
#define MPI_SENDEXTFACECOMM_TAG         7000
#define MPI_TRANSFER_GRP_TAG            8000
#define MPI_COMMUNICATORS_REF_TAG       9000
#define MPI_ANALYS_TAG                 10000
#define MPI_MERGEMESH_TAG              11000
#define MPI_OVERLAP_TAG                12000
<<<<<<< HEAD
=======
#define MPI_LS_TAG                     13000
>>>>>>> 8af189a4

#define MPI_CHECK(func_call,on_failure) do {                            \
    int mpi_ret_val;                                                    \
                                                                        \
    mpi_ret_val = func_call;                                            \
                                                                        \
    switch ( mpi_ret_val ) {                                            \
    case ( MPI_SUCCESS ):                                               \
      break;                                                            \
    case ( MPI_ERR_COMM ):                                              \
      fprintf(stderr," ## Error: %s:%d: Invalid MPI communicator.\n",   \
              __func__,__LINE__ );                                      \
      on_failure;                                                       \
      break;                                                            \
    case ( MPI_ERR_TYPE ):                                              \
      fprintf(stderr," ## Error: %s:%d: Invalid MPI datatype.\n",       \
              __func__,__LINE__ );                                      \
      on_failure;                                                       \
      break;                                                            \
    case ( MPI_ERR_COUNT ):                                             \
      fprintf(stderr," ## Error: %s:%d: Invalid MPI count argument.\n", \
              __func__,__LINE__ );                                      \
      on_failure;                                                       \
      break;                                                            \
    case ( MPI_ERR_TAG ):                                               \
      fprintf(stderr," ## Error: %s:%d: Invalid MPI tag.\n",            \
              __func__,__LINE__ );                                      \
      on_failure;                                                       \
      break;                                                            \
    case ( MPI_ERR_RANK ):                                              \
      fprintf(stderr," ## Error: %s:%d: Invalid MPI rank.\n",           \
              __func__,__LINE__ );                                      \
      on_failure;                                                       \
      break;                                                            \
    case ( MPI_ERR_OTHER ):                                             \
      fprintf(stderr," ## Error: %s:%d: MPI error.\n",                  \
              __func__,__LINE__ );                                      \
      on_failure;                                                       \
      break;                                                            \
    default:                                                            \
      fprintf(stderr," ## Error: %s:%d: Unexpected MPI error.\n",       \
              __func__,__LINE__ );                                      \
      on_failure;                                                       \
      break;                                                            \
    }                                                                   \
  } while(0)
#endif

#define RUN_ON_ROOT_AND_BCAST(func_call,root,myrank,on_failure) do {    \
    int ierloc;                                                         \
                                                                        \
    if ( myrank == root ) {                                             \
      ierloc = func_call;                                               \
    }                                                                   \
    MPI_CHECK( MPI_Bcast(&ierloc,1,MPI_INT,root,parmesh->comm),on_failure); \
    if ( !ierloc ) {                                                    \
      on_failure;                                                       \
    }                                                                   \
                                                                        \
  } while(0)<|MERGE_RESOLUTION|>--- conflicted
+++ resolved
@@ -49,10 +49,7 @@
 #define MPI_ANALYS_TAG                 10000
 #define MPI_MERGEMESH_TAG              11000
 #define MPI_OVERLAP_TAG                12000
-<<<<<<< HEAD
-=======
 #define MPI_LS_TAG                     13000
->>>>>>> 8af189a4
 
 #define MPI_CHECK(func_call,on_failure) do {                            \
     int mpi_ret_val;                                                    \
