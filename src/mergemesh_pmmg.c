/* =============================================================================
**  This file is part of the parmmg software package for parallel tetrahedral
**  mesh modification.
**  Copyright (c) Bx INP/Inria/UBordeaux, 2017-
**
**  parmmg is free software: you can redistribute it and/or modify it
**  under the terms of the GNU Lesser General Public License as published
**  by the Free Software Foundation, either version 3 of the License, or
**  (at your option) any later version.
**
**  parmmg is distributed in the hope that it will be useful, but WITHOUT
**  ANY WARRANTY; without even the implied warranty of MERCHANTABILITY or
**  FITNESS FOR A PARTICULAR PURPOSE. See the GNU Lesser General Public
**  License for more details.
**
**  You should have received a copy of the GNU Lesser General Public
**  License and of the GNU General Public License along with parmmg (in
**  files COPYING.LESSER and COPYING). If not, see
**  <http://www.gnu.org/licenses/>. Please read their terms carefully and
**  use this copy of the parmmg distribution only if you accept them.
** =============================================================================
*/

/**
 * \file mergemesh.c
 * \brief Merge the mesh.
 * \author Cécile Dobrzynski (Bx INP/Inria/UBordeaux)
 * \author Algiane Froehly (Inria/UBordeaux)
 * \version 5
 * \copyright GNU Lesser General Public License.
 *
 */
#include "parmmg.h"
#include "mpipack_pmmg.h"
#include "mpiunpack_pmmg.h"
#include "moveinterfaces_pmmg.h"

/**
 * \param solI pointer toward the destination solution structure
 * \param solJ pointer toward the source solution structure
 * \param ip index of destination point
 * \param k pos in the group communicator (if provided) or idx (if not) of the src point
 * \param ni_n_c_idx1 group communicator (facultative)
 * \param warn 0 if no errors for now
 * \param whoisssol name of the solution structure on which qe are working (met, ls..)
 *
 * Copy the value of the solution J at point k or n2i_n_c_idx1[k] into the point \a
 * ip of the solution I.
 *
 */
static inline
void PMMG_grpJinI_copySol(MMG5_pSol solI,MMG5_pSol solJ,int ip,int k,
                          int* n2i_n_c_idx1,int8_t *warn,char *whoissol) {
  int size,ip2;

  if ( solI && solI->m ) {
    size = solJ->size;
    if ( (!solJ) || (!solJ->m) ) {
      if ( !(*warn) ) {
        (*warn) = 1;
        printf("  ## Error: unable to merge %s:"
               " group I has a metric while group J don't.\n",whoissol);
      }
    }
    else {
      assert( (size==solJ->size) && "size issues" );
      if ( n2i_n_c_idx1 ) {
        ip2 = n2i_n_c_idx1[k];
      }
      else {
        ip2 = k;
      }
      memcpy(&solI->m[size*ip],&solJ->m[size*ip2],size*sizeof(double));
    }
  }
}

/**
 * \param mesh pointer toward a mesh structure
 * \param met pointer toward a solution structure storing a metric
 * \param ls pointer toward a solution structure storing a level-set
 * \param disp pointer toward a solution structure storing a displacement
 * \param field pointer toward an array of solutions fields
 *
 * \return 1 if the np and npmax field of all the structures are matching, 0 otherwise
 *
 * Check the consistency between the np and npmax of the different structures.
 *
 */
static inline
int PMMG_check_solsNp(MMG5_pMesh mesh,MMG5_pSol met,MMG5_pSol ls,
                      MMG5_pSol disp,MMG5_pSol field) {
  int i;

  if ( met && met->m ) {
    if ( met->np    != mesh->np    ) {
      return 0;
    }
    if ( met->npmax != mesh->npmax ) {
      return 0;
    }
  }

  if ( ls && ls->m ) {
    if ( ls->np    != mesh->np    ) {
      return 0;
    }
    if ( ls->npmax != mesh->npmax ) {
      return 0;
    }
  }

  if ( disp && disp->m ) {
    if ( disp->np    != mesh->np    ) {
      return 0;
    }
    if ( disp->npmax != mesh->npmax ) {
      return 0;
    }
  }

  if ( field ) {
    for ( i=0; i < mesh->nsols; ++i ) {
      assert ( field[i].np    == mesh->np    );
      assert ( field[i].npmax == mesh->npmax );
    }
  }

  return 1;
}

/**
 * \param mesh pointer toward a mesh structure
 * \param met pointer toward a solution structure storing a metric
 * \param ls pointer toward a solution structure storing a level-set
 * \param disp pointer toward a solution structure storing a displacement
 * \param field pointer toward an array of solutions fields
 *
 * \return 1 if the npmax field of all the structures are matching, 0 otherwise
 *
 * Check the consistency between the npmax values of the different structures.
 *
 */
static inline
int PMMG_check_solsNpmax(MMG5_pMesh mesh,MMG5_pSol met,MMG5_pSol ls,
                      MMG5_pSol disp,MMG5_pSol field) {
  int i;

  if ( met && met->m ) {
    if ( met->npmax != mesh->npmax ) {
      return 0;
    }
  }

  if ( ls && ls->m ) {
    if ( ls->npmax != mesh->npmax ) {
      return 0;
    }
  }

  if ( disp && disp->m ) {
    if ( disp->npmax != mesh->npmax ) {
      return 0;
    }
  }

  if ( field ) {
    for ( i=0; i < mesh->nsols; ++i ) {
      assert ( field[i].npmax == mesh->npmax );
    }
  }

  return 1;
}

/**
 * \param mesh pointer toward a mesh structure
 * \param met pointer toward a solution structure storing a metric
 * \param ls pointer toward a solution structure storing a level-set
 * \param disp pointer toward a solution structure storing a displacement
 * \param field pointer toward an array of solutions fields
 * \param c coordinates of the new point to create (\a ip)
 * \param tag tag of the new point to create (\a ip)
 *
 * \return 0 if fail, \a ip, the index of the new point if success.
 *
 * Realloc all the array linked to the point array (included) in order to be
 * able to insert a new point. Perform the point creation if success.
 *
 */
static inline
int PMMG_realloc_pointAndSols(MMG5_pMesh mesh,MMG5_pSol met,MMG5_pSol ls,
                              MMG5_pSol disp,MMG5_pSol field,double *c,int16_t tag) {
  MMG5_pSol psl;
  int ip       = 0;
  int oldnpmax = mesh->npmax;
  int oldnp    = mesh->np;
  int fail     = 0;
  int i;

  assert ( PMMG_check_solsNpmax(mesh,met,ls,disp,field) );

  MMG3D_POINT_REALLOC(mesh,met,ip,mesh->gap,
                     printf("  ## Error: unable to merge group points\n");
                     MMG5_INCREASE_MEM_MESSAGE();
                     met->np = mesh->np; met->npmax = mesh->npmax;
                     ip = 0,
                     c,tag);

  if ( !ip ) {
    assert ( PMMG_check_solsNpmax(mesh,met,ls,disp,field) );
    return 0;
  }

  /* Reallocation of solution structures */
  /* ls field */
  if ( ls && ls->m ) {
    PMMG_REALLOC(mesh,ls->m,ls->size*(mesh->npmax+1),ls->size*(ls->npmax+1),
                 double,"larger level-set",fail = 1);
    ls->npmax = mesh->npmax;
    ls->np    = mesh->np;
  }

  /* displacement field */
  if ( disp && disp->m && (!fail) ) {
    PMMG_REALLOC(mesh,disp->m,disp->size*(mesh->npmax+1),disp->size*(disp->npmax+1),
                 double,"larger displacement",fail = 2);
    disp->npmax = mesh->npmax;
    disp->np    = mesh->np;
  }

  if ( field && (!fail) ) {
    for ( i=0; i < mesh->nsols; ++i ) {
      psl = &field[i];
      if ( psl->m ) {
        PMMG_REALLOC(mesh,psl->m,psl->size*(mesh->npmax+1),psl->size*(psl->npmax+1),
                     double,"larger field",fail = 3+i);
        psl->npmax = mesh->npmax;
        psl->np    = mesh->np;
      }
    }
  }

  if ( !fail )  return ip;

  for ( i=0; i < fail-3; ++i ) {
    psl = &field[i];
    PMMG_REALLOC(mesh,psl->m,psl->size*(oldnpmax+1),psl->size*(psl->npmax+1),
                 double,"smaller field",);
    psl->npmax = oldnpmax;
    psl->np    = oldnp;
  }

  if ( disp && disp->m ) {
    PMMG_REALLOC(mesh,disp->m,disp->size*(oldnpmax+1),disp->size*(disp->npmax+1),
                 double,"smaller displacement",);
    disp->npmax = oldnpmax;
    disp->np    = oldnp;
  }

  if ( ls && ls->m ) {
    PMMG_REALLOC(mesh,ls->m,ls->size*(oldnpmax+1),ls->size*(ls->npmax+1),
                 double,"smaller level-set",);
    ls->npmax = oldnpmax;
    ls->np    = oldnp;
  }

  if ( met && met->m ) {
    PMMG_REALLOC(mesh,met->m,met->size*(oldnpmax+1),met->size*(met->npmax+1),
                 double,"smaller metric",);
    met->npmax = oldnpmax;
    met->np    = oldnp;
  }

  MMG3D_delPt(mesh,ip);

  PMMG_REALLOC(mesh,mesh->point,oldnpmax+1,mesh->npmax+1,
               MMG5_Point,"smaller point array",);
  mesh->npmax = oldnpmax;
  mesh->np    = oldnp;
  mesh->npnil = 0;

  assert ( PMMG_check_solsNp(mesh,met,ls,disp,field) );

  printf("  ## Error: unable to merge group points\n");
  MMG5_INCREASE_MEM_MESSAGE();

  return 0;
}


/**
 * \param parmesh pointer toward the parmesh structure.
 * \param grpI pointer toward the group in which we want to merge.
 * \param grpJ pointer toward the group that we merge.
 *
 * \return 0 if fail, 1 otherwise
 *
 * Add the interface points of the group \a grpJ in the group \a grpI (mesh +
 * communicator).
 *
 */
int PMMG_mergeGrpJinI_interfacePoints_addGrpJ( PMMG_pParMesh parmesh,
                                               PMMG_pGrp grpI,PMMG_pGrp grpJ ) {
  MMG5_pMesh     meshI,meshJ;
  MMG5_pSol      metI,metJ,lsI,lsJ,dispI,dispJ;
  MMG5_pSol      fieldI,fieldJ,pslI,pslJ;
  MMG5_pPoint    pptI,pptJ;
  MMG5_pxPoint   pxpI,pxpJ;
  int            *intvalues,nitem_int_node_comm;
  int            *node2int_node_comm_index1,*node2int_node_comm_index2;
  int            k,poi_id_glo,ip,is;
  static int8_t  warnMet=0,warnLs=0,warnDisp=0,warnField=0;

  intvalues = parmesh->int_node_comm->intvalues;

  meshI                     = grpI->mesh;
  metI                      = grpI->met;
  lsI                       = grpI->ls;
  dispI                     = grpI->disp;
  fieldI                    = grpI->field;
  meshJ                     = grpJ->mesh;
  metJ                      = grpJ->met;
  lsJ                       = grpJ->ls;
  dispJ                     = grpJ->disp;
  fieldJ                    = grpJ->field;
  nitem_int_node_comm       = grpJ->nitem_int_node_comm;
  node2int_node_comm_index1 = grpJ->node2int_node_comm_index1;
  node2int_node_comm_index2 = grpJ->node2int_node_comm_index2;


  assert ( PMMG_check_solsNpmax(meshI,metI,lsI,dispI,fieldI) );
  assert ( PMMG_check_solsNpmax(meshJ,metJ,lsJ,dispJ,fieldJ) );

  for ( k=0; k<nitem_int_node_comm; ++k ) {
    poi_id_glo = node2int_node_comm_index2[k];
    assert(   ( 0 <= poi_id_glo )
              && ( poi_id_glo < parmesh->int_node_comm->nitem )
              && "check intvalues indices"  );

    /* Position of the point in grpJ */
    ip =  node2int_node_comm_index1[ k ];
    assert ( ip && ip <= meshJ->np );
    pptJ = &meshJ->point[ node2int_node_comm_index1[ k ] ];

    if ( (!MG_VOK(pptJ)) || pptJ->tmp ) continue;

    /* Point pptJ is not found in the merged mesh. Add it */
    if ( !intvalues[ poi_id_glo ] ) {
      ip = MMG3D_newPt(meshI,pptJ->c,pptJ->tag,pptJ->src);
      if ( !ip ) {
<<<<<<< HEAD
        /* reallocation of point table */
        MMG3D_POINT_REALLOC(meshI,metI,ip,meshI->gap,
                            printf("  ## Error: unable to merge group points\n");
                            MMG5_INCREASE_MEM_MESSAGE();
                            metI->np = meshI->np;
                            return 0;,
                            pptJ->c,pptJ->tag,pptJ->src);

=======
        /* reallocation of point table and associated solutions structures*/
        ip = PMMG_realloc_pointAndSols(meshI,metI,lsI,dispI,fieldI,pptJ->c,pptJ->tag);
        if ( !ip ) {
          return 0;
        }
        metI   = grpI->met;
        lsI    = grpI->ls;
        dispI  = grpI->disp;
        fieldI = grpI->field;
>>>>>>> cbff2e2e
      }
      assert( (ip <= meshI->npmax) && "run out of points" );

      pptJ->tmp = ip;
      intvalues[ poi_id_glo ] = ip;

      /* Add xpoint if needed */
      if ( pptJ->xp ) {
        pxpJ = &meshJ->xpoint[pptJ->xp];
        pptI = &meshI->point[ip];
        pxpI = &meshI->xpoint[pptI->xp];
        assert( (pptI->xp <= meshI->xpmax) && "increase xpoints" );
        assert( (pptI->xp > 0) && "negative xpoints" );
        memcpy(pxpI,pxpJ,sizeof(MMG5_xPoint));
      }

      PMMG_grpJinI_copySol(metI ,metJ ,ip,k,node2int_node_comm_index1,&warnMet ,"metric");
      PMMG_grpJinI_copySol(lsI  ,lsJ  ,ip,k,node2int_node_comm_index1,&warnLs  ,"ls");
      PMMG_grpJinI_copySol(dispI,dispJ,ip,k,node2int_node_comm_index1,&warnDisp,"displacement");

      if ( fieldI ) {
        for ( is=0; is<meshI->nsols; ++is ) {
          pslI = &fieldI[is];
          pslJ = &fieldJ[is];
          PMMG_grpJinI_copySol(pslI,pslJ,ip,k,node2int_node_comm_index1,&warnField,"displacement");
        }
      }
    } else {
      /* point already exists in merged mesh. update his tmp field to point to
       * its meshI index */
      pptJ->tmp = abs(intvalues[ poi_id_glo ]);
      intvalues[ poi_id_glo ] *= -1;
    }
  }

  metI->np = meshI->np;
  if ( lsI && lsI->m) {
    lsI->np = lsI->np;
  }

  if ( dispI && dispI->m) {
    dispI->np = meshI->np;
  }

  if ( fieldI ) {
    for ( is=0; is<meshI->nsols; ++is ) {
      pslI = &fieldI[is];
      pslI->np = meshI->np;
    }
  }

  return 1;
}

/**
 * \param parmesh pointer toward the parmesh structure.
 *
 * \return 0 if fail, 1 otherwise
 *
 * Merge the interface points of all the parmesh groups (and listed inside the
 * internal communicator) into the group 0.
 *
 */
int PMMG_mergeGrps_interfacePoints( PMMG_pParMesh parmesh ) {
  PMMG_pGrp      listgrp,grpI;
  int            *intvalues;
  int            poi_id_int,poi_id_glo,imsh,k;

  listgrp   = parmesh->listgrp;

  grpI      = &listgrp[0];
  intvalues = parmesh->int_node_comm->intvalues;

  /** Use the tmp field of points in meshes to remember the id in the merged mesh
   * of points that have already been added to the merged mesh or 0 if they
   * haven't been merged yet */
  for ( imsh = 0; imsh < parmesh->ngrp; ++imsh )
    for ( k = 1; k <= listgrp[imsh].mesh->np; ++k )
      listgrp[imsh].mesh->point[k].tmp = 0;

  /** Step 1: store the indices of the interface entities of meshI into the
   * internal communicators */
  for ( k = 0; k < grpI->nitem_int_node_comm; ++k ) {
    poi_id_int = grpI->node2int_node_comm_index1[k];
    poi_id_glo = grpI->node2int_node_comm_index2[k];
    assert(   ( 0 <= poi_id_glo )
           && ( poi_id_glo < parmesh->int_node_comm->nitem )
           && "check intvalues indices" );
    intvalues[ poi_id_glo ] = poi_id_int;
  }

  /** Step 2: add points referenced by the rest of the groups meshes' internal
   * communicators to the merging mesh (meshI) and in intvalues */
  for ( imsh=1; imsh<parmesh->ngrp; ++imsh ) {
    if ( !PMMG_mergeGrpJinI_interfacePoints_addGrpJ(parmesh,grpI,&listgrp[imsh]) )
      return 0;
  }

  return 1;
}

/**
 * \param parmesh pointer toward a parmmg parmesh mesh structure.
 * \param grpJ pointer toward the group that we want to merge into grpI
 *
 * \return 0 if fail, 1 otherwise
 *
 * Merge the internal nodes of the group \a grpJ into the group grpI.
 *
 */
int PMMG_mergeGrpJinI_internalPoints( PMMG_pGrp grpI, PMMG_pGrp grpJ ) {
  MMG5_pMesh     meshI,meshJ;
  MMG5_pSol      metI,metJ;
  MMG5_pSol      lsI,lsJ;
  MMG5_pSol      dispI,dispJ;
  MMG5_pSol      fieldI,fieldJ,pslI,pslJ;
  MMG5_pPoint    pptI,pptJ;
  MMG5_pxPoint   pxpI,pxpJ;
  int            ip,ier,k,is;
  static int8_t  warnMet=0,warnLs=0,warnDisp=0,warnField=0;

  meshI  = grpI->mesh;
  metI   = grpI->met;
  lsI    = grpI->ls;
  dispI  = grpI->disp;
  fieldI = grpI->field;

  /** Loop over points and add the ones that are not already in the merged
   * mesh (meshI) */
  meshJ  = grpJ->mesh;
  metJ   = grpJ->met;
  lsJ    = grpJ->ls;
  dispJ  = grpJ->disp;
  fieldJ = grpJ->field;

  for ( k=1; k<=meshJ->np; k++ ) {
    pptJ = &meshJ->point[k];
    if ( !MG_VOK(pptJ) ) continue;
    if ( pptJ->tmp )     continue;

    ip = MMG3D_newPt(meshI,pptJ->c,pptJ->tag,pptJ->src);
    if ( !ip ) {
<<<<<<< HEAD
      /* reallocation of point table */
      MMG3D_POINT_REALLOC(meshI,metI,ip,meshI->gap,
                          printf("  ## Error: unable to merge group points\n");
                          MMG5_INCREASE_MEM_MESSAGE();
                          metI->np = meshI->np;
                          return 0;,
                          pptJ->c,pptJ->tag,pptJ->src);
=======
      /* reallocation of point table and associated solutions structures*/
      ip = PMMG_realloc_pointAndSols(meshI,metI,lsI,dispI,fieldI,pptJ->c,pptJ->tag);
      if ( !ip ) {
        return 0;
      }
      metI   = grpI->met;
      lsI    = grpI->ls;
      dispI  = grpI->disp;
      fieldI = grpI->field;
>>>>>>> cbff2e2e
    }
    pptJ->tmp = ip;

    /* Add xpoint if needed */
    ier = 1;
    if ( pptJ->xp ) {
      pxpJ = &meshJ->xpoint[pptJ->xp];
      pptI = &meshI->point[ip];
      pxpI = &meshI->xpoint[pptI->xp];
      memcpy(pxpI,pxpJ,sizeof(MMG5_xPoint));
    }
    PMMG_grpJinI_copySol(metI ,metJ ,ip,k,NULL,&warnMet ,"metric");
    PMMG_grpJinI_copySol(lsI  ,lsJ  ,ip,k,NULL,&warnLs  ,"ls");
    PMMG_grpJinI_copySol(dispI,dispJ,ip,k,NULL,&warnDisp,"displacement");

    if ( fieldI ) {
      for ( is=0; is<meshI->nsols; ++is ) {
        pslI = &fieldI[is];
        pslJ = &fieldJ[is];
        PMMG_grpJinI_copySol(pslI,pslJ,ip,k,NULL,&warnField,"displacement");
      }
    }
  }

  metI->np = meshI->np;
  if ( lsI && lsI->m) {
    lsI->np = lsI->np;
  }

  if ( dispI && dispI->m) {
    dispI->np = meshI->np;
  }

  if ( fieldI ) {
    for ( is=0; is<meshI->nsols; ++is ) {
      pslI = &fieldI[is];
      pslI->np = meshI->np;
    }
  }

  return 1;
}

/**
 * \param parmesh pointer toward the parmesh structure.
 * \param grpI pointer toward the group in which we want to merge
 * \param grpJ pointer toward the group that we want to merge
 *
 * \return 0 if fail, 1 otherwise
 *
 * Merge the interfaces tetra of \a grpJ->mesh mesh into the \a grpI->mesh
 * mesh. An interface tetra is a tetra that has at least 1 interface triangle.
 *
 */
int PMMG_mergeGrpJinI_interfaceTetra(PMMG_pParMesh parmesh,PMMG_pGrp grpI,
                                     PMMG_pGrp grpJ) {
  MMG5_pMesh     meshI,meshJ;
  MMG5_pTetra    ptI,ptJ;
  MMG5_pxTetra   pxtI,pxtJ;
  int            nitem_int_face_comm;
  int            *intvalues;
  int            *face2int_face_comm_index1,*face2int_face_comm_index2;
  int            face_id_glo;
  int            k,iel,ie,ier,ifac,iploc,i,newsize;

  intvalues = parmesh->int_face_comm->intvalues;

  meshI     = grpI->mesh;
  ier       = 1;

  /** Add the interfaces tetra to the meshI mesh */
  meshJ                     = grpJ->mesh;
  nitem_int_face_comm       = grpJ->nitem_int_face_comm;
  face2int_face_comm_index1 = grpJ->face2int_face_comm_index1;
  face2int_face_comm_index2 = grpJ->face2int_face_comm_index2;

  ++meshJ->base;
  for ( k=0; k<nitem_int_face_comm; ++k ) {
    face_id_glo = face2int_face_comm_index2[k];
    assert( 0 <= face_id_glo );
    assert(face_id_glo < (parmesh->int_face_comm->nitem));

    /* Index of the interface tetra in the mesh */
    iel   =  face2int_face_comm_index1[k]/12;
    ifac  = (face2int_face_comm_index1[k]%12)/3;
    iploc = (face2int_face_comm_index1[k]%12)%3;

    assert ( iel && iel<=meshJ->ne );
    assert ( 0<=ifac && ifac<4 );

    ptJ       = &meshJ->tetra[iel];

    assert ( MG_EOK(ptJ) );

    /* If the tetra has already been added to meshI */
    if ( ptJ->base == meshJ->base ) {
      /* Store the interface face if it has not been seen from another group */
      assert( ptJ->flag );

      if ( !intvalues[face_id_glo] )
        intvalues[face_id_glo] = 12*ptJ->flag+3*ifac+iploc;
      else intvalues[face_id_glo] *= -1;

      continue;
    }

    /* Else */
    ptJ->base = meshJ->base;

    /* Add the tetra iel to meshI */
    ie = MMG3D_newElt(meshI);
    if ( !ie ) {
      MMG3D_TETRA_REALLOC(meshI,ie,meshI->gap,
                           fprintf(stderr,"  ## Error: unable to merge group elts.\n");
                           MMG5_INCREASE_MEM_MESSAGE();
                           return 0);
    }
    ptI = &meshI->tetra[ie];

    for ( i=0; i<4; ++i ) ptI->v[i] = meshJ->point[ptJ->v[i]].tmp;
    ptI->ref  = ptJ->ref;
    ptI->qual = ptJ->qual;
    ptI->mark = ptJ->mark;

    ptJ->flag = ie;

    /* Store the interface face if it has not been seen from another group */
    if ( !intvalues[face_id_glo] ) intvalues[face_id_glo] = 12*ie+3*ifac+iploc;
    else intvalues[face_id_glo] *= -1;

    /** Add xtetra if needed */
    if ( ptJ->xt ) {
      pxtJ = &meshJ->xtetra[ptJ->xt];
      meshI->xt++;
      if ( meshI->xt > meshI->xtmax ) {
        newsize = MG_MAX((1+meshI->gap) * meshI->xtmax,meshI->xtmax+1);
        PMMG_RECALLOC(meshI, meshI->xtetra, newsize+1,
                      meshI->xtmax+1, MMG5_xTetra,
                      "larger xtetra table", meshI->xt--; ier = 0);
        if ( ier )
          meshI->xtmax = newsize;
      }
      if ( ier ) {
        ptI->xt = meshI->xt;
        pxtI = &meshI->xtetra[ptI->xt];
        memcpy(pxtI,pxtJ,sizeof(MMG5_xTetra));
      }
      else break;
    }
  }

  return ier;
}

/**
 * \param parmesh pointer toward a PMMG parmesh structure.
 * \param grpI pointer toward the group in which we want to merge.
 * \param grpJ pointer toward the group that we want to merge into the group
 * \a grpI
 *
 * \return 0 if fail, 1 otherwise
 *
 * Merge the tetra of the \a grpJ->mesh mesh into the \a grpI->mesh mesh.
 *
 */
int PMMG_mergeGrpJinI_internalTetra( PMMG_pGrp grpI, PMMG_pGrp grpJ ) {
  MMG5_pMesh     meshI,meshJ;
  MMG5_pTetra    ptI,ptJ;
  MMG5_pxTetra   pxtI,pxtJ;
  int            k,ie,ier,i,newsize;

  meshI = grpI->mesh;

  /** Add current meshs' tetras to the merged mesh (meshI) */
  meshJ = grpJ->mesh;
  ier   = 1;

  for ( k=1; k<=meshJ->ne; k++ ) {
    ptJ  = &meshJ->tetra[k];

    if ( (!MG_EOK(ptJ)) || ptJ->base==meshJ->base ) continue;

    ptJ->base = meshJ->base;

    ie  = MMG3D_newElt(meshI);
    if ( !ie ) {
      MMG3D_TETRA_REALLOC(meshI,ie,meshI->gap,
                           fprintf(stderr,"  ## Error: unable to merge group elts.\n");
                           MMG5_INCREASE_MEM_MESSAGE();
                           return 0);
    }
    ptI = &meshI->tetra[ie];

    for ( i=0; i<4; ++i ) ptI->v[i] = meshJ->point[ptJ->v[i]].tmp;
    ptI->ref  = ptJ->ref;
    ptI->qual = ptJ->qual;
    ptI->mark = ptJ->mark;

    /** Add xtetra if needed */
    if ( ptJ->xt ) {
      pxtJ = &meshJ->xtetra[ptJ->xt];
      meshI->xt++;

      if ( meshI->xt > meshI->xtmax ) {
        newsize =  MG_MAX((1.+meshI->gap) * meshI->xtmax,meshI->xtmax+1);
        PMMG_RECALLOC(meshI, meshI->xtetra,newsize+1,
                      meshI->xtmax+1, MMG5_xTetra,
                      "larger xtetra table", meshI->xt--; ier = 0;);
        if ( ier )
          meshI->xtmax = newsize;
      }
      if ( ier ) {
        ptI->xt = meshI->xt;
        pxtI = &meshI->xtetra[ptI->xt];
        memcpy(pxtI,pxtJ,sizeof(MMG5_xTetra));
      }
      else break;
    }
  }

  return ier;
}

/**
 * \param parmesh pointer toward the parmesh structure.
 * \param grpI pointer toward the group in which we want to merge.
 *
 * \return 0 if fail, 1 otherwise
 *
 * Update the node communicators when merging the groups of listgroups into 1
 * group.
 *
 */
static inline
int PMMG_mergeGrps_nodeCommunicators( PMMG_pParMesh parmesh,PMMG_pGrp grpI ) {
  MMG5_pMesh     meshI;
  MMG5_pPoint    ppt;
  PMMG_pExt_comm ext_node_comm;
  PMMG_pInt_comm int_node_comm;
  int            *intvalues;
  int           *node2int_node_comm0_index1;
  int           *node2int_node_comm0_index2;
  int            poi_id_int,poi_id_glo,idx,k,i,ip;
  int            new_nitem_int_node_comm;

  int_node_comm              = parmesh->int_node_comm;
  intvalues                  = int_node_comm->intvalues;
  meshI                      = grpI->mesh;
  node2int_node_comm0_index1 = grpI->node2int_node_comm_index1;
  node2int_node_comm0_index2 = grpI->node2int_node_comm_index2;

  /** Reset the tmp field of the point: it will be used to store the position of
   * a point in the internal communicator */
  for ( k=1; k<=meshI->np; k++ )
    meshI->point[k].tmp = PMMG_UNSET;

  /** Travel through the external communicators and udpate all the communicators */
  poi_id_int = 0;
  for ( k=0; k<parmesh->next_node_comm; ++k ) {

    /* currently working external communicator */
    ext_node_comm = &parmesh->ext_node_comm[k];

    poi_id_glo = 0;
    for ( i=0; i<ext_node_comm->nitem; ++i ) {
      idx = ext_node_comm->int_comm_index[i];
      assert( (0<=idx ) && (idx<parmesh->int_node_comm->nitem) &&
              "check intvalues indices" );
      ip  = abs(intvalues[idx]);
      assert ( ip && ip<=meshI->np );

      /* The point belong to the merged mesh */
      ppt = &meshI->point[ip];

      /* New point in the internal communicator */
      if ( ppt->tmp<0 ) {
        if ( poi_id_int == grpI->nitem_int_node_comm ) {
          new_nitem_int_node_comm = (int)((1.+PMMG_GAP)*grpI->nitem_int_node_comm) + 1;
          PMMG_REALLOC(parmesh,grpI->node2int_node_comm_index1,
                       new_nitem_int_node_comm,
                       grpI->nitem_int_node_comm,int,
                       "(mergeGrps) node2int_node_comm_index1",
                       grpI->nitem_int_node_comm = new_nitem_int_node_comm;
                       return 0);
          PMMG_REALLOC(parmesh,grpI->node2int_node_comm_index2,
                       new_nitem_int_node_comm,
                       grpI->nitem_int_node_comm,int,
                       "(mergeGrps) node2int_node_comm_index2",
                       grpI->nitem_int_node_comm = new_nitem_int_node_comm;
                       return 0);
          grpI->nitem_int_node_comm = new_nitem_int_node_comm;
          node2int_node_comm0_index1 = grpI->node2int_node_comm_index1;
          node2int_node_comm0_index2 = grpI->node2int_node_comm_index2;
        }
        node2int_node_comm0_index1[ poi_id_int ]     = ip;
        node2int_node_comm0_index2[ poi_id_int ]     = poi_id_int;

        ext_node_comm->int_comm_index[ poi_id_glo++ ]= poi_id_int;
        ppt->tmp                                     = poi_id_int + k*meshI->np;
        poi_id_int++;
      } else {
        /* The point has already a position in the internal comm */
        if ( ppt->tmp < k * meshI->np ) {
          /* The point has been stored in the internal comm by another external
           * comm: update its position in our external comm */
          ext_node_comm->int_comm_index[ poi_id_glo++] = ppt->tmp%meshI->np;
        }
      }
    }
    assert( (poi_id_glo != 0)  && "empty communicator?????" );
    assert(poi_id_glo==ext_node_comm->nitem);
  }

  PMMG_REALLOC(parmesh,grpI->node2int_node_comm_index1,poi_id_int,
               grpI->nitem_int_node_comm,int,
               "(mergeGrps) node2int_node_comm_index1",return 0);
  PMMG_REALLOC(parmesh,grpI->node2int_node_comm_index2,poi_id_int,
               grpI->nitem_int_node_comm,int,
               "(mergeGrps) node2int_node_comm_index2",return 0);
  grpI->nitem_int_node_comm = poi_id_int;
  PMMG_DEL_MEM(parmesh,int_node_comm->intvalues,int,
               "free int_node_comm intvalues");
  int_node_comm->nitem       = poi_id_int;

  return 1;
}

/**
 * \param parmesh pointer toward the parmesh structure.
 *
 * \return 0 if fail, 1 otherwise
 *
 * Update the face communicators when merging the groups of listgroups into 1
 * group.
 *
 */
static inline
int PMMG_mergeGrps_faceCommunicators(PMMG_pParMesh parmesh) {
  PMMG_pGrp      grp;
  PMMG_pExt_comm ext_face_comm;
  PMMG_pInt_comm int_face_comm;
  int            *intvalues;
  int           *face2int_face_comm0_index1;
  int           *face2int_face_comm0_index2;
  int            face_id_int,idx,k,i,iel;
  int            new_nitem_int_face_comm;

  grp  = parmesh->listgrp;

  int_face_comm              = parmesh->int_face_comm;
  intvalues                  = int_face_comm->intvalues;
  face2int_face_comm0_index1 = grp[0].face2int_face_comm_index1;
  face2int_face_comm0_index2 = grp[0].face2int_face_comm_index2;

  /** Travel through the external communicators and udpate all the communicators */
  face_id_int = 0;
  for ( k=0; k<parmesh->next_face_comm; ++k ) {

    /* currently working external communicator */
    ext_face_comm = &parmesh->ext_face_comm[k];

    for ( i=0; i<ext_face_comm->nitem; ++i ) {
      idx = ext_face_comm->int_comm_index[i];
      iel = abs(intvalues[idx]);
      assert(iel);

      /* Add this face to the face communicators */
      if ( face_id_int == grp[0].nitem_int_face_comm ) {
        new_nitem_int_face_comm = (int)((1.+PMMG_GAP)*grp[0].nitem_int_face_comm) + 1;

        PMMG_REALLOC(parmesh,grp[0].face2int_face_comm_index1,
                     new_nitem_int_face_comm,
                     grp[0].nitem_int_face_comm,int,
                     "(mergeGrps) face2int_face_comm_index1",
                     grp[0].nitem_int_face_comm = new_nitem_int_face_comm;
                     return 0);
        PMMG_REALLOC(parmesh,grp[0].face2int_face_comm_index2,
                     new_nitem_int_face_comm,
                     grp[0].nitem_int_face_comm,int,
                     "(mergeGrps) face2int_face_comm_index2",
                     grp[0].nitem_int_face_comm = new_nitem_int_face_comm;
                     return 0);
        grp[0].nitem_int_face_comm = new_nitem_int_face_comm;
        face2int_face_comm0_index1 = grp[0].face2int_face_comm_index1;
        face2int_face_comm0_index2 = grp[0].face2int_face_comm_index2;
      }
      face2int_face_comm0_index1[ face_id_int ] = iel;
      face2int_face_comm0_index2[ face_id_int ] = face_id_int;
      ext_face_comm->int_comm_index[ i ]        = face_id_int;
      face_id_int++;
    }
  }

  PMMG_REALLOC(parmesh,grp[0].face2int_face_comm_index1,face_id_int,
               grp[0].nitem_int_face_comm,int,
               "(mergeGrps) face2int_face_comm_index1",return 0);
  PMMG_REALLOC(parmesh,grp[0].face2int_face_comm_index2,face_id_int,
               grp[0].nitem_int_face_comm,int,
               "(mergeGrps) face2int_face_comm_index2",return 0);
  grp[0].nitem_int_face_comm = face_id_int;
  PMMG_DEL_MEM(parmesh,int_face_comm->intvalues,int,
               "free int_face_comm intvalues");
  int_face_comm->nitem       = face_id_int;

  return 1;
}

/**
 * \param parmesh pointer toward the parmesh structure.
 *
 * \return 0 if fail, 1 otherwise
 *
 * Update the communicators when merging the groups of listgroups into 1 group.
 *
 */
static inline
int PMMG_mergeGrps_communicators(PMMG_pParMesh parmesh) {

  if ( !PMMG_mergeGrps_nodeCommunicators(parmesh,&parmesh->listgrp[0]) )
    return 0;

  if ( !PMMG_mergeGrps_faceCommunicators(parmesh) ) return 0;

  return 1;
}


/**
 * \param parmesh pointer toward the parmesh structure.
 * \return 0 if fail, 1 if success
 *
 * Merge all meshes (mesh elements + internal communicator) of a group into the
 * first mesh of the group. This function free the adjacency array.
 *
 * \remark the tetra must be packed.
 *
 */
int PMMG_merge_grps( PMMG_pParMesh parmesh,int target )
{
  PMMG_pGrp      listgrp,grp;
  MMG5_pMesh     mesh0;
  PMMG_pInt_comm int_node_comm,int_face_comm;
  size_t         available,oldMemMax;
  int            *face2int_face_comm_index1,*face2int_face_comm_index2;
  int            imsh,k,iel;

  if ( !parmesh->ngrp ) return 1;

  listgrp  = parmesh->listgrp;

  /** Free the adjacency array: a possible improvement is to update it */
  mesh0 = listgrp[0].mesh;

  if ( !mesh0 ) return 1;

  /* Use mark field to store previous grp index */
  if( target == PMMG_GRPSPL_DISTR_TARGET ) PMMG_set_color_tetra( parmesh,0 );

  if ( mesh0->adja )
    PMMG_DEL_MEM(mesh0, mesh0->adja,int, "adjacency table" );

  if ( parmesh->ngrp == 1 ) return 1;

  /* Give the memory to the parmesh */
  PMMG_TRANSFER_AVMEM_TO_PARMESH(parmesh,available,oldMemMax);

  /** Use the internal communicators to store the interface entities indices */
  int_node_comm = parmesh->int_node_comm;
  PMMG_CALLOC(parmesh,int_node_comm->intvalues,int_node_comm->nitem,int,
              "node communicator",return 0);

  int_face_comm = parmesh->int_face_comm;
  PMMG_CALLOC(parmesh,int_face_comm->intvalues,int_face_comm->nitem,int,
              "face communicator",goto fail_ncomm);

  //DEBUGGING:
  //saveGrpsToMeshes(listgrp,parmesh->ngrp,parmesh->myrank,"BeforeMergeGrp");

  /* Give all the memory to mesh0 */
  PMMG_TRANSFER_AVMEM_FROM_PMESH_TO_MESH(parmesh,mesh0,available,oldMemMax);

  /** Step 0: Store the indices of the interface faces of mesh0 into the
   * internal face communicator */
  face2int_face_comm_index1 = listgrp[0].face2int_face_comm_index1;
  face2int_face_comm_index2 = listgrp[0].face2int_face_comm_index2;
  for ( k=0; k<listgrp[0].nitem_int_face_comm; ++k ) {
    iel = face2int_face_comm_index1[k];
    assert(   ( 0 <= face2int_face_comm_index2[k] )
              && ( face2int_face_comm_index2[k] < parmesh->int_face_comm->nitem )
              && "check intvalues indices" );
    parmesh->int_face_comm->intvalues[face2int_face_comm_index2[k]] = iel;
  }

  /** Step 1: Merge interface points from all meshes into mesh0->points */
  if ( !PMMG_mergeGrps_interfacePoints(parmesh) ) goto fail_comms;

  for ( imsh=1; imsh<parmesh->ngrp; ++imsh ) {
    grp = &listgrp[imsh];

    /* Use mark field to store previous grp index */
    if( target == PMMG_GRPSPL_DISTR_TARGET )
      PMMG_set_color_tetra( parmesh,imsh );

    /** Step 2: Merge internal points of the mesh mesh into the mesh0 mesh */
    if ( !PMMG_mergeGrpJinI_internalPoints(&listgrp[0],grp) )
      goto fail_comms;

    /* Step 3: Add the interfaces tetra of the imsh mesh to the mesh0 mesh */
    if ( !PMMG_mergeGrpJinI_interfaceTetra(parmesh,&listgrp[0],grp) )
      goto fail_comms;

    /** Step 4: Merge internal tetras of the imsh mesh into the mesh0 mesh */
    if ( !PMMG_mergeGrpJinI_internalTetra(&listgrp[0],grp) )
      goto fail_comms;

    mesh0->npi = mesh0->np;
    mesh0->nei = mesh0->ne;

    /* Free merged mesh and increase mesh0->memMax*/
    mesh0->memMax += grp->mesh->memCur;
    PMMG_grp_free(parmesh,grp);
  }

  assert ( mesh0->memMax+parmesh->memMax<=parmesh->memGloMax );

  /** Step 5: Update the communicators */
  /* Give all the memory to the communicators */
  PMMG_TRANSFER_AVMEM_FROM_MESH_TO_PMESH(parmesh,mesh0,available,oldMemMax);

  if ( !PMMG_mergeGrps_communicators(parmesh) ) goto fail_comms;

  PMMG_REALLOC(parmesh,parmesh->listgrp,1,parmesh->ngrp,PMMG_Grp,"listgrp",return 0;);
  parmesh->ngrp = 1;

  /** Step 6: Update tag on points, tetra */
  if ( !PMMG_updateTag(parmesh) ) goto fail_comms;

  assert ( PMMG_check_solsNp ( parmesh->listgrp[0].mesh,
                               parmesh->listgrp[0].met,
                               parmesh->listgrp[0].ls,
                               parmesh->listgrp[0].disp,
                               parmesh->listgrp[0].field) );

  return 1;

fail_comms:
  PMMG_DEL_MEM(parmesh,int_face_comm->intvalues,int,"face communicator");

fail_ncomm:
  PMMG_DEL_MEM(parmesh,int_node_comm->intvalues,int,"node communicator");

  return 0;
}

/**
 * \param parmesh pointer toward the parmesh structure.
 * \param rcv_grps array of groups to allocate and fill.
 * \param rcv_int_node_comm array of internal communicators to allocate and fill.
 * \param rcv_next_node_comm array of number external comm to alloc and fill.
 * \param rcv_ext_node_comm array of external comms to allocate and fill.
 *
 * \return 0 if fail, 1 otherwise (no allreduce over procs)
 *
 * Gather the parmeshes on the proc 0.
 *
 * The data received from processor \a k
 * are strored in the \a k index of the arrays \a rcv_grps, \a
 * rcv_int_node_comm, \a rcv_next_node_comm and \a rcv_ext_node_comm.
 *
 *
 * \warning We must have at most 1 group per parmesh
 *
 */
static inline
int PMMG_gather_parmesh( PMMG_pParMesh parmesh,
                         PMMG_pGrp *rcv_grps,
                         PMMG_pInt_comm *rcv_int_node_comm,
                         int **rcv_next_node_comm,
                         PMMG_pExt_comm **rcv_ext_node_comm ) {

  size_t     available;
  int        *rcv_pack_size,*displs,ier,ier_glob,k,ier_pack;
  int        nprocs,root,pack_size,pack_size_tot;
  char       *rcv_buffer,*buffer,*ptr;

  nprocs        = parmesh->nprocs;
  root          = parmesh->info.root;

  ier           = ier_glob = 1;

  (*rcv_grps)           = NULL;
  (*rcv_int_node_comm)  = NULL;
  (*rcv_next_node_comm) = NULL;
  (*rcv_ext_node_comm)  = NULL;
  rcv_pack_size         = NULL;
  displs                = NULL;
  rcv_buffer            = NULL;
  buffer                = NULL;

  /** 1: Memory alloc */
  if ( parmesh->myrank == root ) {
    PMMG_MALLOC( parmesh, rcv_pack_size        ,nprocs,int,"rcv_pack_size",ier=0);
    PMMG_CALLOC( parmesh, displs               ,nprocs,int,"displs for gatherv",ier=0);
    PMMG_CALLOC( parmesh, (*rcv_grps)          ,nprocs,PMMG_Grp,"rcv_grps",ier=0);
    PMMG_MALLOC( parmesh, (*rcv_int_node_comm) ,nprocs,PMMG_Int_comm,"rcv_int_comm" ,ier=0);
    PMMG_MALLOC( parmesh, (*rcv_next_node_comm),nprocs,int,"rcv_next_comm" ,ier=0);
    PMMG_MALLOC( parmesh, (*rcv_ext_node_comm) ,nprocs,PMMG_pExt_comm,"rcv_ext_comm" ,ier=0);
  }

  /** 2: Gather pack size of parmeshes on proc 0 */
  pack_size = PMMG_mpisizeof_parmesh ( parmesh );

#ifndef NDEBUG
  MPI_Allreduce( &ier, &ier_glob, 1, MPI_INT, MPI_MIN, parmesh->comm);
  if ( !ier_glob ) {
    return ier_glob;
  }
#endif

  MPI_CHECK(MPI_Gather(&pack_size,1,MPI_INT,rcv_pack_size,1,MPI_INT,root,parmesh->comm),ier = 0);

  /** 3: Gather compressed parmeshes */
  /* Compute data for gatherv: displacement array and receiver buffer size */
  if ( parmesh->myrank == root ) {
    displs[0] = 0;
    for ( k=1; k<nprocs; ++k ) {
      displs[k] += displs[k-1] + rcv_pack_size[k-1];
    }
    pack_size_tot        = displs[nprocs-1]+rcv_pack_size[nprocs-1];
    PMMG_MALLOC( parmesh,rcv_buffer,pack_size_tot,char,"rcv_buffer",ier=0);
  }

  /* Parmesh compression */
  PMMG_MALLOC ( parmesh,buffer,pack_size,char,"buffer to send",ier=0 );

#ifndef NDEBUG
  /* Remark: in release mode, a non allocated buffer used in gatherv creates a
     segfault over all procs */
  MPI_Allreduce( &ier, &ier_glob, 1, MPI_INT, MPI_MIN, parmesh->comm);
  if ( !ier_glob ) {
    return ier_glob;
  }
#endif

  ptr = buffer;
  ier_pack = PMMG_mpipack_parmesh ( parmesh ,&buffer );
  assert ( ier_pack );

  /* Gather the packed parmeshes */
  ier = MG_MIN ( ier, ier_pack );
  MPI_CHECK( MPI_Gatherv ( ptr,pack_size,MPI_CHAR,
                           rcv_buffer,rcv_pack_size,
                           displs,MPI_CHAR,root,parmesh->comm ),ier=0 );

  PMMG_DEL_MEM(parmesh,ptr,char,"buffer to send");

  /** 4: Unpack parmeshes */
  parmesh->memMax = parmesh->memCur;
  available = parmesh->memGloMax - parmesh->memMax;
  assert ( available >= 0 );

#ifndef NDEBUG
  MPI_Allreduce( &ier, &ier_glob, 1, MPI_INT, MPI_MIN, parmesh->comm);
  if ( !ier_glob ) {
    return ier_glob;
  }
#endif

  if ( parmesh->myrank == root ) {
    ptr = rcv_buffer;
    for ( k=0; k<nprocs; ++k ) {
      assert ( available >= 0 );
      ier_pack = PMMG_mpiunpack_parmesh ( parmesh,(*rcv_grps)+k,(*rcv_int_node_comm)+k,
                                          (*rcv_next_node_comm)+k,(*rcv_ext_node_comm)+k,
                                          &rcv_buffer,&available );
      ier = MG_MIN(ier_pack,ier);
    }
  }

  /** Free the memory */
  /* Free temporary arrays */
  PMMG_DEL_MEM(parmesh,rcv_pack_size,int,"rcv_pack_size");
  PMMG_DEL_MEM(parmesh,displs,int,"displs");
  PMMG_DEL_MEM(parmesh,ptr ,char,"rcv_buffer");

  return ier;
}


/**
 * \param parmesh pointer toward the parmesh structure.
 * \param rcv_grps array containing groups data.
 * \param rcv_int_node_comm array containing internal communicators.
 * \param rcv_next_node_comm array of number external comm.
 * \param rcv_ext_node_comm array containing external comms.
 *
 * \return 0 if fail, 1 otherwise (no allreduce over procs)
 *
 * Merge the parmeshes data contained in the rcv_* arrays into 1 parmesh with 1
 * group.
 *
 */
static inline
int PMMG_mergeParmesh_rcvParMeshes ( PMMG_pParMesh parmesh,PMMG_pGrp rcv_grps,
                                     PMMG_pInt_comm rcv_int_node_comm,
                                     int *rcv_next_node_comm,
                                     PMMG_pExt_comm *rcv_ext_node_comm ) {
  PMMG_pGrp      grp,grp_1,grp_2;
  PMMG_pInt_comm int_node_comm_1,int_node_comm_2;
  PMMG_pExt_comm ext_node_comm_1,ext_node_comm_2;
  MMG5_pMesh     mesh;
  MMG5_pPoint    point_1,point_2,ppt;
  MMG5_pxPoint   xpoint_1,pxp;
  MMG5_pTetra    tetra_1,pt;
  MMG5_pxTetra   xtetra_1,pxt;
  MMG5_pSol      met,ls,disp,psl,met_1,ls_1,disp_1,psl_1;
  size_t         memAv;
  int            is,*int_comm_index_1,*int_comm_index_2;
  int            next_node_comm_1,next_node_comm_2;
  int            *intvalues_1,*intvalues_2,nitem_1,nitem_2;
  int            nprocs,k,i,j,idx,color_in,color_out;
  int            np,ne,xt,ne_tot,xt_tot,ismet,isls,isdisp;
  int            type[MMG5_NSOLS_MAX];

  nprocs = parmesh->nprocs;

  if ( parmesh->myrank != parmesh->info.root ) return 1;

  /** Give all the memory to the mesh */
  parmesh->memMax  = parmesh->memCur;

  assert ( !parmesh->listgrp );

  if ( parmesh->memMax + sizeof(PMMG_Grp) <= parmesh->memGloMax ) {
    parmesh->memMax += sizeof(PMMG_Grp);
  }

  PMMG_CALLOC(parmesh,parmesh->listgrp,1,PMMG_Grp,"listgrp", return 0);

  MMG3D_Init_mesh( MMG5_ARG_start, MMG5_ARG_ppMesh, &parmesh->listgrp[0].mesh,
                   MMG5_ARG_ppMet, &parmesh->listgrp[0].met, MMG5_ARG_end );


  grp    = &parmesh->listgrp[0];
  mesh   = grp->mesh;
  met    = grp->met ;

  /** Give all the memory to the mesh */
  memAv            = parmesh->memGloMax - parmesh->memMax - mesh->memMax;
  mesh->memMax    += memAv;

  np = 0;

  /** Mesh renumbering to have the same indices at points shared by multiple
   * processors; The new indices are stored in the tmp field of the MMG5_Point
   * structure. */
  for ( k=0; k<nprocs; ++k ) {
    grp_1            = &rcv_grps[k];
    int_node_comm_1  = &rcv_int_node_comm[k];
    ext_node_comm_1  = rcv_ext_node_comm[k];
    next_node_comm_1 = rcv_next_node_comm[k];

    /* Points and internal communicators for proc \a k */
    point_1     = grp_1->mesh->point;
    intvalues_1 = int_node_comm_1->intvalues;

    /* Travel through the external communicators that lists the points at the
     * interface of the procs color_in and color_out: if color_in<color_out,
     * create new indices for the points over the color_in proc. If
     * color_out<color_in, get the indices from the matching points over the
     * proc color_out. */
    for ( i=0; i<next_node_comm_1; ++i ) {
      nitem_1 = ext_node_comm_1[i].nitem;

      int_comm_index_1 = ext_node_comm_1[i].int_comm_index;

      /* External communicator k->color_out */
      color_in    = ext_node_comm_1[i].color_in;
      color_out   = ext_node_comm_1[i].color_out;

      assert( color_in==k );
      assert( color_in!=color_out );

      if ( color_in < color_out ) {
        /* New point */
        for ( j=0; j<nitem_1; ++j ) {
          if ( !point_1[intvalues_1[int_comm_index_1[j]]].tmp ) {
            point_1[intvalues_1[int_comm_index_1[j]]].tmp = ++np;
          }
        }
      }
      else {
        /* Get the point index from the neighbouring proc */

        /* Find the matching external communicator over proc color_out (->k) */
        grp_2            = &rcv_grps[color_out];
        int_node_comm_2  = &rcv_int_node_comm[color_out];
        ext_node_comm_2  = rcv_ext_node_comm[color_out];
        next_node_comm_2 = rcv_next_node_comm[color_out];

        for ( j=0; j<next_node_comm_2; ++j ) {
          nitem_2 = ext_node_comm_2[j].nitem;
          int_comm_index_2 = ext_node_comm_2[j].int_comm_index;

          if ( ext_node_comm_2[j].color_in  == color_out &&
               ext_node_comm_2[j].color_out == color_in  )  break;
        }
        assert ( j < next_node_comm_2 );
        assert ( nitem_1 == nitem_2 );


        /* Points and internal communicators for proc \a color_out */
        point_2     = grp_2->mesh->point;
        intvalues_2 = int_node_comm_2->intvalues;

        /* Update point indices (stored in the tmp field) */
        for ( j=0; j<nitem_1; ++j ) {
          point_1[intvalues_1[int_comm_index_1[j]]].tmp =
            point_2[intvalues_2[int_comm_index_2[j]]].tmp;
        }
      }
    }

    /* Create new indices for the points that haven't been seen. */
    for ( i=1; i <= grp_1->mesh->np; ++i ) {
      if ( !point_1[i].tmp ) {
        point_1[i].tmp = ++np;
      }
    }
  }

  /** Tetra + xTetra */
  ne_tot = xt_tot = 0;
  for ( k=0; k<nprocs; ++k ) {
    ne_tot += rcv_grps[k].mesh->ne;
    xt_tot += rcv_grps[k].mesh->xt;
  }

  mesh->nemax  = mesh->ne = ne_tot;
  mesh->nenil  = 0;
  mesh->xtmax  = mesh->xt = xt_tot;

  MMG5_ADD_MEM(mesh,(mesh->nemax+1)*sizeof(MMG5_Tetra),"tetra",
               fprintf(stderr,"  Exit program.\n");
               return 0);

  MMG5_ADD_MEM(mesh,(mesh->xtmax+1)*sizeof(MMG5_xTetra),"xtetra",
               fprintf(stderr,"  Exit program.\n");
               return 0);

  MMG5_SAFE_CALLOC(mesh->xtetra,mesh->xtmax+1,MMG5_xTetra,return 0);
  MMG5_SAFE_CALLOC(mesh->tetra,mesh->nemax+1,MMG5_Tetra,return 0);

  ne = xt = idx = 0;
  for ( k=0; k<nprocs; ++k ) {
    grp_1       = &rcv_grps[k];
    xtetra_1    = grp_1->mesh->xtetra;
    tetra_1     = grp_1->mesh->tetra;
    point_1     = grp_1->mesh->point;

    for ( i=1; i<=grp_1->mesh->ne; ++i ) {
      pt = &mesh->tetra[++ne];

      for ( j=0; j<4; ++j ) {
        tetra_1[i].v[j] = point_1[tetra_1[i].v[j]].tmp;
      }

      memcpy(pt,&tetra_1[i],sizeof(MMG5_Tetra));

      if ( tetra_1[i].xt ) {
        pxt = &xtetra_1[tetra_1[i].xt];
        memcpy(&mesh->xtetra[++xt],pxt,sizeof(MMG5_xTetra));
        pt->xt = xt;
      }
    }
  }
  mesh->xt=xt;

  /** Points and solutions */
  mesh->np = np;
  mesh->npmax = mesh->np;
  mesh->npnil = 0;
  MMG5_ADD_MEM(mesh,(mesh->npmax+1)*sizeof(MMG5_Point),"merge point",
                fprintf(stderr,"  Exit program.\n");
                return 0);
  MMG5_SAFE_CALLOC(mesh->point,mesh->npmax+1,MMG5_Point,return 0);

  /* Check the presence of solution structures */
  ismet  = 0;
  isls   = 0;
  isdisp = 0;
  for ( k=0; k<nprocs; ++k ) {
    if ( rcv_grps[k].mesh->np ) {
      ismet  = (rcv_grps[k].met  && rcv_grps[k].met->m  )? rcv_grps[k].met->size:0;
      isls   = (rcv_grps[k].ls   && rcv_grps[k].ls->m   )? rcv_grps[k].ls->size:0;
      isdisp = (rcv_grps[k].disp && rcv_grps[k].disp->m )? rcv_grps[k].disp->size:0;
      mesh->nsols = rcv_grps[k].mesh->nsols;

      /* Allocation of solution structures */
      if ( ismet ) {
        MMG3D_Set_solSize(mesh,met,MMG5_Vertex,mesh->np,rcv_grps[k].met->type);
      }
      if ( isls ) {
        PMMG_CALLOC(mesh,grp->ls,1,MMG5_Sol,"ls",return 0);
        MMG3D_Set_solSize(mesh,grp->ls,MMG5_Vertex,mesh->np,rcv_grps[k].ls->type);
      }
      if ( isdisp ) {
        PMMG_CALLOC(mesh,grp->disp,1,MMG5_Sol,"disp",return 0);
        MMG3D_Set_solSize(mesh,grp->disp,MMG5_Vertex,mesh->np,rcv_grps[k].disp->type);
      }

      if ( mesh->nsols ) {
        assert ( !grp->field );
        for ( i=0; i<mesh->nsols; ++i ) {
          type[i] = rcv_grps[k].field[i].type;
        }
        MMG3D_Set_solsAtVerticesSize( mesh,&grp->field,mesh->nsols,mesh->np,type);
      }
      break;
    }
  }
  ls    = grp->ls;
  disp  = grp->disp;

  for ( i=1; i<=mesh->np; ++i ) mesh->point[i].tag = MG_NUL;

  np = 0;
  for ( k=0; k<nprocs; ++k ) {
    grp_1   = &rcv_grps[k];
    point_1 = grp_1->mesh->point;
    met_1   = grp_1->met;
    ls_1    = grp_1->ls;
    disp_1  = grp_1->disp;

    for ( i=1; i<=grp_1->mesh->np; ++i ) {
      idx = point_1[i].tmp;
      assert(idx);
      ppt = &mesh->point[idx];

      if ( MG_VOK(ppt) ) {
        point_1[i].tmp = 0;
        continue;
      }

      memcpy(ppt,&point_1[i],sizeof(MMG5_Point));
      ppt->tmp = 0;

      /* Copy solution structures */
      if ( ismet ) {
        assert ( met && met->m );
        assert ( met_1->size == met->size );
        memcpy ( &met->m[idx*met->size],&met_1->m[i*met_1->size],
                 met->size*sizeof(double) );
      }
      if ( isls ) {
        assert ( ls && ls->m );
        assert ( ls_1->size == ls->size );
        memcpy ( &ls->m[idx*ls->size],&ls_1->m[i*ls_1->size],
                 ls->size*sizeof(double) );
      }
      if ( isdisp ) {
        assert ( disp && disp->m );
        assert ( disp_1->size == disp->size );
        memcpy ( &disp->m[idx*disp->size],&disp_1->m[i*disp_1->size],
                 disp->size*sizeof(double) );
      }
      if ( mesh->nsols ) {
        for ( is=0; is<mesh->nsols; ++is ) {
          psl   = &grp->field[is];
          psl_1 = &grp_1->field[is];
          assert ( psl && psl->m );
          assert ( psl_1->size == psl->size );
          memcpy ( &psl->m[idx*psl->size],&psl_1->m[i*psl_1->size],
                   psl->size*sizeof(double) );
        }
      }

      /* Count xpoints */
      if ( point_1[i].xp ) ++np;
    }
  }

  /** xPoints */
  mesh->xpmax = mesh->xp = np;
  MMG5_ADD_MEM(mesh,(mesh->xpmax+1)*sizeof(MMG5_xPoint),"merge xPoint",
                fprintf(stderr,"  Exit program.\n");
                return 0);
  MMG5_SAFE_CALLOC(mesh->xpoint,mesh->xpmax+1,MMG5_xPoint,return 0);
  np = 0;
  for ( k=0; k<nprocs; ++k ) {
    grp_1       = &rcv_grps[k];
    point_1     = grp_1->mesh->point;
    xpoint_1    = grp_1->mesh->xpoint;

    for ( i=1; i<=grp_1->mesh->np; ++i ) {
      idx = point_1[i].tmp;

      if ( !idx ) continue;
      ppt = &mesh->point[idx];

      if ( !point_1[i].xp ) continue;

      pxp = &mesh->xpoint[++np];
      memcpy(pxp, &xpoint_1[point_1[i].xp],sizeof(MMG5_xPoint));
      ppt->xp = np;
    }
  }

  /** Recover mesh infos */
  grp_1 = &rcv_grps[0];
  assert ( grp_1->mesh );
  memcpy ( &mesh->info,&grp_1->mesh->info,sizeof(MMG5_Info) );

  /** Recover mesh name */

  if ( parmesh->meshin ) {
    MMG3D_Set_inputMeshName (mesh, parmesh->meshin);
  }
  if ( parmesh->meshout ) {
    MMG3D_Set_outputMeshName(mesh, parmesh->meshout);
  }

  if ( met ) {
    if ( parmesh->metin ) {
      MMG3D_Set_inputSolName (mesh,met, parmesh->metin);
    }
    if ( parmesh->metout ) {
      MMG3D_Set_outputSolName(mesh,met, parmesh->metout);
    }
  }
  if ( ls ) {
    if ( parmesh->lsin ) {
      MMG3D_Set_inputSolName (mesh,ls, parmesh->lsin);
    }
  }
  if ( disp ) {
    if ( parmesh->dispin ) {
      MMG3D_Set_inputSolName (mesh,disp, parmesh->dispin);
    }
  }
  if ( mesh->nsols ) {
    for ( is=0; is < mesh->nsols; ++is ) {
      psl = &parmesh->listgrp[0].field[is];
      if ( parmesh->fieldin ) {
        MMG3D_Set_inputSolName (mesh, psl,parmesh->fieldin);
      }
      if ( parmesh->fieldout ) {
        MMG3D_Set_outputSolName(mesh, psl,parmesh->fieldout);
      }
    }
  }

  return 1;
}

/**
 * \param parmesh pointer toward the parmesh structure.
 * \return 0 if fail, 1 if successc(on all procs)
 *
 *  merge all meshes to a single mesh in P0's parmesh
 */
int PMMG_merge_parmesh( PMMG_pParMesh parmesh ) {
  PMMG_pGrp      grp,rcv_grps;
  PMMG_pInt_comm int_node_comm,rcv_int_node_comm;
  PMMG_pExt_comm *rcv_ext_node_comm,enc;
  MMG5_pMesh     mesh;
  MMG5_pPoint    ppt;
  size_t         available;
  int            *rcv_next_node_comm;
  int            k,idx,ier,ieresult;

  ier = 1;
  grp = &parmesh->listgrp[0];

  assert ( parmesh->ngrp <= 1 );

  //DEBUGGING:
  // saveGrpsToMeshes( PMMG_pGrp listgrp, 0, parmesh->myrank, "mesh" );

  /** Step 1: Allocate internal communicator buffer and fill it: the
   *  intvalues array contains the indices of the matching nodes on the proc. */

  /* Give all the memory to the Process 0 and to the communicators: we
   * overflow slightly the maximal memory here because the other
   * parmeshes are not totally empty but they must take only few hundred of Ko */
  parmesh->memGloMax *= parmesh->size_shm;

  available = parmesh->memGloMax;
  if ( grp ) {
    grp->mesh->memMax = grp->mesh->memCur;
    available -= grp->mesh->memMax;
  }

  assert ( available >= 0 );
  parmesh->memMax += available;

  /* Internal comm allocation */
  int_node_comm = parmesh->int_node_comm;

  PMMG_CALLOC(parmesh,int_node_comm->intvalues,int_node_comm->nitem,int,"intvalues",ier=0);
  MPI_CHECK( MPI_Allreduce(&ier,&ieresult,1,MPI_INT,MPI_MIN,parmesh->comm),ieresult=0);

  if ( !ieresult ) return 0;

#ifndef NDEBUG
  if ( grp )
    assert(int_node_comm->nitem == grp->nitem_int_node_comm);
#endif

  if ( grp ) {
    for ( k=0; k<grp->nitem_int_node_comm; ++k ) {
      idx = grp->node2int_node_comm_index2[k];
      int_node_comm->intvalues[idx] = grp->node2int_node_comm_index1[k];
    }
  }

  /** Step 2: Procs send their parmeshes to Proc 0 and Proc 0 recieve the data */
  ier = PMMG_gather_parmesh ( parmesh,&rcv_grps,&rcv_int_node_comm,
                              &rcv_next_node_comm,&rcv_ext_node_comm );
  MPI_CHECK( MPI_Allreduce(&ier,&ieresult,1,MPI_INT,MPI_MIN,parmesh->comm),ieresult=0);

  if ( ieresult ) {
    /* Free useless data of the parmesh (rcv_* arrays contains all the needed data) */
    /* 1: groups */
    PMMG_listgrp_free( parmesh, &parmesh->listgrp, parmesh->ngrp );

    /* 2: communicators */
    PMMG_parmesh_Free_Comm(parmesh);

    /** Step 3: Proc 0 merges the meshes: We travel through the external
     * communicators to recover the numbering of the points shared with a lower
     * proc. The other points are concatenated with the proc 0. */
    ieresult = PMMG_mergeParmesh_rcvParMeshes(parmesh,rcv_grps,rcv_int_node_comm,
                                              rcv_next_node_comm,rcv_ext_node_comm);
    /* Only root may return a non-zero value */
    MPI_CHECK( MPI_Bcast(&ieresult,1,MPI_INT,parmesh->info.root,parmesh->comm),
               ieresult=0 );
  }

  /* Free useless receivers */
  if ( rcv_grps ) {
    PMMG_listgrp_free( parmesh, &rcv_grps, parmesh->nprocs );

    for ( k=0; k<parmesh->nprocs; ++k ) {
      PMMG_DEL_MEM(parmesh,rcv_int_node_comm[k].intvalues,int,"intvalues");
      enc = rcv_ext_node_comm[k];
      for ( idx=0; idx<rcv_next_node_comm[k]; ++idx ) {
        PMMG_DEL_MEM(parmesh,enc[idx].int_comm_index,int,"int_comm_index");
      }
      PMMG_DEL_MEM(parmesh,enc,PMMG_Ext_comm,"ext_node_comm");
    }

    PMMG_DEL_MEM(parmesh,rcv_int_node_comm,PMMG_Int_comm,"rcv_int_node_comm");
    PMMG_DEL_MEM(parmesh,rcv_next_node_comm,int,"rcv_next_node_comm");
    PMMG_DEL_MEM(parmesh,rcv_ext_node_comm,PMMG_Ext_comm,"rcv_ext_node_comm");
  }

  if ( !ieresult ) {
    fprintf ( stderr, " ## Warning: unable to merge meshes on one proc.\n"
              "            Try to save parallel mesh.");
    return ieresult;
  }

  if ( parmesh->myrank != parmesh->info.root ) {
    /** Empty normally */
    parmesh->memGloMax = parmesh->memCur;
    parmesh->ngrp = 0;
  }
  else {
    /** One group only */
    parmesh->ngrp = 1;

    /** Step 5: Update tag on points, tetra */
    ieresult = PMMG_updateTag(parmesh);

    /** Step 6: In nosurf mode, the updateTag function has added nosurf + required
     * tag to the boundary mesh : remove its */
    mesh = parmesh->listgrp[0].mesh;

    if ( mesh->info.nosurf ) {

      MMG3D_unset_reqBoundaries(mesh);

      for (k=1; k<=mesh->np; k++) {
        ppt = &mesh->point[k];
        if ( !MG_VOK(ppt) )  continue;

        if ( ppt->tag & MG_NOSURF ) {
          ppt->tag &= ~MG_NOSURF;
          ppt->tag &= ~MG_REQ;
        }
      }
    }
  }

  return ieresult;
}<|MERGE_RESOLUTION|>--- conflicted
+++ resolved
@@ -190,7 +190,7 @@
  */
 static inline
 int PMMG_realloc_pointAndSols(MMG5_pMesh mesh,MMG5_pSol met,MMG5_pSol ls,
-                              MMG5_pSol disp,MMG5_pSol field,double *c,int16_t tag) {
+                              MMG5_pSol disp,MMG5_pSol field,double *c,int16_t tag,int src) {
   MMG5_pSol psl;
   int ip       = 0;
   int oldnpmax = mesh->npmax;
@@ -205,7 +205,7 @@
                      MMG5_INCREASE_MEM_MESSAGE();
                      met->np = mesh->np; met->npmax = mesh->npmax;
                      ip = 0,
-                     c,tag);
+                     c,tag,src);
 
   if ( !ip ) {
     assert ( PMMG_check_solsNpmax(mesh,met,ls,disp,field) );
@@ -349,18 +349,8 @@
     if ( !intvalues[ poi_id_glo ] ) {
       ip = MMG3D_newPt(meshI,pptJ->c,pptJ->tag,pptJ->src);
       if ( !ip ) {
-<<<<<<< HEAD
-        /* reallocation of point table */
-        MMG3D_POINT_REALLOC(meshI,metI,ip,meshI->gap,
-                            printf("  ## Error: unable to merge group points\n");
-                            MMG5_INCREASE_MEM_MESSAGE();
-                            metI->np = meshI->np;
-                            return 0;,
-                            pptJ->c,pptJ->tag,pptJ->src);
-
-=======
         /* reallocation of point table and associated solutions structures*/
-        ip = PMMG_realloc_pointAndSols(meshI,metI,lsI,dispI,fieldI,pptJ->c,pptJ->tag);
+        ip = PMMG_realloc_pointAndSols(meshI,metI,lsI,dispI,fieldI,pptJ->c,pptJ->tag,pptJ->src);
         if ( !ip ) {
           return 0;
         }
@@ -368,7 +358,6 @@
         lsI    = grpI->ls;
         dispI  = grpI->disp;
         fieldI = grpI->field;
->>>>>>> cbff2e2e
       }
       assert( (ip <= meshI->npmax) && "run out of points" );
 
@@ -511,17 +500,8 @@
 
     ip = MMG3D_newPt(meshI,pptJ->c,pptJ->tag,pptJ->src);
     if ( !ip ) {
-<<<<<<< HEAD
-      /* reallocation of point table */
-      MMG3D_POINT_REALLOC(meshI,metI,ip,meshI->gap,
-                          printf("  ## Error: unable to merge group points\n");
-                          MMG5_INCREASE_MEM_MESSAGE();
-                          metI->np = meshI->np;
-                          return 0;,
-                          pptJ->c,pptJ->tag,pptJ->src);
-=======
       /* reallocation of point table and associated solutions structures*/
-      ip = PMMG_realloc_pointAndSols(meshI,metI,lsI,dispI,fieldI,pptJ->c,pptJ->tag);
+      ip = PMMG_realloc_pointAndSols(meshI,metI,lsI,dispI,fieldI,pptJ->c,pptJ->tag,pptJ->src);
       if ( !ip ) {
         return 0;
       }
@@ -529,7 +509,6 @@
       lsI    = grpI->ls;
       dispI  = grpI->disp;
       fieldI = grpI->field;
->>>>>>> cbff2e2e
     }
     pptJ->tmp = ip;
 
