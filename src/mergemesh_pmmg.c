--- conflicted
+++ resolved
@@ -1097,14 +1097,8 @@
                          PMMG_pInt_comm *rcv_int_node_comm,
                          int **rcv_next_node_comm,
                          PMMG_pExt_comm **rcv_ext_node_comm ) {
-
-<<<<<<< HEAD
-  size_t     pack_size_tot,next_disp;
-  int        *rcv_pack_size,ier,ier_glob,k,*displs,ier_pack;
-=======
   size_t     pack_size_tot,next_disp,*displs,buf_idx;
   int        *rcv_pack_size,ier,ier_glob,k,ier_pack;
->>>>>>> 5cbeb4dd
   int        nprocs,root,pack_size;
   char       *rcv_buffer,*ptr_to_free,*buffer;
 
@@ -1149,21 +1143,7 @@
   if ( parmesh->myrank == root ) {
     displs[0] = 0;
     for ( k=1; k<nprocs; ++k ) {
-<<<<<<< HEAD
-      assert ( displs[k-1] <= INT_MAX - rcv_pack_size[k-1] && "INT_MAX overflow");
       next_disp = displs[k-1] + rcv_pack_size[k-1];
-      if(next_disp>INT_MAX){
-        /* The displacements argument to MPI_Gatherv() is an array of int
-         * (signed) so the number of elements must be smaller than 2^31.
-         * To get around this we must pack more data in a single element
-         * or use multiple messages.
-         */
-        fprintf(stderr, "  ## Error: too many elements for MPI_Gatherv()\n");
-        MPI_Abort(parmesh->comm, 1);      /* error detected only on root */
-      }
-=======
-      next_disp = displs[k-1] + rcv_pack_size[k-1];
->>>>>>> 5cbeb4dd
       displs[k] = next_disp;
     }
 
