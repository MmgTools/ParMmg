--- conflicted
+++ resolved
@@ -405,13 +405,8 @@
 
   /** Reset the tmp field of the point: it will be used to store the position of
    * a point in the internal communicator */
-<<<<<<< HEAD
   for ( k=1; k<=meshI->np; k++ )
-    meshI->point[k].tmp = 0;
-=======
-  for ( k=1; k<=mesh0->np; k++ )
-    mesh0->point[k].tmp = -1;
->>>>>>> c76a2efe
+    meshI->point[k].tmp = PMMG_UNSET;
 
   /** Travel through the external communicators and udpate all the communicators */
   poi_id_int = 0;
@@ -426,26 +421,16 @@
       assert( (0<=idx ) && (idx<parmesh->int_node_comm->nitem) &&
               "check intvalues indices" );
       ip  = intvalues[idx];
-
-<<<<<<< HEAD
+      assert ( ip && ip<=meshI->np );
+
       /* The point belong to the merged mesh */
       ppt = &meshI->point[ip];
 
       /* New point in the internal communicator */
-      if ( !ppt->tmp ) {
+      if ( ppt->tmp<0 ) {
         if ( poi_id_int == grpI->nitem_int_node_comm ) {
           new_nitem_int_node_comm = (int)(1.2*grpI->nitem_int_node_comm);
           PMMG_REALLOC(parmesh,grpI->node2int_node_comm_index1,
-=======
-      assert ( ip && ip < mesh0->np );
-      ppt = &mesh0->point[ip];
-
-      /* New point in the internal communicator */
-      if ( ppt->tmp<0 ) {
-        if ( poi_id_int == grp[0].nitem_int_node_comm ) {
-          new_nitem_int_node_comm = (int)(1.2*grp[0].nitem_int_node_comm);
-          PMMG_REALLOC(parmesh,grp[0].node2int_node_comm_index1,
->>>>>>> c76a2efe
                        new_nitem_int_node_comm,
                        grpI->nitem_int_node_comm,int,
                        "(mergeGrps) node2int_node_comm_index1",
