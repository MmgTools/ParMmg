/* =============================================================================
**  This file is part of the parmmg software package for parallel tetrahedral
**  mesh modification.
**  Copyright (c) Bx INP/Inria/UBordeaux, 2017-
**
**  parmmg is free software: you can redistribute it and/or modify it
**  under the terms of the GNU Lesser General Public License as published
**  by the Free Software Foundation, either version 3 of the License, or
**  (at your option) any later version.
**
**  parmmg is distributed in the hope that it will be useful, but WITHOUT
**  ANY WARRANTY; without even the implied warranty of MERCHANTABILITY or
**  FITNESS FOR A PARTICULAR PURPOSE. See the GNU Lesser General Public
**  License for more details.
**
**  You should have received a copy of the GNU Lesser General Public
**  License and of the GNU General Public License along with parmmg (in
**  files COPYING.LESSER and COPYING). If not, see
**  <http://www.gnu.org/licenses/>. Please read their terms carefully and
**  use this copy of the parmmg distribution only if you accept them.
** =============================================================================
*/

/**
 * \file libparmmg1.c
 * \brief Wrapper for the parallel remeshing library.
 * \author Cécile Dobrzynski (Bx INP/Inria/UBordeaux)
 * \author Algiane Froehly (InriaSoft)
 * \author Nikos Pattakos (Inria)
 * \version 1
 * \copyright GNU Lesser General Public License.
 *
 * Internal function that perform the parallel remeshing.
 *
 */
#include "parmmg.h"

/**
 * \param grp pointer toward the group in which we want to update the list of
 * nodes that are in the internal communicator.
 *
 * \return 1 if success, 0 otherwise
 *
 * Update the list of vertices indices with the pack point index stored in the
 * tmp field of points.
 *
 */
int PMMG_update_node2intPackedVertices( PMMG_pGrp grp ) {
  MMG5_pPoint ppt;
  int         *node2int_node_comm_index1;
  int         k,iadr;

  node2int_node_comm_index1 = grp->node2int_node_comm_index1;

  for (k=0; k<grp->nitem_int_node_comm; ++k) {
    iadr = node2int_node_comm_index1[k];

    ppt = &grp->mesh->point[iadr];
    assert ( MG_VOK(ppt) );

    node2int_node_comm_index1[k] = ppt->tmp;
  }
  return 1;
}

/**
 * \param grp pointer toward the current group
 * \param permNodGlob pointer toward the array storing the node permutation
 *
 * \return 1 if success
 *
 * Update the nodal communicators of the group \a grp after point renumbering
 * (with scotch).
 *
 */
static inline
int PMMG_update_node2intRnbg(PMMG_pGrp grp, int *permNodGlob) {
  int *node2int_node_comm_index1;
  int k;

  if ( !grp->mesh->info.renum ) return 1;

  node2int_node_comm_index1 = grp->node2int_node_comm_index1;

  for (k=0; k<grp->nitem_int_node_comm; ++k) {
    node2int_node_comm_index1[k] = permNodGlob[node2int_node_comm_index1[k]];
  }

  return 1;
}

/**
 * \param mesh pointer toward the mesh structure (unused).
 * \param ne pointer toward the number of packed tetra
 *
 * \return 1 if success, 0 if fail.
 *
 * Count the number of packed tetra and store the packed tetra index in flag.
 *
 */

int PMMG_mark_packedTetra(MMG5_pMesh mesh,int *ne) {
  MMG5_pTetra   pt;
  int           k;

  (*ne) = 0;
  for (k=1; k<=mesh->ne; k++) {
    pt = &mesh->tetra[k];
    if ( !MG_EOK(pt) )  continue;
    pt->flag = ++(*ne);
  }
  return 1;
}

/**
 * \param grp pointer toward the group in which we want to update the list of
 * faces that are in the internal communicator.
 *
 * \return 1 if success, 0 otherwise
 *
 * Update the list of tetra indices with the pack tetra index stored in the
 * flag field of tetras.
 *
 */
int PMMG_update_face2intPackedTetra( PMMG_pGrp grp ) {
  MMG5_pTetra pt;
  int         *face2int_face_comm_index1;
  int         k,iel,ifac,iploc;

  face2int_face_comm_index1 = grp->face2int_face_comm_index1;

  for (k=0; k<grp->nitem_int_face_comm; ++k) {
    iel   =  face2int_face_comm_index1[k]/12;
    ifac  = (face2int_face_comm_index1[k]%12)/3;
    iploc = (face2int_face_comm_index1[k]%12)%3;

    pt = &grp->mesh->tetra[iel];
    assert ( MG_EOK(pt) && pt->flag );

    face2int_face_comm_index1[k] = 12*pt->flag+3*ifac+iploc;
  }

  return 1;
}

/**
 * \param parmesh pointer toward a parmesh structure
 * \param igrp index of the group that we want to treat
 *
 * \return 1 if success, 0 if fail.
 *
 * Pack the tetra+adja arrays and update the face communicator with the new
 * tetra indices.
 *
 */
int PMMG_packTetra( PMMG_pParMesh parmesh, int igrp ) {
  PMMG_pGrp   grp;
  MMG5_pMesh  mesh;
  int         ne;

  assert ( igrp < parmesh->ngrp );

  grp                       = &parmesh->listgrp[igrp];
  mesh                      = grp->mesh;

  if ( !mesh ) return 1;

  /** Store in flag the pack index of each tetra */
  if ( !PMMG_mark_packedTetra(mesh,&ne) ) return 0;

  /** Update the tetra indices in the face communicator */
  if ( !PMMG_update_face2intPackedTetra(grp) ) return 0;

  /* compact tetrahedra */
  if ( mesh->adja ) {
    if ( !MMG3D_pack_tetraAndAdja(mesh) ) return 0;
  }
  else {
    if ( !MMG3D_pack_tetra(mesh) ) return 0;
  }
  assert ( ne==mesh->ne );

  return 1;
}

/**
 * \param parmesh pointer toward the parmesh structure.
 *
 * \return 0 if fail, 1 otherwise
 *
 * Pack the sparse meshes of each group and create triangles and edges before
 * getting out of library
 *
 */
int PMMG_packParMesh( PMMG_pParMesh parmesh )
{
  PMMG_pGrp   grp;
  MMG5_pMesh  mesh;
  MMG5_pSol   met;
  MMG5_pSol   disp;
  int         np,nc,igrp;

  for ( igrp=0; igrp<parmesh->ngrp; ++igrp ) {
    grp                       = &parmesh->listgrp[igrp];
    mesh                      = grp->mesh;
    met                       = grp->met;
    disp                      = grp->disp;

    if ( !mesh ) continue;

    /* Pack tetrahedra */
    if ( mesh->adja ) {
      if ( !MMG3D_pack_tetraAndAdja(mesh) ) return 0;
    }
    else {
      if ( !MMG3D_pack_tetra(mesh) ) return 0;
    }

    /* update prisms and quads vertex indices */
    if ( !MMG3D_pack_prismsAndQuads(mesh) ) return 0;

    /* compact metric */
    if ( met && met->m )
      if ( !MMG3D_pack_sol(mesh,met) ) return 0;

    /* compact displacement */
    if ( disp && disp->m )
      if ( !MMG3D_pack_sol(mesh,disp) ) return 0;

    /** Store in tmp the pack index of each point and count the corner*/
    if ( !MMG3D_mark_packedPoints(mesh,&np,&nc) ) return 0;

    /* node index update in internal communicator */
    if ( !PMMG_update_node2intPackedVertices( grp ) ) return 0;

    /** Update the element vertices indices */
    if ( !MMG3D_update_eltsVertices(mesh) ) return 0;

    if ( MMG3D_pack_pointArray(mesh) < 0 ) return 0;

    /* create prism adjacency */
    if ( !MMG3D_hashPrism(mesh) ) {
      fprintf(stderr,"\n  ## Error: %s: prism hashing problem. Exit program.\n",
              __func__);
      return 0;
    }

    /* Remove the MG_REQ tags added by the nosurf option */
    MMG3D_unset_reqBoundaries(mesh);

    if ( mesh->info.imprim > PMMG_VERB_VERSION ) {
      fprintf(stdout,"     NUMBER OF VERTICES   %8d   CORNERS %8d\n",mesh->np,nc);
      fprintf(stdout,"     NUMBER OF ELEMENTS   %8d\n",mesh->ne);
    }

    /* to could save the mesh, the adjacency have to be correct */
    if ( mesh->info.ddebug ) {
      if ( (!mesh->adja) && !MMG3D_hashTetra(mesh,1) ) {
        fprintf(stderr,"\n  ## Error: %s: tetra hashing problem. Exit program.\n",
                __func__);
        return 0;
      }
      if ( !MMG5_chkmsh(mesh,1,1) ) {
        fprintf(stderr,"  ##  Problem. Invalid mesh.\n");
        return 0;
      }
    }
  }

  return 1;
}

/**
 * \param parmesh pointer toward a parmesh structure
 * \param igrp index of the group that we want to treat
 * \param facesData pointer toward the allocatable list of the node indices of
 * the interface faces present in the list of interface triangles of the group.
 *
 * \return 1 if success, 0 if fail.
 *
 * Store in \a facesVertices the nodes indices of the interface faces.  The \f$
 * i^th \f$ face is stored at the \f$ [ 3*i;3$i+2 ] positions of the \a
 * facesData array. The \a facesData array is allocated in this function.
 *
 */
static inline
int PMMG_store_faceVerticesInIntComm( PMMG_pParMesh parmesh, int igrp,
                                      int **facesData) {
  PMMG_pGrp   grp;
  MMG5_pMesh  mesh;
  MMG5_pTetra pt;
  int         *face2int_face_comm_index1,nitem_int_face_comm;
  int         iel,ifac,iploc,ia,ib,ic;
  int         k;

  assert ( igrp < parmesh->ngrp );

  grp                 = &parmesh->listgrp[igrp];
  nitem_int_face_comm = grp->nitem_int_face_comm;

  PMMG_MALLOC(parmesh,*facesData,3*nitem_int_face_comm,int,"facesData",return 0);

  face2int_face_comm_index1 = grp->face2int_face_comm_index1;
  mesh                      = parmesh->listgrp[igrp].mesh;
  for ( k=0; k<nitem_int_face_comm; ++k ) {
    /** Get the vertices indices of the interface triangles */
    iel   =  face2int_face_comm_index1[k]/12;
    ifac  = (face2int_face_comm_index1[k]%12)/3;
    iploc = (face2int_face_comm_index1[k]%12)%3;


    pt = &mesh->tetra[iel];

    assert( MG_EOK(pt) );
    assert( pt->xt && ( mesh->xtetra[pt->xt].ftag[ifac] & MG_PARBDY ) );

    ia = pt->v[MMG5_idir[ifac][iploc]];
    ib = pt->v[MMG5_idir[ifac][(iploc+1)%3]];
    ic = pt->v[MMG5_idir[ifac][(iploc+2)%3]];

    /** Store the face vertices */
    (*facesData)[3*k]   = ia;
    (*facesData)[3*k+1] = ib;
    (*facesData)[3*k+2] = ic;
  }

  return 1;
}

/**
 * \param parmesh pointer toward a parmesh structure.
 * \param igrp index of the group that we want to treat
 * \param facesData list the node vertices of the interface faces
 * present in the list of interface triangles of the group.
 * \param permNodGlob arrayt storing the nodal permutation if stoch renumbering
 * is enabled
 *
 * \return 1 if success, 0 if fail.
 *
 * Find the index of the interface tetras from the data stored in the
 * \a facesData array (by the \ref store_faceVerticesInIntComm function) and
 * update the face2int_face_comm_index1 array. This function frees the \a
 * facesData array.
 *
 */
static inline
int  PMMG_update_face2intInterfaceTetra( PMMG_pParMesh parmesh, int igrp,
                                         int *facesData, int *permNodGlob ) {
  PMMG_pGrp    grp;
  MMG5_pMesh   mesh;
  MMG5_pTetra  pt;
  MMG5_pxTetra pxt;
  MMG5_Hash   hash;
  int          *face2int_face_comm_index1,nitem;
  int          hashVal,iel,ifac,iploc,ia,ib,ic;
  int          k,i,ier;

  assert ( igrp < parmesh->ngrp );

  grp   = &parmesh->listgrp[igrp];
  nitem = grp->nitem_int_face_comm;
  ier     = 1;

  /** Step 1: Hash the MG_PARBDY faces */
  mesh = parmesh->listgrp[igrp].mesh;
  if ( !MMG5_hashNew(mesh,&hash,0.51*nitem,1.51*nitem) ) {
    ier = 0;
    goto facesData;
  }

  for ( k=1; k<=mesh->ne; ++k ) {
    pt = &mesh->tetra[k];
    if ( (!MG_EOK(pt)) || !pt->xt ) continue;

    pxt = &mesh->xtetra[pt->xt];
    for ( i=0; i<4; ++i ) {
      if ( !(pxt->ftag[i] & MG_PARBDY) ) continue;

      ia = pt->v[MMG5_idir[i][0]];
      ib = pt->v[MMG5_idir[i][1]];
      ic = pt->v[MMG5_idir[i][2]];
      if ( !MMG5_hashFace(mesh,&hash,ia,ib,ic,12*k+3*i)  ) {
        ier = 0;
        goto hash;
      }
    }
  }

  /** Step 2: Travel through the \a facesData array, get int the hash table the
   * index of the element to which belong the face and update the face
   * communicator */
  face2int_face_comm_index1 = grp->face2int_face_comm_index1;
  for ( k=0; k<nitem; ++k ) {

    /* Get the interface triangle vertices */
    ia = facesData[3*k  ];
    ib = facesData[3*k+1];
    ic = facesData[3*k+2];

#ifdef USE_SCOTCH
    if ( permNodGlob && mesh->info.renum ) {
      ia = permNodGlob[ia];
      ib = permNodGlob[ib];
      ic = permNodGlob[ic];
    }
#endif

    hashVal = MMG5_hashGetFace(&hash,ia,ib,ic);
    assert( hashVal );

    iel  =  hashVal/12;
    ifac = (hashVal%12)/3;

    assert( MG_EOK(&mesh->tetra[iel]) );

    pt = &mesh->tetra[iel];

    for ( iploc=0; iploc<3; ++iploc )
      if ( pt->v[MMG5_idir[ifac][iploc]] == ia ) break;
    assert ( iploc < 3 );

    /* Update the face communicator */
    face2int_face_comm_index1[k] = hashVal+iploc;
  }

hash:
  MMG5_DEL_MEM(mesh,hash.item);

facesData:
  PMMG_DEL_MEM(parmesh,facesData,int,"facesData");

  return ier;
}

static inline void PMMG_scotch_message( int8_t *warnScotch ) {

  fprintf(stdout, "\n  ## Warning: %s: Unable to renumber mesh entites.\n"
          "Renumbering disabled.\n",__func__);
  *warnScotch = 1;

  return;
}

/**
 * \param parmesh pointer toward a parmesh structure where the boundary entities
 * are stored into xtetra and xpoint strucutres
 *
 * Main program of the parallel remeshing library: split the meshes over each
 * proc into groups, then perform niter of sequential remeshing of each group
 * (with moving of the proc boundaries between two iterations) and last, merge
 * the groups over each proc.
 *
 * \return PMMG_STRONGFAILURE if  we can't save the mesh (non-conform),
 *         PMMG_LOWFAILURE    if  we can save the mesh
 *         PMMG_SUCCESS
 */
int PMMG_parmmglib1( PMMG_pParMesh parmesh )
{
  MMG5_pMesh mesh;
  MMG5_pSol  met;
  MMG3D_pPROctree *q;
  size_t     oldMemMax,available;
  mytime     ctim[TIMEMAX];
  int        it,ier,ier_end,ieresult,i,k,*facesData,*permNodGlob;
  int8_t     tim,warnScotch;
  char       stim[32];


  tminit(ctim,TIMEMAX);

  ier_end = PMMG_SUCCESS;

  /** Groups creation */
  if ( parmesh->info.imprim > PMMG_VERB_QUAL ) {
    tim = 0;
    chrono(ON,&(ctim[tim]));
  }

  ier = PMMG_splitPart_grps( parmesh,PMMG_GRPSPL_MMG_TARGET,0,
                         PMMG_REDISTRIBUTION_graph_balancing );

  MPI_CHECK ( MPI_Allreduce( &ier,&ieresult,1,MPI_INT,MPI_MIN,parmesh->comm ),
              PMMG_CLEAN_AND_RETURN(parmesh,PMMG_LOWFAILURE) );

  if ( parmesh->info.imprim > PMMG_VERB_STEPS ) {
    chrono(OFF,&(ctim[tim]));
    printim(ctim[tim].gdif,stim);
    fprintf(stdout,"       group splitting                   %s\n",stim);
  }

  if ( !ieresult ) {
    PMMG_CLEAN_AND_RETURN(parmesh,PMMG_LOWFAILURE);
  }
  else if ( ieresult<0 ) {
    PMMG_CLEAN_AND_RETURN(parmesh,PMMG_STRONGFAILURE);
  }

  //DEBUGGING: PMMG_grplst_meshes_to_saveMesh(parmesh->listgrp, 1, parmesh->myrank, "Begin_libparmmg1_proc");

  /** Reset the boundary fields between the old mesh size and the new one (Mmg
   * uses this fields assiming they are setted to 0)/ */
  for ( i=0; i<parmesh->ngrp; ++i ) {
    mesh         = parmesh->listgrp[i].mesh;

    if ( !mesh ) continue;

    memset(&mesh->xtetra[mesh->xt+1],0,(mesh->xtmax-mesh->xt)*sizeof(MMG5_xTetra));
    memset(&mesh->xpoint[mesh->xp+1],0,(mesh->xpmax-mesh->xp)*sizeof(MMG5_xPoint));

    /* Uncomment to debug tag errors */
    /* if(!mesh->ntmax) mesh->ntmax = mesh->xtmax;*/
    /* if ( !MMG3D_analys(mesh) ) { PMMG_CLEAN_AND_RETURN(parmesh,PMMG_STRONGFAILURE); } */
  }

  /** Mesh adaptation */
  warnScotch = 0;
  for ( it = 0; it < parmesh->niter; ++it ) {
    if ( parmesh->info.imprim > PMMG_VERB_STEPS ) {
      tim = 1;
      if ( it > 0 ) {
        chrono(OFF,&(ctim[tim]));
      }
      if ( parmesh->info.imprim > PMMG_VERB_ITWAVES ) {
        fprintf(stdout,"\n" );
      }

      printim(ctim[tim].gdif,stim);
      chrono(ON,&(ctim[tim]));
      fprintf(stdout,"\r       adaptation: iter %d   cumul. timer %s",it+1,stim);fflush(stdout);
    }

    /** Update old groups for metrics interpolation */
    PMMG_update_oldGrps( parmesh );
    if( parmesh->info.PROctree_mode )
      PMMG_CALLOC( parmesh, q, parmesh->ngrp, MMG3D_pPROctree, "octrees",
                   PMMG_CLEAN_AND_RETURN(parmesh,PMMG_STRONGFAILURE) );

    tim = 4;
    if ( parmesh->info.imprim > PMMG_VERB_ITWAVES ) {
      chrono(RESET,&(ctim[tim]));
      chrono(ON,&(ctim[tim]));
    }

    for ( i=0; i<parmesh->ngrp; ++i ) {
      mesh         = parmesh->listgrp[i].mesh;
      met          = parmesh->listgrp[i].met;

      /* Reset the value of the fem mode */
      mesh->info.fem = parmesh->info.fem;

      if ( (!mesh->np) && (!mesh->ne) ) {
        /* Empty mesh */
        continue;
      }

      PMMG_TRANSFER_AVMEM_TO_PARMESH(parmesh,available,oldMemMax);

      /** Store the vertices of interface faces in the internal communicator */
      if ( !(ier = PMMG_store_faceVerticesInIntComm(parmesh,i,&facesData) ) ) {
        /* We are not able to remesh */
        fprintf(stderr,"\n  ## Interface faces storage problem."
                " Exit program.\n");
        break;
      }
      else {
        /* We can remesh */

        permNodGlob = NULL;

#ifdef USE_SCOTCH
        /* Allocation of the array that will store the node permutation */
        PMMG_MALLOC(parmesh,permNodGlob,mesh->np+1,int,"node permutation",
                    PMMG_scotch_message(&warnScotch) );
        if ( permNodGlob ) {
          for ( k=1; k<=mesh->np; ++k ) {
            permNodGlob[k] = k;
          }
        }

        PMMG_TRANSFER_AVMEM_FROM_PMESH_TO_MESH(parmesh,parmesh->listgrp[i].mesh,
                                               available,oldMemMax);

        /* renumerotation if available */
        if ( !MMG5_scotchCall(mesh,met,permNodGlob) )
        {
          PMMG_scotch_message(&warnScotch);
        }
#else
        PMMG_TRANSFER_AVMEM_FROM_PMESH_TO_MESH(parmesh,parmesh->listgrp[i].mesh,
                                               available,oldMemMax);
#endif

        /* Mark reinitialisation in order to be able to remesh all the mesh */
        mesh->mark = 0;
        mesh->base = 0;
        for ( k=1 ; k<=mesh->nemax ; k++ ) {
          mesh->tetra[k].mark = mesh->mark;
          mesh->tetra[k].flag = mesh->base;
        }

        /** Call the remesher */
        /* Here we need to scale the mesh */
        if ( !MMG5_scaleMesh(mesh,met,NULL) ) { goto strong_failed; }

        if ( !mesh->adja ) {
          if ( !MMG3D_hashTetra(mesh,0) ) {
            fprintf(stderr,"\n  ## Hashing problem. Exit program.\n");
            goto strong_failed;
          }
        }

        /** Build tetras octree */
        if( parmesh->info.PROctree_mode )
          if( !PMMG_initPROctree( mesh, &q[i], 1000 ) ) goto strong_failed;

#ifdef PATTERN
        ier = MMG5_mmg3d1_pattern( mesh, met, permNodGlob );
#else
        ier = MMG5_mmg3d1_delone( mesh, met, permNodGlob );
#endif

        if ( !ier ) {
          fprintf(stderr,"\n  ## MMG remeshing problem. Exit program.\n");
        }

        /** Pack the tetra */
        if ( mesh->adja )
          PMMG_DEL_MEM(mesh,mesh->adja,int,"adja table");

        if ( !MMG5_paktet(mesh) ) {
          fprintf(stderr,"\n  ## Tetra packing problem. Exit program.\n");
          goto strong_failed;
        }

        /** Update interface tetra indices in the face communicator */
        if ( ! PMMG_update_face2intInterfaceTetra(parmesh,i,facesData,permNodGlob) ) {
          fprintf(stderr,"\n  ## Interface tetra updating problem. Exit program.\n");
          goto strong_failed;
        }

<<<<<<< HEAD
        PMMG_storeScalingParam( parmesh, i );
        if ( !MMG5_unscaleMesh(mesh,met) ) { goto strong_failed; }
=======

#ifdef USE_SCOTCH
        /** Update nodal communicators if node renumbering is enabled */
        if ( mesh->info.renum &&
             !PMMG_update_node2intRnbg(&parmesh->listgrp[i],permNodGlob) ) {
          fprintf(stderr,"\n  ## Interface tetra updating problem. Exit program.\n");
          goto strong_failed;
        }
#endif

        if ( !MMG5_unscaleMesh(mesh,met,NULL) ) { goto strong_failed; }
>>>>>>> 48082bb3

        PMMG_TRANSFER_AVMEM_FROM_MESH_TO_PMESH(parmesh,parmesh->listgrp[i].mesh,
                                               available,oldMemMax);

        if ( !PMMG_copyMetrics_point( &parmesh->listgrp[i],&parmesh->old_listgrp[i],
                                      permNodGlob) ) {
          goto strong_failed;
        }

        if ( !ier ) { break; }
      }
      /* Reset the mesh->gap field in case Mmg have modified it */
      mesh->gap = MMG5_GAP;
    }

    MPI_Allreduce( &ier, &ieresult, 1, MPI_INT, MPI_MIN, parmesh->comm );
    if ( parmesh->info.imprim > PMMG_VERB_ITWAVES ) {
      chrono(OFF,&(ctim[tim]));
      printim(ctim[tim].gdif,stim);
      fprintf(stdout,"\n       mmg                               %s\n",stim);
    }

    if ( !ieresult )
      goto failed_handling;

    /** Interpolate metrics */
    if ( parmesh->info.imprim > PMMG_VERB_ITWAVES ) {
      tim = 2;
      chrono(RESET,&(ctim[tim]));
      chrono(ON,&(ctim[tim]));
    }

<<<<<<< HEAD
    ier = PMMG_interpMetrics( parmesh, q );
=======
    ier = PMMG_interpMetrics( parmesh, permNodGlob );
>>>>>>> 48082bb3

    MPI_Allreduce( &ier, &ieresult, 1, MPI_INT, MPI_MIN, parmesh->comm );
    if ( parmesh->info.imprim > PMMG_VERB_ITWAVES ) {
      chrono(OFF,&(ctim[tim]));
      printim(ctim[tim].gdif,stim);
      fprintf(stdout,"       metric interpolation              %s\n",stim);
    }

    if ( !ieresult ) {
      if ( !parmesh->myrank )
        fprintf(stderr,"\n  ## Metrics interpolation problem. Try to save the mesh and exit program.\n");
      PMMG_CLEAN_AND_RETURN(parmesh,PMMG_STRONGFAILURE);
    }

    /* Destroy octrees */
    if( parmesh->info.PROctree_mode ) {
      PMMG_freePROctrees( parmesh, q );
      PMMG_DEL_MEM( parmesh, q, MMG3D_pPROctree, "octrees" );
    }

    /* Compute quality in the interpolated metrics */
    ier = PMMG_tetraQual( parmesh,0 );

    /** load Balancing at group scale and communicators reconstruction */
    tim = 3;
    if ( parmesh->info.imprim > PMMG_VERB_ITWAVES ) {
      chrono(RESET,&(ctim[tim]));
      chrono(ON,&(ctim[tim]));
    }

    ier = PMMG_loadBalancing(parmesh);

    MPI_Allreduce( &ier, &ieresult, 1, MPI_INT, MPI_MIN, parmesh->comm );
   if ( parmesh->info.imprim > PMMG_VERB_ITWAVES ) {
      chrono(OFF,&(ctim[tim]));
      printim(ctim[tim].gdif,stim);
      fprintf(stdout,"       load balancing                    %s\n",stim);
    }

    if ( !ieresult ) {
      if ( !parmesh->myrank )
        fprintf(stderr,"\n  ## Load balancing problem. Try to save the mesh and exit program.\n");
      goto failed_handling;
    } else if ( ieresult < 0 ) {
      if ( !parmesh->myrank )
        fprintf(stderr,"\n  ## Load balancing problem. Exit program.\n");
      PMMG_CLEAN_AND_RETURN(parmesh,PMMG_STRONGFAILURE);
    }
  }

  if ( parmesh->info.imprim > PMMG_VERB_STEPS ) {
    printf("\n");
  }

  ier = PMMG_qualhisto( parmesh, PMMG_OUTQUA, 0 );

  MPI_Allreduce( &ier, &ieresult, 1, MPI_INT, MPI_MIN, parmesh->comm );
  if ( !ieresult ) {
    ier_end = PMMG_LOWFAILURE;
  }

  if ( parmesh->info.imprim > PMMG_VERB_STEPS ) {
    tim = 4;
    chrono(ON,&(ctim[tim]));
  }

  ier = PMMG_packParMesh(parmesh);
  MPI_Allreduce( &ier, &ieresult, 1, MPI_INT, MPI_MIN, parmesh->comm );
  if ( parmesh->info.imprim > PMMG_VERB_STEPS ) {
    chrono(OFF,&(ctim[tim]));
    printim(ctim[tim].gdif,stim);
    fprintf(stdout,"\n       mesh packing                      %s\n",stim);
  }

  if ( !ieresult ) {
    fprintf(stderr,"\n  ## Parallel mesh packing problem. Exit program.\n");
    PMMG_CLEAN_AND_RETURN(parmesh,PMMG_STRONGFAILURE);
  }

  PMMG_listgrp_free( parmesh, &parmesh->old_listgrp, parmesh->nold_grp);

  if ( parmesh->info.imprim > PMMG_VERB_STEPS ) {
    tim = 5;
    chrono(ON,&(ctim[tim]));
  }

  ier = PMMG_merge_grps(parmesh,0);
  MPI_Allreduce( &ier, &ieresult, 1, MPI_INT, MPI_MIN, parmesh->comm );

  if ( parmesh->info.imprim > PMMG_VERB_STEPS ) {
    chrono(OFF,&(ctim[tim]));
    printim(ctim[tim].gdif,stim);
    fprintf(stdout,"       group merging                     %s\n",stim);
  }

  if ( !ieresult ) {
    fprintf(stderr,"\n  ## Groups merging problem. Exit program.\n");
    PMMG_CLEAN_AND_RETURN(parmesh,PMMG_STRONGFAILURE);
  }

  /* Give memory to Mmg for the edge length computation */
  PMMG_TRANSFER_AVMEM_TO_MESHES(parmesh);

  if ( parmesh->info.imprim0 > PMMG_VERB_ITWAVES && !parmesh->info.iso ) {
    PMMG_prilen(parmesh,0,0);
  }

  PMMG_CLEAN_AND_RETURN(parmesh,ier_end);

  /** mmg3d1_delone failure */
strong_failed:
  MPI_Allreduce( &ier, &ieresult, 1, MPI_INT, MPI_MIN, parmesh->comm );
  PMMG_CLEAN_AND_RETURN(parmesh,PMMG_STRONGFAILURE);

failed_handling:
  if ( parmesh->info.imprim > PMMG_VERB_STEPS ) {
    tim = 4;
    chrono(ON,&(ctim[tim]));
  }
  if ( !PMMG_packParMesh(parmesh) ) {
    fprintf(stderr,"\n  ## Parmesh packing problem. Exit program.\n");
    PMMG_CLEAN_AND_RETURN(parmesh,PMMG_STRONGFAILURE);
  }
  if ( parmesh->info.imprim > PMMG_VERB_STEPS ) {
    chrono(OFF,&(ctim[tim]));
    printim(ctim[tim].gdif,stim);
    fprintf(stdout,"\n       mesh packing                      %s\n",stim);
  }

  if ( parmesh->info.imprim > PMMG_VERB_STEPS ) {
    chrono(ON,&(ctim[5]));
  }
  if ( !PMMG_merge_grps(parmesh,0) ) {
    fprintf(stderr,"\n  ## Groups merging problem. Exit program.\n");
    PMMG_CLEAN_AND_RETURN(parmesh,PMMG_STRONGFAILURE);
  }
  if ( parmesh->info.imprim > PMMG_VERB_STEPS ) {
    chrono(OFF,&(ctim[5]));
    printim(ctim[5].gdif,stim);
    fprintf(stdout,"       group merging                     %s\n",stim);
  }

  PMMG_CLEAN_AND_RETURN(parmesh,PMMG_LOWFAILURE);
}<|MERGE_RESOLUTION|>--- conflicted
+++ resolved
@@ -638,10 +638,6 @@
           goto strong_failed;
         }
 
-<<<<<<< HEAD
-        PMMG_storeScalingParam( parmesh, i );
-        if ( !MMG5_unscaleMesh(mesh,met) ) { goto strong_failed; }
-=======
 
 #ifdef USE_SCOTCH
         /** Update nodal communicators if node renumbering is enabled */
@@ -652,8 +648,8 @@
         }
 #endif
 
+        PMMG_storeScalingParam( parmesh, i );
         if ( !MMG5_unscaleMesh(mesh,met,NULL) ) { goto strong_failed; }
->>>>>>> 48082bb3
 
         PMMG_TRANSFER_AVMEM_FROM_MESH_TO_PMESH(parmesh,parmesh->listgrp[i].mesh,
                                                available,oldMemMax);
@@ -686,11 +682,7 @@
       chrono(ON,&(ctim[tim]));
     }
 
-<<<<<<< HEAD
-    ier = PMMG_interpMetrics( parmesh, q );
-=======
-    ier = PMMG_interpMetrics( parmesh, permNodGlob );
->>>>>>> 48082bb3
+    ier = PMMG_interpMetrics( parmesh, q, permNodGlob );
 
     MPI_Allreduce( &ier, &ieresult, 1, MPI_INT, MPI_MIN, parmesh->comm );
     if ( parmesh->info.imprim > PMMG_VERB_ITWAVES ) {
