/**
 * \file libparmmg1.c
 * \brief Parallel remeshing library
 * \author Cécile Dobrzynski (Bx INP/Inria/UBordeaux)
 * \author Algiane Froehly (Inria/UBordeaux)
 * \version 5
 * \copyright GNU Lesser General Public License.
 */
#include "parmmg.h"

/**
 * \param grp pointer toward the group in which we want to update the list of
 * nodes that are in the internal communicator.
 *
 * \return 1 if success, 0 otherwise
 *
 * Update the list of vertices indices with the pack point index stored in the
 * tmp field of points.
 *
 */
int PMMG_update_node2intPackedVertices( PMMG_pGrp grp ) {
  MMG5_pPoint ppt;
  int         *node2int_node_comm_index1;
  int         k,iadr;

  node2int_node_comm_index1 = grp->node2int_node_comm_index1;

  for (k=0; k<grp->nitem_int_node_comm; ++k) {
    iadr = node2int_node_comm_index1[k];

    ppt = &grp->mesh->point[iadr];
    assert ( MG_VOK(ppt) );

    node2int_node_comm_index1[k] = ppt->tmp;
  }
  return 1;
}

/**
 * \param mesh pointer toward the mesh structure (unused).
 * \param ne pointer toward the number of packed tetra
 *
 * \return 1 if success, 0 if fail.
 *
 * Count the number of packed tetra and store the packed tetra index in flag.
 *
 */

int PMMG_mark_packedTetra(MMG5_pMesh mesh,int *ne) {
  MMG5_pTetra   pt;
  int           k;

  (*ne) = 0;
  for (k=1; k<=mesh->ne; k++) {
    pt = &mesh->tetra[k];
    if ( !MG_EOK(pt) )  continue;
    pt->flag = ++(*ne);
  }
  return 1;
}

/**
 * \param grp pointer toward the group in which we want to update the list of
 * faces that are in the internal communicator.
 *
 * \return 1 if success, 0 otherwise
 *
 * Update the list of tetra indices with the pack tetra index stored in the
 * flag field of tetras.
 *
 */
int PMMG_update_face2intPackedTetra( PMMG_pGrp grp ) {
  MMG5_pTetra pt;
  int         *face2int_face_comm_index1;
  int         k,iel,ifac,iploc;

  face2int_face_comm_index1 = grp->face2int_face_comm_index1;

  for (k=0; k<grp->nitem_int_face_comm; ++k) {
    iel   =  face2int_face_comm_index1[k]/12;
    ifac  = (face2int_face_comm_index1[k]%12)/3;
    iploc = (face2int_face_comm_index1[k]%12)%3;

    pt = &grp->mesh->tetra[iel];
    assert ( MG_EOK(pt) && pt->flag );

    face2int_face_comm_index1[k] = 12*pt->flag+3*ifac+iploc;
  }

  return 1;
}

/**
 * \param parmesh pointer toward a parmesh structure
 * \param igrp index of the group that we want to treat
 *
 * \return 1 if success, 0 if fail.
 *
 * Pack the tetra+adja arrays and update the face communicator with the new
 * tetra indices.
 *
 */
int PMMG_packTetra( PMMG_pParMesh parmesh, int igrp ) {
  PMMG_pGrp   grp;
  MMG5_pMesh  mesh;
  int         ne;

  grp                       = &parmesh->listgrp[igrp];
  mesh                      = grp->mesh;

  /** Store in flag the pack index of each tetra */
  if ( !PMMG_mark_packedTetra(mesh,&ne) ) return 0;

  /** Update the tetra indices in the face communicator */
  if ( !PMMG_update_face2intPackedTetra(grp) ) return 0;

  /* compact tetrahedra */
  if ( mesh->adja ) {
    if ( !MMG3D_pack_tetraAndAdja(mesh) ) return 0;
  }
  else {
    if ( !MMG3D_pack_tetra(mesh) ) return 0;
  }
  assert ( ne==mesh->ne );

  return 1;
}

/**
 * \param parmesh pointer toward the parmesh structure.
 *
 * \return 0 if fail, 1 otherwise
 *
 * Pack the sparse meshes of each group and create triangles and edges before
 * getting out of library
 *
 */
int PMMG_packParMesh( PMMG_pParMesh parmesh )
{
  PMMG_pGrp   grp;
  MMG5_pMesh  mesh;
  MMG5_pSol   met;
  MMG5_pSol   disp;
  int         np,nc,igrp;

  for ( igrp=0; igrp<parmesh->ngrp; ++igrp ) {
    grp                       = &parmesh->listgrp[igrp];
    mesh                      = grp->mesh;
    met                       = grp->met;
    disp                      = grp->disp;

    /* Pack tetrahedra */
    if ( mesh->adja ) {
      if ( !MMG3D_pack_tetraAndAdja(mesh) ) return 0;
    }
    else {
      if ( !MMG3D_pack_tetra(mesh) ) return 0;
    }

    /* update prisms and quads vertex indices */
    if ( !MMG3D_pack_prismsAndQuads(mesh) ) return 0;

    /* compact metric */
    if ( met && met->m )
      if ( !MMG3D_pack_sol(mesh,met) ) return 0;

    /* compact displacement */
    if ( disp && disp->m )
      if ( !MMG3D_pack_sol(mesh,disp) ) return 0;

    /** Store in tmp the pack index of each point and count the corner*/
    if ( !MMG3D_mark_packedPoints(mesh,&np,&nc) ) return 0;

    /* node index update in internal communicator */
    if ( !PMMG_update_node2intPackedVertices( grp ) ) return 0;

    /** Update the element vertices indices */
    if ( !MMG3D_update_eltsVertices(mesh) ) return 0;

    if ( MMG3D_pack_pointArray(mesh) < 0 ) return 0;

    /* create prism adjacency */
    if ( !MMG3D_hashPrism(mesh) ) {
      fprintf(stderr,"\n  ## Error: %s: prism hashing problem. Exit program.\n",
              __func__);
      return 0;
    }

    /* Remove the MG_REQ tags added by the nosurf option */
    MMG3D_unset_reqBoundaries(mesh);

    if ( mesh->info.imprim ) {
      fprintf(stdout,"     NUMBER OF VERTICES   %8d   CORNERS %8d\n",mesh->np,nc);
      fprintf(stdout,"     NUMBER OF ELEMENTS   %8d\n",mesh->ne);
    }

    /* to could save the mesh, the adjacency have to be correct */
    if ( mesh->info.ddebug ) {
      if ( (!mesh->adja) && !MMG3D_hashTetra(mesh,1) ) {
        fprintf(stderr,"\n  ## Error: %s: tetra hashing problem. Exit program.\n",
                __func__);
        return 0;
      }
      if ( !_MMG5_chkmsh(mesh,1,1) ) {
        fprintf(stderr,"  ##  Problem. Invalid mesh.\n");
        return 0;
      }
    }
  }

  return 1;
}


/**
 * \param parmesh pointer toward the parmesh structure.
 *
 * \return PMMG_SUCCESS
 *         PMMG_FAILURE
 *
 * Check the validity of the input mesh data (tetra orientation, solution
 * compatibility with respect to the provided mesh, Mmg options).
 *
 */
int PMMG_check_inputData(PMMG_pParMesh parmesh)
{
  MMG5_pMesh mesh;
  MMG5_pSol  met;
  int        k;

  if ( !parmesh->myrank && parmesh->listgrp[0].mesh->info.imprim )
    fprintf(stdout,"\n  -- PMMG: CHECK INPUT DATA\n");

  for ( k=0; k<parmesh->ngrp; ++k ) {
    mesh = parmesh->listgrp[k].mesh;
    met  = parmesh->listgrp[k].met;

    /* Check options */
    if ( mesh->info.lag > -1 ) {
      fprintf(stderr,
              "  ## Error: lagrangian mode unavailable (MMG3D_IPARAM_lag):\n");
      return PMMG_FAILURE;
    } else if ( mesh->info.iso ) {
      fprintf(stderr,"  ## Error: level-set discretisation unavailable"
              " (MMG3D_IPARAM_iso):\n");
      return PMMG_FAILURE;
    } else if ( mesh->info.optimLES && met->size==6 ) {
      fprintf(stdout,"  ## Error: strong mesh optimization for LES methods"
              " unavailable (MMG3D_IPARAM_optimLES) with an anisotropic metric.\n");
      return PMMG_FAILURE;
    }
    /* specific meshing */
    if ( met->np ) {
      if ( mesh->info.optim ) {
        printf("\n  ## ERROR: MISMATCH OPTIONS: OPTIM OPTION CAN NOT BE USED"
               " WITH AN INPUT METRIC.\n");
        return PMMG_FAILURE;
      }

      if ( mesh->info.hsiz>0. ) {
        printf("\n  ## ERROR: MISMATCH OPTIONS: HSIZ OPTION CAN NOT BE USED"
               " WITH AN INPUT METRIC.\n");
        return PMMG_FAILURE;
      }
    }

    if ( mesh->info.optim &&  mesh->info.hsiz>0. ) {
      printf("\n  ## ERROR: MISMATCH OPTIONS: HSIZ AND OPTIM OPTIONS CAN NOT BE USED"
             " TOGETHER.\n");
      return PMMG_FAILURE;
    }

    /* load data */
    _MMG5_warnOrientation(mesh);

    if ( met->np && (met->np != mesh->np) ) {
      fprintf(stdout,"  ## WARNING: WRONG METRIC NUMBER. IGNORED\n");
      _MMG5_DEL_MEM(mesh,met->m,(met->size*(met->npmax+1))*sizeof(double));
      met->np = 0;
    } else if ( met->size!=1 && met->size!=6 ) {
      fprintf(stderr,"  ## ERROR: WRONG DATA TYPE.\n");
      return PMMG_FAILURE;
    }
  }
  if ( !parmesh->myrank && parmesh->listgrp[0].mesh->info.imprim )
    fprintf(stdout,"  -- CHECK INPUT DATA COMPLETED\n");

  return PMMG_SUCCESS;
}

/**
 * \param parmesh pointer toward a parmesh structure
 * \param igrp index of the group that we want to treat
 * \param facesData pointer toward the allocatable list of the node indices of
 * the interface faces present in the list of interface triangles of the group.
 *
 * \return 1 if success, 0 if fail.
 *
 * Store in \a facesVertices the nodes indices of the interface faces.  The \f$
 * i^th \f$ face is stored at the \f$ [ 3*i;3$i+2 ] positions of the \a
 * facesData array. The \a facesData array is allocated in this function.
 *
 */
static inline
int PMMG_store_faceVerticesInIntComm( PMMG_pParMesh parmesh, int igrp,
                                      int **facesData) {
  PMMG_pGrp   grp;
  MMG5_pMesh  mesh;
  MMG5_pTetra pt;
  int         *face2int_face_comm_index1,nitem_int_face_comm;
  int         iel,ifac,iploc,ia,ib,ic;
  int         k;

  grp                 = &parmesh->listgrp[igrp];
  nitem_int_face_comm = grp->nitem_int_face_comm;

  PMMG_MALLOC(parmesh,*facesData,3*nitem_int_face_comm,int,"facesData",return 0);

  face2int_face_comm_index1 = grp->face2int_face_comm_index1;
  mesh                      = parmesh->listgrp[igrp].mesh;
  for ( k=0; k<nitem_int_face_comm; ++k ) {
    /** Get the vertices indices of the interface triangles */
    iel   =  face2int_face_comm_index1[k]/12;
    ifac  = (face2int_face_comm_index1[k]%12)/3;
    iploc = (face2int_face_comm_index1[k]%12)%3;


    pt = &mesh->tetra[iel];

    assert( MG_EOK(pt) );
    assert( pt->xt && ( mesh->xtetra[pt->xt].ftag[ifac] & MG_PARBDY ) );

    ia = pt->v[_MMG5_idir[ifac][iploc]];
    ib = pt->v[_MMG5_idir[ifac][(iploc+1)%3]];
    ic = pt->v[_MMG5_idir[ifac][(iploc+2)%3]];

    /** Store the face vertices */
    (*facesData)[3*k]   = ia;
    (*facesData)[3*k+1] = ib;
    (*facesData)[3*k+2] = ic;
  }

  return 1;
}

/**
 * \param parmesh pointer toward a parmesh structure.
 * \param igrp index of the group that we want to treat
 * \param facesData list the node vertices of the interface faces
 * present in the list of interface triangles of the group.
 *
 * \return 1 if success, 0 if fail.
 *
 * Find the index of the interface tetras from the data stored in the
 * \a facesData array (by the \ref store_faceVerticesInIntComm function) and
 * update the face2int_face_comm_index1 array. This function frees the \a
 * facesData array.
 *
 */
static inline
int  PMMG_update_face2intInterfaceTetra( PMMG_pParMesh parmesh, int igrp,
                                         int *facesData ) {
  PMMG_pGrp    grp;
  MMG5_pMesh   mesh;
  MMG5_pTetra  pt;
  MMG5_pxTetra pxt;
  _MMG5_Hash   hash;
  int          *face2int_face_comm_index1,nitem;
  int          hashVal,iel,ifac,iploc,ia,ib,ic;
  int          k,i,ier;

  grp   = &parmesh->listgrp[igrp];
  nitem = grp->nitem_int_face_comm;
  ier     = 1;

  /** Step 1: Hash the MG_PARBDY faces */
  mesh = parmesh->listgrp[igrp].mesh;
  if ( !_MMG5_hashNew(mesh,&hash,0.51*nitem,1.51*nitem) ) {
    ier = 0;
    goto facesData;
  }

  for ( k=1; k<=mesh->ne; ++k ) {
    pt = &mesh->tetra[k];
    if ( (!MG_EOK(pt)) || !pt->xt ) continue;

    pxt = &mesh->xtetra[pt->xt];
    for ( i=0; i<4; ++i ) {
      if ( !(pxt->ftag[i] & MG_PARBDY) ) continue;

      ia = pt->v[_MMG5_idir[i][0]];
      ib = pt->v[_MMG5_idir[i][1]];
      ic = pt->v[_MMG5_idir[i][2]];
      if ( !_MMG5_hashFace(mesh,&hash,ia,ib,ic,12*k+3*i)  ) {
        ier = 0;
        goto hash;
      }
    }
  }

  /** Step 2: Travel through the \a facesData array, get int the hash table the
   * index of the element to which belong the face and update the face
   * communicator */
  face2int_face_comm_index1 = grp->face2int_face_comm_index1;
  for ( k=0; k<nitem; ++k ) {

    /* Get the interface triangle vertices */
    ia = facesData[3*k  ];
    ib = facesData[3*k+1];
    ic = facesData[3*k+2];

    hashVal = _MMG5_hashGetFace(&hash,ia,ib,ic);
    assert( hashVal );

    iel  =  hashVal/12;
    ifac = (hashVal%12)/3;

    assert( MG_EOK(&mesh->tetra[iel]) );

    pt = &mesh->tetra[iel];

    for ( iploc=0; iploc<3; ++iploc )
      if ( pt->v[_MMG5_idir[ifac][iploc]] == ia ) break;
    assert ( iploc < 3 );

    /* Update the face communicator */
    face2int_face_comm_index1[k] = hashVal+iploc;
  }

hash:
  _MMG5_DEL_MEM(mesh,hash.item,(hash.max+1)*sizeof(_MMG5_hedge));

facesData:
  PMMG_DEL_MEM(parmesh,facesData,3*nitem,int,"facesData");

  return ier;
}

/**
 * \param parmesh pointer toward a parmesh structure where the boundary entities
 * are stored into xtetra and xpoint strucutres
 *
 * Main program of the parallel remeshing library: split the meshes over each
 * proc into groups, then perform niter of sequential remeshing of each group
 * (with moving of the proc boundaries between two iterations) and last, merge
 * the groups over each proc.
 *
 * \return PMMG_STRONGFAILURE if  we can't save the mesh (non-conform),
 *         PMMG_LOWFAILURE    if  we can save the mesh
 *         PMMG_SUCCESS
 */
int PMMG_parmmglib1( PMMG_pParMesh parmesh )
{
  MMG5_pMesh mesh;
  MMG5_pSol  met;
  int        it,ier,ieresult,i,k, *facesData;

  /** Groups creation */
  ier = PMMG_split_grps( parmesh,REMESHER_TARGET_MESH_SIZE,0 );
  MPI_Allreduce( &ier, &ieresult, 1, MPI_INT, MPI_MIN, parmesh->comm );
  if ( !ieresult )
    return PMMG_LOWFAILURE;
  else if ( ieresult<0 )
    return PMMG_STRONGFAILURE;

  //DEBUGGING: grplst_meshes_to_saveMesh(parmesh->listgrp, 1, parmesh->myrank, "Begin_libparmmg1_proc");

  /** Reset the boundary fields between the old mesh size and the new one (Mmg
   * uses this fields assiming they are setted to 0)/ */
  for ( i=0; i<parmesh->ngrp; ++i ) {
    mesh         = parmesh->listgrp[i].mesh;
    memset(&mesh->xtetra[mesh->xt+1],0,(mesh->xtmax-mesh->xt)*sizeof(MMG5_xTetra));
    memset(&mesh->xpoint[mesh->xp+1],0,(mesh->xpmax-mesh->xp)*sizeof(MMG5_xPoint));
    /* if(!mesh->ntmax) mesh->ntmax = mesh->xtmax;*/
    /* if ( !_MMG3D_analys(mesh) ) return PMMG_STRONGFAILURE; */
  }

  /** Mesh adaptation */
  for ( it = 0; it < parmesh->niter; ++it ) {
    for ( i=0; i<parmesh->ngrp; ++i ) {
      mesh         = parmesh->listgrp[i].mesh;
      met          = parmesh->listgrp[i].met;

      /** Store the vertices of interface faces in the internal communicator */
      ier = PMMG_store_faceVerticesInIntComm(parmesh,i,&facesData);
      if ( !ier ) {
        fprintf(stderr,"\n  ## Interface faces storage problem."
                " Exit program.\n");
        goto failed;
      }

      /*mark reinitialisation in order to be able to remesh all the mesh*/
      mesh->mark = 0;
      mesh->base = 0;
      for ( k=1 ; k<=mesh->nemax ; k++ ) {
        mesh->tetra[k].mark = mesh->mark;
        mesh->tetra[k].flag = mesh->base;
      }
      /** Call the remesher */
      /* Here we need to scale the mesh */
      if ( !(ier = PMMG_scaleMesh(mesh,met)) ) goto failed;

#ifdef PATTERN
      if ( 1 != (ier = _MMG5_mmg3d1_pattern( mesh, met )) ) {
        fprintf(stderr,"\n  ## MMG3D (pattern) remeshing problem."
                " Exit program.\n");
        if ( (!mesh->adja) && !MMG3D_hashTetra(mesh,1) ) {
          fprintf(stderr,"\n  ## Hashing problem. Invalid mesh.\n");
          goto strong_failed;
        } else {
          goto failed;
        }
      }
#else
      if ( 1 != (ier = _MMG5_mmg3d1_delone( mesh, met )) ) {
        fprintf(stderr,"\n  ## MMG3D (Delaunay) remeshing problem."
                " Exit program.\n");
        if ( (!mesh->adja) && !MMG3D_hashTetra(mesh,1) ) {
          fprintf(stderr,"\n  ## Hashing problem. Invalid mesh.\n");
          goto strong_failed;
        } else {
          goto failed;
        }
      }
#endif
      /** Pack the tetra */
      if ( mesh->adja )
        PMMG_DEL_MEM(mesh,mesh->adja,4*mesh->nemax+5,int,"adja table");

      if ( !(ier = _MMG5_paktet(mesh)) ) {
        fprintf(stderr,"\n  ## Tetra packing problem. Exit program.\n");
        goto strong_failed;
      }

      /** Update interface tetra indices in the face communicator */
      if ( !(ier = PMMG_update_face2intInterfaceTetra(parmesh,i,facesData)) ) {
        fprintf(stderr,"\n  ## Interface tetra updating problem. Exit program.\n");
        goto strong_failed;
      }
      if ( !(ier = _MMG5_unscaleMesh(mesh,met)) ) goto failed;
    }

    MPI_Allreduce( &ier, &ieresult, 1, MPI_INT, MPI_MIN, parmesh->comm );
    if ( 1 != ieresult )
      goto failed_handling;

    /** load Balancing at group scale and communicators reconstruction */
    ier = PMMG_loadBalancing(parmesh);
    MPI_Allreduce( &ier, &ieresult, 1, MPI_INT, MPI_MIN, parmesh->comm );
    if ( !ieresult ) {
      if ( !parmesh->myrank )
        fprintf(stderr,"\n  ## Load balancing problem. Try to save the mesh and exit program.\n");
      goto failed_handling;
    } else if( ieresult < 0 ) {
      if ( !parmesh->myrank )
        fprintf(stderr,"\n  ## Load balancing problem. Exit program.\n");
      return PMMG_STRONGFAILURE;
    }
  }

<<<<<<< HEAD
  PMMG_outqua( parmesh );

  if ( !PMMG_packParMesh(parmesh) ) {
=======
  ier = PMMG_packParMesh(parmesh);
  MPI_Allreduce( &ier, &ieresult, 1, MPI_INT, MPI_MIN, parmesh->comm );
  if ( !ieresult ) {
>>>>>>> b9e73a31
    fprintf(stderr,"\n  ## Parallel mesh packing problem. Exit program.\n");
    return PMMG_STRONGFAILURE;
  }

  ier = PMMG_merge_grps(parmesh);
  MPI_Allreduce( &ier, &ieresult, 1, MPI_INT, MPI_MIN, parmesh->comm );
  if ( !ieresult ) {
    fprintf(stderr,"\n  ## Groups merging problem. Exit program.\n");
    return PMMG_STRONGFAILURE;
  }

  return PMMG_SUCCESS;

  /** mmg3d1_delone failure */
failed:
  MPI_Allreduce( &ier, &ieresult, 1, MPI_INT, MPI_MIN, parmesh->comm );
  goto failed_handling;

strong_failed:
  MPI_Allreduce( &ier, &ieresult, 1, MPI_INT, MPI_MIN, parmesh->comm );
  return PMMG_STRONGFAILURE;

failed_handling:
  if ( !PMMG_packParMesh(parmesh) ) {
    fprintf(stderr,"\n  ## Interface tetra updating problem. Exit program.\n");
    return PMMG_STRONGFAILURE;
  }

  if ( !PMMG_merge_grps(parmesh) ) {
    fprintf(stderr,"\n  ## Groups merging problem. Exit program.\n");
    return PMMG_STRONGFAILURE;
  }

  return PMMG_LOWFAILURE;
}<|MERGE_RESOLUTION|>--- conflicted
+++ resolved
@@ -558,15 +558,11 @@
     }
   }
 
-<<<<<<< HEAD
   PMMG_outqua( parmesh );
 
-  if ( !PMMG_packParMesh(parmesh) ) {
-=======
   ier = PMMG_packParMesh(parmesh);
   MPI_Allreduce( &ier, &ieresult, 1, MPI_INT, MPI_MIN, parmesh->comm );
   if ( !ieresult ) {
->>>>>>> b9e73a31
     fprintf(stderr,"\n  ## Parallel mesh packing problem. Exit program.\n");
     return PMMG_STRONGFAILURE;
   }
