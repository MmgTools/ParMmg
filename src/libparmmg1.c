/**
 * \file libparmmg1.c
 * \brief Parallel remeshing library
 * \author Cécile Dobrzynski (Bx INP/Inria/UBordeaux)
 * \author Algiane Froehly (Inria/UBordeaux)
 * \version 5
 * \copyright GNU Lesser General Public License.
 */
#include "parmmg.h"

/**
 * \param grp pointer toward the group in which we want to update the list of
 * nodes that are in the internal communicator.
 *
 * \return 1 if success, 0 otherwise
 *
 * Update the list of vertices indices with the pack point index stored in the
 * tmp field of points.
 *
 */
int PMMG_update_node2intPackedVertices( PMMG_pGrp grp ) {
  MMG5_pPoint ppt;
  int         *node2int_node_comm_index1;
  int         k,iadr;

  node2int_node_comm_index1 = grp->node2int_node_comm_index1;

  for (k=0; k<grp->nitem_int_node_comm; ++k) {
    iadr = node2int_node_comm_index1[k];

    ppt = &grp->mesh->point[iadr];
    assert ( MG_VOK(ppt) );

    node2int_node_comm_index1[k] = ppt->tmp;
  }
  return 1;
}

/**
 * \param mesh pointer toward the mesh structure (unused).
 * \param ne pointer toward the number of packed tetra
 *
 * \return 1 if success, 0 if fail.
 *
 * Count the number of packed tetra and store the packed tetra index in flag.
 *
 */

int PMMG_mark_packedTetra(MMG5_pMesh mesh,int *ne) {
  MMG5_pTetra   pt;
  int           k;

  (*ne) = 0;
  for (k=1; k<=mesh->ne; k++) {
    pt = &mesh->tetra[k];
    if ( !MG_EOK(pt) )  continue;
    pt->flag = ++(*ne);
  }
  return 1;
}

/**
 * \param grp pointer toward the group in which we want to update the list of
 * faces that are in the internal communicator.
 *
 * \return 1 if success, 0 otherwise
 *
 * Update the list of tetra indices with the pack tetra index stored in the
 * flag field of tetras.
 *
 */
int PMMG_update_face2intPackedTetra( PMMG_pGrp grp ) {
  MMG5_pTetra pt;
  int         *face2int_face_comm_index1;
  int         k,iel,ifac,iploc;

  face2int_face_comm_index1 = grp->face2int_face_comm_index1;

  for (k=0; k<grp->nitem_int_face_comm; ++k) {
    iel   =  face2int_face_comm_index1[k]/12;
    ifac  = (face2int_face_comm_index1[k]%12)/3;
    iploc = (face2int_face_comm_index1[k]%12)%3;

    pt = &grp->mesh->tetra[iel];
    assert ( MG_EOK(pt) && pt->flag );

    face2int_face_comm_index1[k] = 12*pt->flag+3*ifac+iploc;
  }

  return 1;
}

/**
 * \param parmesh pointer toward a parmesh structure
 * \param igrp index of the group that we want to treat
 *
 * \return 1 if success, 0 if fail.
 *
 * Pack the tetra+adja arrays and update the face communicator with the new
 * tetra indices.
 *
 */
int PMMG_packTetra( PMMG_pParMesh parmesh, int igrp ) {
  PMMG_pGrp   grp;
  MMG5_pMesh  mesh;
  int         ne;

  assert ( igrp < parmesh->ngrp );

  grp                       = &parmesh->listgrp[igrp];
  mesh                      = grp->mesh;

  /** Store in flag the pack index of each tetra */
  if ( !PMMG_mark_packedTetra(mesh,&ne) ) return 0;

  /** Update the tetra indices in the face communicator */
  if ( !PMMG_update_face2intPackedTetra(grp) ) return 0;

  /* compact tetrahedra */
  if ( mesh->adja ) {
    if ( !MMG3D_pack_tetraAndAdja(mesh) ) return 0;
  }
  else {
    if ( !MMG3D_pack_tetra(mesh) ) return 0;
  }
  assert ( ne==mesh->ne );

  return 1;
}

/**
 * \param parmesh pointer toward the parmesh structure.
 *
 * \return 0 if fail, 1 otherwise
 *
 * Pack the sparse meshes of each group and create triangles and edges before
 * getting out of library
 *
 */
int PMMG_packParMesh( PMMG_pParMesh parmesh )
{
  PMMG_pGrp   grp;
  MMG5_pMesh  mesh;
  MMG5_pSol   met;
  MMG5_pSol   disp;
  int         np,nc,igrp;

  for ( igrp=0; igrp<parmesh->ngrp; ++igrp ) {
    grp                       = &parmesh->listgrp[igrp];
    mesh                      = grp->mesh;
    met                       = grp->met;
    disp                      = grp->disp;

    /* Pack tetrahedra */
    if ( mesh->adja ) {
      if ( !MMG3D_pack_tetraAndAdja(mesh) ) return 0;
    }
    else {
      if ( !MMG3D_pack_tetra(mesh) ) return 0;
    }

    /* update prisms and quads vertex indices */
    if ( !MMG3D_pack_prismsAndQuads(mesh) ) return 0;

    /* compact metric */
    if ( met && met->m )
      if ( !MMG3D_pack_sol(mesh,met) ) return 0;

    /* compact displacement */
    if ( disp && disp->m )
      if ( !MMG3D_pack_sol(mesh,disp) ) return 0;

    /** Store in tmp the pack index of each point and count the corner*/
    if ( !MMG3D_mark_packedPoints(mesh,&np,&nc) ) return 0;

    /* node index update in internal communicator */
    if ( !PMMG_update_node2intPackedVertices( grp ) ) return 0;

    /** Update the element vertices indices */
    if ( !MMG3D_update_eltsVertices(mesh) ) return 0;

    if ( MMG3D_pack_pointArray(mesh) < 0 ) return 0;

    /* create prism adjacency */
    if ( !MMG3D_hashPrism(mesh) ) {
      fprintf(stderr,"\n  ## Error: %s: prism hashing problem. Exit program.\n",
              __func__);
      return 0;
    }

    /* Remove the MG_REQ tags added by the nosurf option */
    MMG3D_unset_reqBoundaries(mesh);

    if ( mesh->info.imprim ) {
      fprintf(stdout,"     NUMBER OF VERTICES   %8d   CORNERS %8d\n",mesh->np,nc);
      fprintf(stdout,"     NUMBER OF ELEMENTS   %8d\n",mesh->ne);
    }

    /* to could save the mesh, the adjacency have to be correct */
    if ( mesh->info.ddebug ) {
      if ( (!mesh->adja) && !MMG3D_hashTetra(mesh,1) ) {
        fprintf(stderr,"\n  ## Error: %s: tetra hashing problem. Exit program.\n",
                __func__);
        return 0;
      }
      if ( !_MMG5_chkmsh(mesh,1,1) ) {
        fprintf(stderr,"  ##  Problem. Invalid mesh.\n");
        return 0;
      }
    }
  }

  return 1;
}


/**
 * \param parmesh pointer toward the parmesh structure.
 *
 * \return PMMG_SUCCESS
 *         PMMG_FAILURE
 *
 * Check the validity of the input mesh data (tetra orientation, solution
 * compatibility with respect to the provided mesh, Mmg options).
 *
 */
int PMMG_check_inputData(PMMG_pParMesh parmesh)
{
  MMG5_pMesh mesh;
  MMG5_pSol  met;
  int        k;

  if ( !parmesh->myrank && parmesh->imprim )
    fprintf(stdout,"\n  -- PMMG: CHECK INPUT DATA\n");

  for ( k=0; k<parmesh->ngrp; ++k ) {
    mesh = parmesh->listgrp[k].mesh;
    met  = parmesh->listgrp[k].met;

    /* Check options */
    if ( mesh->info.lag > -1 ) {
      fprintf(stderr,
              "  ## Error: lagrangian mode unavailable (MMG3D_IPARAM_lag):\n");
      return PMMG_FAILURE;
    } else if ( mesh->info.iso ) {
      fprintf(stderr,"  ## Error: level-set discretisation unavailable"
              " (MMG3D_IPARAM_iso):\n");
      return PMMG_FAILURE;
    } else if ( mesh->info.optimLES && met->size==6 ) {
      fprintf(stdout,"  ## Error: strong mesh optimization for LES methods"
              " unavailable (MMG3D_IPARAM_optimLES) with an anisotropic metric.\n");
      return PMMG_FAILURE;
    }
    /* specific meshing */
    if ( met->np ) {
      if ( mesh->info.optim ) {
        printf("\n  ## ERROR: MISMATCH OPTIONS: OPTIM OPTION CAN NOT BE USED"
               " WITH AN INPUT METRIC.\n");
        return PMMG_FAILURE;
      }

      if ( mesh->info.hsiz>0. ) {
        printf("\n  ## ERROR: MISMATCH OPTIONS: HSIZ OPTION CAN NOT BE USED"
               " WITH AN INPUT METRIC.\n");
        return PMMG_FAILURE;
      }
    }

    if ( mesh->info.optim &&  mesh->info.hsiz>0. ) {
      printf("\n  ## ERROR: MISMATCH OPTIONS: HSIZ AND OPTIM OPTIONS CAN NOT BE USED"
             " TOGETHER.\n");
      return PMMG_FAILURE;
    }

    /* load data */
    _MMG5_warnOrientation(mesh);

    if ( met->np && (met->np != mesh->np) ) {
      fprintf(stdout,"  ## WARNING: WRONG METRIC NUMBER. IGNORED\n");
      _MMG5_DEL_MEM(mesh,met->m,(met->size*(met->npmax+1))*sizeof(double));
      met->np = 0;
    } else if ( met->size!=1 && met->size!=6 ) {
      fprintf(stderr,"  ## ERROR: WRONG DATA TYPE.\n");
      return PMMG_FAILURE;
    }
  }
  if ( !parmesh->myrank && parmesh->imprim )
    fprintf(stdout,"  -- CHECK INPUT DATA COMPLETED\n");

  return PMMG_SUCCESS;
}

/**
 * \param parmesh pointer toward a parmesh structure
 * \param igrp index of the group that we want to treat
 * \param facesData pointer toward the allocatable list of the node indices of
 * the interface faces present in the list of interface triangles of the group.
 *
 * \return 1 if success, 0 if fail.
 *
 * Store in \a facesVertices the nodes indices of the interface faces.  The \f$
 * i^th \f$ face is stored at the \f$ [ 3*i;3$i+2 ] positions of the \a
 * facesData array. The \a facesData array is allocated in this function.
 *
 */
static inline
int PMMG_store_faceVerticesInIntComm( PMMG_pParMesh parmesh, int igrp,
                                      int **facesData) {
  PMMG_pGrp   grp;
  MMG5_pMesh  mesh;
  MMG5_pTetra pt;
  int         *face2int_face_comm_index1,nitem_int_face_comm;
  int         iel,ifac,iploc,ia,ib,ic;
  int         k;

  assert ( igrp < parmesh->ngrp );

  grp                 = &parmesh->listgrp[igrp];
  nitem_int_face_comm = grp->nitem_int_face_comm;

  PMMG_MALLOC(parmesh,*facesData,3*nitem_int_face_comm,int,"facesData",return 0);

  face2int_face_comm_index1 = grp->face2int_face_comm_index1;
  mesh                      = parmesh->listgrp[igrp].mesh;
  for ( k=0; k<nitem_int_face_comm; ++k ) {
    /** Get the vertices indices of the interface triangles */
    iel   =  face2int_face_comm_index1[k]/12;
    ifac  = (face2int_face_comm_index1[k]%12)/3;
    iploc = (face2int_face_comm_index1[k]%12)%3;


    pt = &mesh->tetra[iel];

    assert( MG_EOK(pt) );
    assert( pt->xt && ( mesh->xtetra[pt->xt].ftag[ifac] & MG_PARBDY ) );

    ia = pt->v[_MMG5_idir[ifac][iploc]];
    ib = pt->v[_MMG5_idir[ifac][(iploc+1)%3]];
    ic = pt->v[_MMG5_idir[ifac][(iploc+2)%3]];

    /** Store the face vertices */
    (*facesData)[3*k]   = ia;
    (*facesData)[3*k+1] = ib;
    (*facesData)[3*k+2] = ic;
  }

  return 1;
}

/**
 * \param parmesh pointer toward a parmesh structure.
 * \param igrp index of the group that we want to treat
 * \param facesData list the node vertices of the interface faces
 * present in the list of interface triangles of the group.
 *
 * \return 1 if success, 0 if fail.
 *
 * Find the index of the interface tetras from the data stored in the
 * \a facesData array (by the \ref store_faceVerticesInIntComm function) and
 * update the face2int_face_comm_index1 array. This function frees the \a
 * facesData array.
 *
 */
static inline
int  PMMG_update_face2intInterfaceTetra( PMMG_pParMesh parmesh, int igrp,
                                         int *facesData ) {
  PMMG_pGrp    grp;
  MMG5_pMesh   mesh;
  MMG5_pTetra  pt;
  MMG5_pxTetra pxt;
  _MMG5_Hash   hash;
  int          *face2int_face_comm_index1,nitem;
  int          hashVal,iel,ifac,iploc,ia,ib,ic;
  int          k,i,ier;

  assert ( igrp < parmesh->ngrp );

  grp   = &parmesh->listgrp[igrp];
  nitem = grp->nitem_int_face_comm;
  ier     = 1;

  /** Step 1: Hash the MG_PARBDY faces */
  mesh = parmesh->listgrp[igrp].mesh;
  if ( !_MMG5_hashNew(mesh,&hash,0.51*nitem,1.51*nitem) ) {
    ier = 0;
    goto facesData;
  }

  for ( k=1; k<=mesh->ne; ++k ) {
    pt = &mesh->tetra[k];
    if ( (!MG_EOK(pt)) || !pt->xt ) continue;

    pxt = &mesh->xtetra[pt->xt];
    for ( i=0; i<4; ++i ) {
      if ( !(pxt->ftag[i] & MG_PARBDY) ) continue;

      ia = pt->v[_MMG5_idir[i][0]];
      ib = pt->v[_MMG5_idir[i][1]];
      ic = pt->v[_MMG5_idir[i][2]];
      if ( !_MMG5_hashFace(mesh,&hash,ia,ib,ic,12*k+3*i)  ) {
        ier = 0;
        goto hash;
      }
    }
  }

  /** Step 2: Travel through the \a facesData array, get int the hash table the
   * index of the element to which belong the face and update the face
   * communicator */
  face2int_face_comm_index1 = grp->face2int_face_comm_index1;
  for ( k=0; k<nitem; ++k ) {

    /* Get the interface triangle vertices */
    ia = facesData[3*k  ];
    ib = facesData[3*k+1];
    ic = facesData[3*k+2];

    hashVal = _MMG5_hashGetFace(&hash,ia,ib,ic);
    assert( hashVal );

    iel  =  hashVal/12;
    ifac = (hashVal%12)/3;

    assert( MG_EOK(&mesh->tetra[iel]) );

    pt = &mesh->tetra[iel];

    for ( iploc=0; iploc<3; ++iploc )
      if ( pt->v[_MMG5_idir[ifac][iploc]] == ia ) break;
    assert ( iploc < 3 );

    /* Update the face communicator */
    face2int_face_comm_index1[k] = hashVal+iploc;
  }

hash:
  _MMG5_DEL_MEM(mesh,hash.item,(hash.max+1)*sizeof(_MMG5_hedge));

facesData:
  PMMG_DEL_MEM(parmesh,facesData,3*nitem,int,"facesData");

  return ier;
}

/**
 * \param parmesh pointer toward a parmesh structure where the boundary entities
 * are stored into xtetra and xpoint strucutres
 *
 * Main program of the parallel remeshing library: split the meshes over each
 * proc into groups, then perform niter of sequential remeshing of each group
 * (with moving of the proc boundaries between two iterations) and last, merge
 * the groups over each proc.
 *
 * \return PMMG_STRONGFAILURE if  we can't save the mesh (non-conform),
 *         PMMG_LOWFAILURE    if  we can save the mesh
 *         PMMG_SUCCESS
 */
int PMMG_parmmglib1( PMMG_pParMesh parmesh )
{
  MMG5_pMesh mesh;
  MMG5_pSol  met;
  int        it,ier,ieresult,i,k, *facesData;

  /** Groups creation */
  ier = PMMG_split_grps( parmesh,REMESHER_TARGET_MESH_SIZE,0 );
  MPI_Allreduce( &ier, &ieresult, 1, MPI_INT, MPI_MIN, parmesh->comm );
  if ( !ieresult )
    return PMMG_LOWFAILURE;
  else if ( ieresult<0 )
    return PMMG_STRONGFAILURE;

  //DEBUGGING: grplst_meshes_to_saveMesh(parmesh->listgrp, 1, parmesh->myrank, "Begin_libparmmg1_proc");

  /** Reset the boundary fields between the old mesh size and the new one (Mmg
   * uses this fields assiming they are setted to 0)/ */
  for ( i=0; i<parmesh->ngrp; ++i ) {
    mesh         = parmesh->listgrp[i].mesh;
    memset(&mesh->xtetra[mesh->xt+1],0,(mesh->xtmax-mesh->xt)*sizeof(MMG5_xTetra));
    memset(&mesh->xpoint[mesh->xp+1],0,(mesh->xpmax-mesh->xp)*sizeof(MMG5_xPoint));
    /* if(!mesh->ntmax) mesh->ntmax = mesh->xtmax;*/
    /* if ( !_MMG3D_analys(mesh) ) return PMMG_STRONGFAILURE; */
  }

  /** Mesh adaptation */
  for ( it = 0; it < parmesh->niter; ++it ) {
    for ( i=0; i<parmesh->ngrp; ++i ) {
      mesh         = parmesh->listgrp[i].mesh;
      met          = parmesh->listgrp[i].met;

      /** Store the vertices of interface faces in the internal communicator */
      ier = PMMG_store_faceVerticesInIntComm(parmesh,i,&facesData);
      if ( !ier ) {
        fprintf(stderr,"\n  ## Interface faces storage problem."
                " Exit program.\n");
        goto failed;
      }

      /*mark reinitialisation in order to be able to remesh all the mesh*/
      mesh->mark = 0;
      mesh->base = 0;
      for ( k=1 ; k<=mesh->nemax ; k++ ) {
        mesh->tetra[k].mark = mesh->mark;
        mesh->tetra[k].flag = mesh->base;
      }
      /** Call the remesher */
      /* Here we need to scale the mesh */
      if ( !(ier = PMMG_scaleMesh(mesh,met)) ) goto failed;

#ifdef PATTERN
      if ( 1 != (ier = _MMG5_mmg3d1_pattern( mesh, met )) ) {
        fprintf(stderr,"\n  ## MMG3D (pattern) remeshing problem."
                " Exit program.\n");
        if ( (!mesh->adja) && !MMG3D_hashTetra(mesh,1) ) {
          fprintf(stderr,"\n  ## Hashing problem. Invalid mesh.\n");
          goto strong_failed;
        } else {
          goto failed;
        }
      }
#else
      if ( 1 != (ier = _MMG5_mmg3d1_delone( mesh, met )) ) {
        fprintf(stderr,"\n  ## MMG3D (Delaunay) remeshing problem."
                " Exit program.\n");
        if ( (!mesh->adja) && !MMG3D_hashTetra(mesh,1) ) {
          fprintf(stderr,"\n  ## Hashing problem. Invalid mesh.\n");
          goto strong_failed;
        } else {
          goto failed;
        }
      }
#endif
      /** Pack the tetra */
      if ( mesh->adja )
        PMMG_DEL_MEM(mesh,mesh->adja,4*mesh->nemax+5,int,"adja table");

      if ( !(ier = _MMG5_paktet(mesh)) ) {
        fprintf(stderr,"\n  ## Tetra packing problem. Exit program.\n");
        goto strong_failed;
      }

      /** Update interface tetra indices in the face communicator */
      if ( !(ier = PMMG_update_face2intInterfaceTetra(parmesh,i,facesData)) ) {
        fprintf(stderr,"\n  ## Interface tetra updating problem. Exit program.\n");
        goto strong_failed;
      }
      if ( !(ier = _MMG5_unscaleMesh(mesh,met)) ) goto failed;
    }

<<<<<<< HEAD
=======
    MPI_Allreduce( &ier, &ieresult, 1, MPI_INT, MPI_MIN, parmesh->comm );
    if ( 1 != ieresult )
      goto failed_handling;

>>>>>>> d9ede8ea
    /** load Balancing at group scale and communicators reconstruction */
    ier = PMMG_loadBalancing(parmesh);
    MPI_Allreduce( &ier, &ieresult, 1, MPI_INT, MPI_MIN, parmesh->comm );
    if ( !ieresult ) {
      if ( !parmesh->myrank )
        fprintf(stderr,"\n  ## Load balancing problem. Try to save the mesh and exit program.\n");
      goto failed_handling;
    } else if( ieresult < 0 ) {
      if ( !parmesh->myrank )
        fprintf(stderr,"\n  ## Load balancing problem. Exit program.\n");
      return PMMG_STRONGFAILURE;
    }
  }

  ier = PMMG_packParMesh(parmesh);
  MPI_Allreduce( &ier, &ieresult, 1, MPI_INT, MPI_MIN, parmesh->comm );
  if ( !ieresult ) {
    fprintf(stderr,"\n  ## Parallel mesh packing problem. Exit program.\n");
    return PMMG_STRONGFAILURE;
  }

  ier = PMMG_merge_grps(parmesh);
  MPI_Allreduce( &ier, &ieresult, 1, MPI_INT, MPI_MIN, parmesh->comm );
  if ( !ieresult ) {
    fprintf(stderr,"\n  ## Groups merging problem. Exit program.\n");
    return PMMG_STRONGFAILURE;
  }

  return PMMG_SUCCESS;

  /** mmg3d1_delone failure */
failed:
  MPI_Allreduce( &ier, &ieresult, 1, MPI_INT, MPI_MIN, parmesh->comm );
  goto failed_handling;

strong_failed:
  MPI_Allreduce( &ier, &ieresult, 1, MPI_INT, MPI_MIN, parmesh->comm );
  return PMMG_STRONGFAILURE;

failed_handling:
  if ( !PMMG_packParMesh(parmesh) ) {
    fprintf(stderr,"\n  ## Interface tetra updating problem. Exit program.\n");
    return PMMG_STRONGFAILURE;
  }

  if ( !PMMG_merge_grps(parmesh) ) {
    fprintf(stderr,"\n  ## Groups merging problem. Exit program.\n");
    return PMMG_STRONGFAILURE;
  }

  return PMMG_LOWFAILURE;
}<|MERGE_RESOLUTION|>--- conflicted
+++ resolved
@@ -546,13 +546,10 @@
       if ( !(ier = _MMG5_unscaleMesh(mesh,met)) ) goto failed;
     }
 
-<<<<<<< HEAD
-=======
     MPI_Allreduce( &ier, &ieresult, 1, MPI_INT, MPI_MIN, parmesh->comm );
     if ( 1 != ieresult )
       goto failed_handling;
 
->>>>>>> d9ede8ea
     /** load Balancing at group scale and communicators reconstruction */
     ier = PMMG_loadBalancing(parmesh);
     MPI_Allreduce( &ier, &ieresult, 1, MPI_INT, MPI_MIN, parmesh->comm );
