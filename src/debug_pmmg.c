--- conflicted
+++ resolved
@@ -529,10 +529,7 @@
  
   ier = MMG3D_hashTetra( mesh, 1 );
   MMG3D_bdryBuild( mesh ); //note: no error checking
-<<<<<<< HEAD
-=======
   mesh->nt = 0;
->>>>>>> 0d8d58da
   MMG3D_saveMesh( mesh, name );
  
   sprintf( name, "%s-P%02d-%02d.sol", basename, parmesh->myrank, grpId );
