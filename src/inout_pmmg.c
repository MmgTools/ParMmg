--- conflicted
+++ resolved
@@ -11,13 +11,14 @@
 #include "parmmg.h"
 
 /**
- * \param parmesh pointer toward the ParMesh structure.
- * \param filename name of file.
- * \return 0 if the file is not found
- *        -1 if we detect mismatched parameters are detected
- *         1 for success
+ * \param parmesh pointer to working ParMesh structure.
+ * \param filename name of mesh file to read from.
+ * \return 0 file not found
+ *        -1 parameters mismatch detected
+ *         1 success
+ *         2 future error
  *
- * Read mesh data.
+ * Read mesh data from file in to the parmesh structure.
  *
  */
 int PMMG_loadMesh( PMMG_pParMesh parmesh, const char *filename )
@@ -30,19 +31,21 @@
     return ( -1 );
   }
 
-  MMG3D_Set_inputMeshName( grp->mesh, filename );
+ if ( MMG3D_Set_inputMeshName( grp->mesh, filename ) != 1 )
+   return ( 2 );
 
   return ( MMG3D_loadMesh( grp->mesh, filename ) );
 }
 
 /**
- * \param parmesh pointer toward the ParMesh structure.
- * \param filename name of file.
- * \return  0 if the file is not found
- *         -1 if parameters mismatch is detected
- *          1 for success
+ * \param parmesh pointer to working ParMesh structure.
+ * \param filename name of sol file to read from.
+ * \return  0 file not found
+ *         -1 parameters mismatch detected
+ *          1 success
+ *          2 future error
  *
- * Read mesh data.
+ * Read Sol data from file in to the parmesh structure.
  *
  */
 int PMMG_loadSol( PMMG_pParMesh parmesh, const char *filename )
@@ -55,18 +58,10 @@
     return ( -1 );
   }
 
-  MMG3D_Set_inputSolName( grp->mesh, grp->sol, filename );
+  if ( MMG3D_Set_inputSolName( grp->mesh, grp->met, filename ) != 1 )
+   return ( 2 );
 
-<<<<<<< HEAD
   return ( MMG3D_loadSol( grp->mesh, grp->met, filename ) );
-=======
-  if ( !MMG3D_Set_inputSolName(grp->mesh,grp->met,filename) ) return(0);
-
-  if ( !MMG3D_loadSol(grp->mesh,grp->met,filename) )  return(0);
-
-
-  return(1);
->>>>>>> b10263f4
 }
 
 /**
