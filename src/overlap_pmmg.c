--- conflicted
+++ resolved
@@ -574,16 +574,11 @@
             - otherwise duplicated_point = 0 */
         duplicated_point = 0;
         for (r=0; r < ndataPBDY_added+1; r++) {
-<<<<<<< HEAD
           /* If the tuple (Pcolor_out-Pcolor_ter) is the right one */
           if ( (color_ter == dataPBDY_AlreadyAdded[5*r]) && (color_out == dataPBDY_AlreadyAdded[5*r+1]) ) {
             /* And the point is at the same position in external comm */
-            if ((k == dataPBDY_AlreadyAdded[5*r+2]) ) {
+            if ( k == dataPBDY_AlreadyAdded[5*r+2] ) {
               /* then this point has alreadyh been added */
-=======
-          if ( (color_out == dataPBDY_AlreadyAdded[5*r+1]) && (color_ter == dataPBDY_AlreadyAdded[5*r])) {
-            if ( k == dataPBDY_AlreadyAdded[5*r+2] ) {
->>>>>>> e694b699
               ip_in = dataPBDY_AlreadyAdded[5*r+3];
               duplicated_point = 1;
               break;
