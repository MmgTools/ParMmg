--- conflicted
+++ resolved
@@ -95,11 +95,11 @@
   int ntTot_out2in; // Total   tetras nbr on   Pcolor_in receives from Pcolor_out
 
   /* Tetras vertices index, ref and quality to send/receive */
+  double *tetraQual_ToSend, *tetraQual_ToRecv;
   int *tetraVertices_ToSend;        // Indices of tetra vertices from Pcolor_in sends to Pcolor_out
   int *tetraVertices_ToRecv_inIdx;  // Indices of tetra vertices from Pcolor_out on Pcolor_in
   int *tetraVertices_ToRecv_outIdx; // Indices of tetra vertices from Pcolor_out on Pcolor_out
   int *tetraRef_ToSend, *tetraRef_ToRecv;
-  double *tetraQual_ToSend, *tetraQual_ToRecv;
   int *tetraVerticesSeen_ToSend, *tetraVerticesSeen_ToRecv; // Flag tetra vertices
 
   /* Number of points */
@@ -203,28 +203,7 @@
     overlap->color_in  = color_in;
     overlap->color_out = color_out;
 
-<<<<<<< HEAD
-    /* Local allocation memory */
-    PMMG_CALLOC(parmesh,n_ToSend,6,int,"n_ToSend",ier = 0);
-    PMMG_CALLOC(parmesh,pointCoordInterior_ToSend, 3*mesh->np, double,  "pointCoordInterior_ToSend",ier = 0);
-    PMMG_CALLOC(parmesh,pointCoordPBDY_ToSend,     3*mesh->np, double,  "pointCoordPBDY_ToSend",    ier = 0);
-    PMMG_CALLOC(parmesh,pointTagInterior_ToSend,     mesh->np, uint16_t,"pointTagInterior_ToSend",  ier = 0);
-    PMMG_CALLOC(parmesh,pointTagPBDY_ToSend,         mesh->np, uint16_t,"pointTagPBDY_ToSend",      ier = 0);
-    PMMG_CALLOC(parmesh,pointRefInterior_ToSend,     mesh->np, int,     "pointRefInterior_ToSend",  ier = 0);
-    PMMG_CALLOC(parmesh,pointRefPBDY_ToSend,         mesh->np, int,     "pointRefPBDY_ToSend",      ier = 0);
-    PMMG_CALLOC(parmesh,pointIdxPBDY_ToSend,         mesh->np, int,     "pointIdxPBDY_ToSend",      ier = 0);
-    PMMG_CALLOC(parmesh,pointIdxInterface_ToSend,    nitem_ext,int,     "pointIdxInterface_ToSend", ier = 0);
-    PMMG_CALLOC(parmesh,tetraVertices_ToSend,      4*mesh->ne, int,     "tetraVertices_ToSend",     ier = 0);
-    PMMG_CALLOC(parmesh,tetraVerticesSeen_ToSend,  4*mesh->ne, int,     "tetraVerticesSeen_ToSend", ier = 0);
-    PMMG_CALLOC(parmesh,tetraRef_ToSend,             mesh->ne, int,     "tetraRef_ToSend",          ier = 0);
-    PMMG_CALLOC(parmesh,tetraQual_ToSend,            mesh->ne, double,  "tetraQual_ToSend",          ier = 0);
-    PMMG_CALLOC(parmesh,lsInterior_ToSend,           mesh->np, double,  "lsInterior_ToSend",        ier = 0);
-    PMMG_CALLOC(parmesh,lsPBDY_ToSend,               mesh->np, double,  "lsPBDY_ToSend",            ier = 0);
-
-    /** STEP 1 - Identify nodes at the interface between Pcolor_in and Pcolor_out
-=======
     /** STEP 2 - Identify nodes at the interface between Pcolor_in and Pcolor_out
->>>>>>> d11d85c3
               a) Assign flag -1 to these nodes
               b) Store the local point indices in pointIdxInterface_ToSend
                  to be able to fill hash_out2in
@@ -306,6 +285,9 @@
              be sent to Pcolor_out. pointIdxPBDY_ToSend stores MG_PARBDY points
              except the ones at interface between Pcolor_in and Pcolor_out */
           else {
+            /* If this vertex is tagged MG_PARBDY, store it in pointIdxPBDY_ToSend
+              pointIdxPBDY_ToSend stores the points w/ MG_PARBDY tag except the ones
+              at interface between Pcolor_in and Pcolor_out */
             tetraVerticesSeen_ToSend[4*ntTot_in2out+i] = 0; // Vertex tagged MG_PARBDY (special treatments for those)
             pointCoordPBDY_ToSend[3*npPBDY_in2out]   = p0->c[0];
             pointCoordPBDY_ToSend[3*npPBDY_in2out+1] = p0->c[1];
@@ -381,7 +363,7 @@
 
         /* Loop over the nodes in the external node communicator Pcolor_ter */
         for (j=0; j < nitem_ext_ter; j++) {
-          /* Get the indices of the nodes in internal communicators */
+         /* Get the indices of the nodes in internal communicators */
           pos    = ext_comm_ter->int_comm_index[j];
           ip_ter = int_comm->intvalues[pos];
 
@@ -460,14 +442,6 @@
                    tetraRef_ToRecv,ntTot_out2in,MPI_INT,color_out,MPI_OVERLAP_TAG+local_mpi_tag,
                    comm,&status),return 0 );
     local_mpi_tag++;
-
-    /* Send/receive tetras qualities */
-    PMMG_CALLOC(parmesh,tetraQual_ToRecv,ntTot_out2in,double,"tetraQual_ToRecv",ier = 0);
-    MPI_CHECK(
-      MPI_Sendrecv(tetraQual_ToSend,ntTot_in2out,MPI_DOUBLE,color_out,MPI_OVERLAP_TAG+LOCAL_MPI_TAG,
-                   tetraQual_ToRecv,ntTot_out2in,MPI_DOUBLE,color_out,MPI_OVERLAP_TAG+LOCAL_MPI_TAG,
-                   comm,&status),return 0 );
-    LOCAL_MPI_TAG++;
 
     /* Send/receive points indices */
     PMMG_CALLOC(parmesh,pointIdxInterface_ToRecv,nitem_ext,int,"pointIdxInterface_ToRecv",ier = 0);
@@ -702,7 +676,6 @@
       pt->v[2] = tetraVertices_ToRecv_inIdx[4*i+2];
       pt->v[3] = tetraVertices_ToRecv_inIdx[4*i+3];
       pt->ref  = tetraRef_ToRecv[i];
-      pt->qual = tetraQual_ToRecv[i];
       pt->tag |= MG_OVERLAP;
     }
 
@@ -748,16 +721,8 @@
     memset(tetraRef_ToSend,0x00,ntTot_in2out*sizeof(int));
     PMMG_DEL_MEM(parmesh,tetraRef_ToRecv,int,"tetraRef_ToRecv");
 
-<<<<<<< HEAD
-    PMMG_DEL_MEM(parmesh,tetraQual_ToSend,double,"tetraQual_ToSend");
-    PMMG_DEL_MEM(parmesh,tetraQual_ToRecv,double,"tetraQual_ToRecv");
-
-    PMMG_DEL_MEM(parmesh,dataPBDY_ToSend,int,"dataPBDY_ToSend");
-    PMMG_DEL_MEM(parmesh,dataPBDY_ToRecv,int,"dataPBDY_ToRecv");
-=======
     memset(lsInterior_ToSend,0x00,npInterior_in2out*sizeof(double));
     PMMG_DEL_MEM(parmesh,lsInterior_ToRecv,double,"lsInterior_ToRecv");
->>>>>>> d11d85c3
 
     memset(lsPBDY_ToSend,0x00,npPBDY_in2out*sizeof(double));
     PMMG_DEL_MEM(parmesh,lsPBDY_ToRecv,double,"lsPBDY_ToRecv");
