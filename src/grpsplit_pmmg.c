/**
 * \file grpsplit_pmmg.c
 * \brief Split groups into sub groups.
 * \author Cécile Dobrzynski (Bx INP/Inria)
 * \author Algiane Froehly (Inria)
 * \author Nikos Pattakos (Inria)
 * \version 1
 * \copyright GNU Lesser General Public License.
 */
#include "parmmg.h"
#include "metis_pmmg.h"

/**
 * \param nelem number of elements in the initial group
 * \param target_mesh_size wanted number of elements per group
 *
 * \return the needed number of groups
 *
 *  Compute the needed number of groups to create groups of \a target_mesh_size
 *  elements from a group of nelem elements.
 *
 */
static int PMMG_howManyGroups ( const int nelem, const int target_mesh_size )
{
  int ngrp = nelem / target_mesh_size;

  if ( ngrp == 0 )
    return ( 1 );
  else if ( ngrp * target_mesh_size < nelem )
    return ( ngrp + 1 );

  return ( ngrp );
}


/**
 * \param to       mesh to copy xtetra item to
 * \param from     mesh to copy xtetra item from
 * \param location location of xtetra to copy in original mesh
 *
 * \return 1 if tetra is successfully appended
 *         0 if tetra is not successfully appended
 *
 *  Append a tetraedron to the mesh, increasing the array if the allocated
 *  array is not big enough.
 */
static int PMMG_xtetraAppend( MMG5_pMesh to, MMG5_pMesh from, int location )
{
  int newsize;

  /* Adjust the value of scale to reallocate memory more or less agressively */
  const float scale = 2.f;
  if ( (to->xt + 1) >= to->xtmax ) {
    newsize = MG_MAX(scale*to->xtmax,to->xtmax+1);
    PMMG_REALLOC(to, to->xtetra, newsize+1, to->xtmax+1,MMG5_xTetra,
                  "larger xtetra table",return 0);
    to->xtmax = newsize;
  }
  ++to->xt;
  memcpy( &to->xtetra[ to->xt ],
          &from->xtetra[ from->tetra[ location ].xt ], sizeof(MMG5_xTetra) );
  return 1;
}

/**
 * \param to       mesh to copy xpoint item to
 * \param from     mesh to copy xpoint item from
 * \param location location of xpoint to copy in original mesh
 * \param point    xpoint's number in tetrahedron
 *
 * \return 1 if tetra is successfully appended
 *         0 if tetra is not successfully appended
 *
 *  Append a point in the point list, increasing the array if the allocated
 *  array is not big enough.
 */
static int PMMG_xpointAppend( MMG5_pMesh to, MMG5_pMesh from, int tetrahedron, int point )
{
  int newsize;

  // Adjust the value of scale to reallocate memory more or less agressively
  const float scale = 2.f;
  if ( (to->xp + 1) >= to->xpmax + 1 ) {
    newsize = MG_MAX(scale*to->xpmax,to->xpmax+1);
    PMMG_RECALLOC(to, to->xpoint, newsize+1, to->xpmax+1,MMG5_xPoint,
                  "larger xpoint table",return 0);
    to->xpmax = newsize;
  }
  ++to->xp;
  memcpy( &to->xpoint[ to->xp ],
          &from->xpoint[ from->point[ from->tetra[tetrahedron].v[point] ].xp ],
          sizeof(MMG5_xPoint) );
  return 1;
}
/**
 * \param parmesh parmmg struct pointer
 * \param grp     working group pointer
 * \param max     pointer toward the size of the node2int_node_comm arrays
 * \param idx1    index1 value
 * \param idx2    index2 value
 *
 * \return 1 if tetra is successfully appended
 *         0 if tetra is not successfully appended
 *
 *  Append new values in  group's internal communitor, resizing the buffers if
 *  required
 */
static int PMMG_n2incAppend( PMMG_pParMesh parmesh, PMMG_pGrp grp, int *max,
                             int idx1, int idx2 )
{
  int newsize;

  assert( (max != 0) && "null pointer passed" );
  // Adjust the value of scale to reallocate memory more or less agressively
  const float scale = 2.f;
  if ( (grp->nitem_int_node_comm + 1) >= *max ) {
    newsize = MG_MAX(scale * (*max),(*max)+1);
    PMMG_RECALLOC(parmesh, grp->node2int_node_comm_index1, newsize, *max, int,
                  "increasing node2int_node_comm_index1",return 0);
    PMMG_RECALLOC(parmesh, grp->node2int_node_comm_index2, newsize, *max, int,
                  "increasing node2int_node_comm_index2",return 0);
    *max  = newsize;
  }
  grp->node2int_node_comm_index1[ grp->nitem_int_node_comm ] = idx1;
  grp->node2int_node_comm_index2[ grp->nitem_int_node_comm ] = idx2;
  ++grp->nitem_int_node_comm;
  return 1;
}

/**
 * \param parmesh pointer toward the parmmg structure
 * \param grp     pointer toward the working group
 * \param max     pointer toward the size of the node2int_face_comm arrays
 * \param idx1    \f$ 12\times iel + 4\times ifac + iploc \f$ with \a iel the
 * index of the element to which the face belong, \a ifac the local index of the
 * face in \a iel and \a iploc as starting point in \a ifac (to be able to build
 * the node communicators from the face ones)
 * \param idx2    position of the face in the internal face communicator.
 *
 * \return 1 if tetra is successfully appended
 *         0 if tetra is not successfully appended
 *
 *  Append new values in the face internal communicator, resizing the buffers if
 *  required.
 */
static int PMMG_f2ifcAppend( PMMG_pParMesh parmesh, PMMG_pGrp grp, int *max,
                        int idx1, int idx2 )
{
  int newsize;

  assert( (max != 0) && "null pointer passed" );

  // Adjust the value of scale to reallocate memory more or less agressively
  const float scale = 2.f;

  if ( (grp->nitem_int_face_comm + 1) >= *max ) {
    newsize = MG_MAX(scale * (*max),(*max)+1);
    PMMG_RECALLOC(parmesh, grp->face2int_face_comm_index1,newsize, *max, int,
                  "increasing face2int_face_comm_index1",return 0);
    PMMG_RECALLOC(parmesh, grp->face2int_face_comm_index2,newsize, *max, int,
                  "increasing face2int_face_comm_index2",return 0);
    *max  = newsize;
  }

  grp->face2int_face_comm_index1[ grp->nitem_int_face_comm ] = idx1;
  grp->face2int_face_comm_index2[ grp->nitem_int_face_comm ] = idx2;
  ++grp->nitem_int_face_comm;

  return 1;
}

/**
 * \param mesh pointer toward the mesh structure.
 * \param np number of vertices.
 * \param ne number of tetrahedra.
 * \param nprism number of prisms.
 * \param xp number of boundary point
 * \param xt number of boundary tetra
 *
 * \return 0 if failed, 1 otherwise.
 *
 * Check the input mesh size and assign their values to the mesh.
 *
 */
int PMMG_grpSplit_setMeshSize_initData(MMG5_pMesh mesh, int np, int ne,
                                       int nprism, int xp, int xt ) {

  if ( ( (mesh->info.imprim > PMMG_VERB_DETQUAL) || mesh->info.ddebug ) &&
       ( mesh->point || mesh->xpoint || mesh->tetra || mesh->xtetra) )
    fprintf(stderr,"\n  ## Warning: %s: old mesh deletion.\n",__func__);

  if ( !np ) {
    fprintf(stderr,"  ** MISSING DATA:\n");
    fprintf(stderr,"     Your mesh must contains at least points.\n");
    return(0);
  }
  if ( !ne && (mesh->info.imprim > PMMG_VERB_DETQUAL || mesh->info.ddebug) ) {
    fprintf(stderr,"  ** WARNING:\n");
    fprintf(stderr,"     Your mesh don't contains tetrahedra.\n");
  }

  if ( mesh->point )
    MMG5_DEL_MEM(mesh,mesh->point);
  if ( mesh->tetra )
    MMG5_DEL_MEM(mesh,mesh->tetra);
  if ( mesh->prism )
    MMG5_DEL_MEM(mesh,mesh->prism);
  if ( mesh->tria )
    MMG5_DEL_MEM(mesh,mesh->tria);
  if ( mesh->quadra )
    MMG5_DEL_MEM(mesh,mesh->quadra);
  if ( mesh->edge )
    MMG5_DEL_MEM(mesh,mesh->edge);

  mesh->np  = np;
  mesh->ne  = ne;
  mesh->xp  = xp;
  mesh->xt  = xt;
  mesh->nprism = nprism;

  mesh->npi = mesh->np;
  mesh->nei = mesh->ne;

  return 1;
}

/**
 * \param mesh pointer toward the mesh structure.
 *
 * \return 0 if failed, 1 otherwise.
 *
 * Allocation of the array fields of the mesh for the given xpmax, npmax,xtmax,
 * nemax.
 *
 */
int PMMG_grpSplit_setMeshSize_alloc( MMG5_pMesh mesh ) {

  PMMG_CALLOC(mesh,mesh->point,mesh->npmax+1,MMG5_Point,
              "vertices array", return 0);

  PMMG_CALLOC(mesh,mesh->xpoint,mesh->xpmax+1,MMG5_xPoint,
              "boundary vertices array", return 0);

  PMMG_CALLOC(mesh,mesh->tetra,mesh->nemax+1,MMG5_Tetra,
              "tetra array", return 0);

  PMMG_CALLOC(mesh,mesh->xtetra,mesh->xtmax+1,MMG5_xTetra,
              "boundary tetra array", return 0);

  if ( mesh->nprism ) {
    PMMG_CALLOC(mesh,mesh->prism,mesh->nprism+1,MMG5_Prism,
                "prisms array", return 0);
  }
  if ( mesh->xpr ) {
    PMMG_CALLOC(mesh,mesh->xprism,mesh->xpr+1,MMG5_xPrism,
                "boundary prisms array", return 0);
  }

  return ( PMMG_link_mesh( mesh ) );
}


/**
 * \param mesh pointer toward the mesh structure.
 * \param np number of vertices.
 * \param ne number of tetrahedra.
 * \param nprism number of prisms.
 * \param xp number of boundary points.
 * \param xt number of boundary tetra.
 *
 * \return 0 if failed, 1 otherwise.
 *
 * Check the input mesh size and assign their values to the mesh.
 *
 */
int PMMG_grpSplit_setMeshSize(MMG5_pMesh mesh,int np,int ne,
                              int nprism,int xp,int xt ) {

  /* Check input data and set mesh->ne/na/np/nt to the suitable values */
  if ( !PMMG_grpSplit_setMeshSize_initData(mesh,np,ne,nprism,xp,xt) )
    return 0;

  mesh->npmax  = mesh->np;
  mesh->xpmax  = mesh->xp;
  mesh->nemax  = mesh->ne;
  mesh->xtmax  = mesh->xt;

  /* Mesh allocation and linkage */
  if ( !PMMG_grpSplit_setMeshSize_alloc( mesh ) ) return 0;

  return(1);

}

/**
 * \param parmesh pointer toward the parmesh structure
 * \param igrp index of the group to create
 *
 * \return 0 if fail, 1 if success
 *
 * Creation of a new group for the background mesh (without communication
 * structures (info.inputMet == 1 if a metrics is provided by the user).
 *
 */
int PMMG_oldGrps_newGroup( PMMG_pParMesh parmesh,int igrp ) {
  MMG5_pMesh const meshOld= parmesh->listgrp[igrp].mesh;
  MMG5_pSol  const metOld = parmesh->listgrp[igrp].met;
  PMMG_pGrp        grp;
  MMG5_pMesh       mesh;
  MMG5_pSol        met;
  size_t           oldMemMax,memAv;

  grp = &parmesh->old_listgrp[igrp];
  grp->mesh = NULL;
  grp->met  = NULL;

  MMG3D_Init_mesh( MMG5_ARG_start,
                   MMG5_ARG_ppMesh, &grp->mesh,
                   MMG5_ARG_ppMet, &grp->met,
                   MMG5_ARG_end );

  mesh = grp->mesh;
  met  = grp->met;

  /* Give all the available memory to the mesh */
  oldMemMax = parmesh->memCur;
  memAv     = parmesh->memMax-oldMemMax;
  PMMG_TRANSFER_AVMEM_FROM_PMESH_TO_MESH(parmesh,mesh,memAv,oldMemMax);

  /* Copy the mesh filenames */
  if ( !MMG5_Set_inputMeshName(  mesh,meshOld->namein) )      return 0;
  if ( !MMG5_Set_inputSolName(   mesh,met,metOld->namein ) )  return 0;
  if ( !MMG5_Set_outputMeshName( mesh,meshOld->nameout ) )    return 0;
  if ( !MMG5_Set_outputSolName(  mesh,met,metOld->nameout ) ) return 0;

  /* Set sizes and allocate new mesh */
  if ( !PMMG_grpSplit_setMeshSize( mesh,meshOld->np,meshOld->ne,0,0,0) )
    return 0;

  PMMG_CALLOC(mesh,mesh->adja,4*mesh->nemax+5,int,"adjacency table",return 0);

  /* Set metrics size */
  if ( meshOld->info.inputMet == 1 )
    if ( !MMG3D_Set_solSize(mesh,met,MMG5_Vertex,meshOld->np,metOld->type) )
      return 0;

  /* Copy the info structure of the initial mesh: it contains the remeshing
   * options */
  memcpy(&(mesh->info),&(meshOld->info),sizeof(MMG5_Info) );


  /* Give the available memory to the parmesh */
  PMMG_TRANSFER_AVMEM_FROM_MESH_TO_PMESH(parmesh,mesh,memAv,oldMemMax);

  return 1;
}

/**
 * \param parmesh pointer toward the parmesh structure
 * \param group pointer toward the new group to create
 * \param igrp index of the old group which is splitted
 * \param memAv available mem for the mesh allocation
 * \param ne number of elements in the new group mesh
 * \param f2ifc_max maximum number of elements in the face2int_face_comm arrays
 * \param n2inc_max maximum number of elements in the node2int_node_comm arrays
 *
 * \return 0 if fail, 1 if success
 *
 * Creation of the new group \a grp: allocation and initialization of the mesh
 * and communicator structures. Set the f2ifc_max variable at the size at which
 * we allocate the face2int_face_comm arrays and the n2inc_max variable at the
 * size at which the node2int_node_comm arrays are allocated.
 *
 */
static int
PMMG_splitGrps_newGroup( PMMG_pParMesh parmesh,PMMG_pGrp grp,int igrp,
                         size_t *memAv,int ne,int *f2ifc_max,int *n2inc_max ) {
  PMMG_pGrp  const grpOld = &parmesh->listgrp[igrp];
  MMG5_pMesh const meshOld= parmesh->listgrp[igrp].mesh;
  MMG5_pMesh       mesh;
  size_t           oldMemMax;

  grp->mesh = NULL;
  grp->met  = NULL;
  grp->disp = NULL;

  MMG3D_Init_mesh( MMG5_ARG_start, MMG5_ARG_ppMesh, &grp->mesh,
                   MMG5_ARG_ppMet, &grp->met, MMG5_ARG_end );

  mesh      = grp->mesh;

  /* Give all the available memory to the mesh */
  mesh->memMax = *memAv;

  /* Copy the mesh filenames */
  if ( !MMG5_Set_inputMeshName( mesh,meshOld->namein) )                return 0;
  if ( !MMG5_Set_inputSolName(  mesh,grp->met,grpOld->met->namein ) )  return 0;
  if ( !MMG5_Set_outputMeshName(mesh, meshOld->nameout ) )             return 0;
  if ( !MMG5_Set_outputSolName( mesh,grp->met,grpOld->met->nameout ) ) return 0;

  /* Uses the Euler-poincare formulae to estimate the number of entities (np =
   * ne/6, nt=ne/3 */
  if ( !PMMG_grpSplit_setMeshSize( mesh,MG_MAX(ne/6,4),ne,0,MG_MAX(ne/6,3),MG_MAX(ne/3,1)) ) return 0;

  PMMG_CALLOC(mesh,mesh->adja,4*mesh->nemax+5,int,"adjacency table",return 0);

  grp->mesh->np = 0;
  grp->mesh->npi = 0;

  if ( grpOld->met->m ) {
    if ( grpOld->met->size == 1 )
      grp->met->type = MMG5_Scalar;
    else if ( grpOld->met->size == 6 )
      grp->met->type = MMG5_Tensor;

    /** If we have an initial metric, force the metric allocation (even if for
     * now, we don't know the number of point that will be stored in it) */
    int allocMetric = 1;
    if ( !MMG3D_Set_solSize(grp->mesh,grp->met,MMG5_Vertex,allocMetric,grp->met->type) )
      return 0;
  }

  /* Copy the info structure of the initial mesh: it contains the remeshing
   * options */
  if ( !PMMG_copy_mmgInfo ( &meshOld->info,&grp->mesh->info ) ) return 0;


  /* Give the available memory to the parmesh */
  grp->mesh->memMax = grp->mesh->memCur;
  if ( *memAv < grp->mesh->memMax ) {
      fprintf(stderr,"\n  ## Error: %s: not enough memory to allocate a new"
              " mesh.\n",__func__);
      return 0;
  }

  *memAv           -= grp->mesh->memMax;

  oldMemMax         = parmesh->memMax;
  parmesh->memMax  += *memAv;

  *n2inc_max = ne/3;
  assert( (grp->nitem_int_node_comm == 0 ) && "non empty comm" );
  PMMG_CALLOC(parmesh,grp->node2int_node_comm_index1,*n2inc_max,int,
              "subgroup internal1 communicator ",return 0);
  PMMG_CALLOC(parmesh,grp->node2int_node_comm_index2,*n2inc_max,int,
              "subgroup internal2 communicator ",return 0);

  *f2ifc_max = mesh->xtmax;
  PMMG_CALLOC(parmesh,grp->face2int_face_comm_index1,*f2ifc_max,int,
              "face2int_face_comm_index1 communicator",return 0);
  PMMG_CALLOC(parmesh,grp->face2int_face_comm_index2,*f2ifc_max,int,
              "face2int_face_comm_index2 communicator",return 0);

  /* Update the available memory */
  parmesh->memMax = parmesh->memCur;
  assert ( parmesh->memMax >= oldMemMax );
  if ( *memAv < (parmesh->memMax - oldMemMax) ) {
      fprintf(stderr,"\n  ## Error: %s: not enough memory.\n",__func__);
      return 0;
  }

  *memAv -= (parmesh->memMax - oldMemMax);

  return 1;
}

/**
 * \param parmesh pointer toward the parmesh structure
 * \param igrp index of the group to fill
 *
 * Fill the background mesh with the current mesh on group igrp
 * (info.inputMet == 1 if a  metrics is provided by the user).
 *
 */
int PMMG_oldGrps_fillGroup( PMMG_pParMesh parmesh,int igrp ) {

  MMG5_pMesh const meshOld= parmesh->listgrp[igrp].mesh;
  MMG5_pSol  const metOld = parmesh->listgrp[igrp].met;
  MMG5_pMesh       mesh;
  MMG5_pSol        met;
  MMG5_pTetra      pt,ptCur;
  MMG5_pPoint      ppt,pptCur;
  int              *adja,*oldAdja,ie,ip;

  mesh = parmesh->old_listgrp[igrp].mesh;
  met  = parmesh->old_listgrp[igrp].met;

  assert( mesh->ne == meshOld->ne );
  assert( mesh->np == meshOld->np );

  /* Loop on tetras */
  for ( ie = 1; ie < meshOld->ne+1; ++ie ) {
    pt = &meshOld->tetra[ie];
    ptCur = &mesh->tetra[ie];
 
    if ( !MG_EOK(pt) ) continue;

    /* Copy tetra */
    memcpy( ptCur, pt, sizeof(MMG5_Tetra) );

    /* Copy element's adjacency */
    if( meshOld->adja ) {
      adja    =    &mesh->adja[ 4*( ie-1 )+1 ];
      oldAdja = &meshOld->adja[ 4*( ie-1 )+1 ];
      memcpy( adja, oldAdja, 4*sizeof(int) );
    }

    /* Skip xtetra */
    ptCur->xt = 0;

  }

  /* Loop on points */
  for ( ip = 1; ip < meshOld->np+1; ++ip ) {
    ppt = &meshOld->point[ip];
    pptCur = &mesh->point[ip];
 
    if ( !MG_VOK(ppt) ) continue;

    /* Copy point */
    memcpy( pptCur, ppt, sizeof(MMG5_Point) );

    /* Copy metrics */
    if ( mesh->info.inputMet == 1 )
      memcpy( &met->m[ ip*met->size ], &metOld->m[ip*met->size], met->size*sizeof(double) );

    /* Skip xpoint */
    pptCur->xp = 0;

  }
  
  return 1;
}

/**
 * \param parmesh pointer toward the parmesh structure
 * \param group pointer toward the new group to fill
<<<<<<< HEAD
=======
 * \param mesh pointer toward the new mesh to fill
 * \param meshOld pointer toward the old mesh
 * \param tetraCur pointer to the current tetra
 * \param pt pointer to the old tetra
 * \param tet index of the old tetra
 * \param grpId intex of the current group
 * \param n2ifc_max maximum number of nodes in the node2int_node_comm arrays
 * \param part partition array for the old tetrahedra
 * \param memAv pointer to the available memory
 * \param oldMemMax pointer to the old max memory
 *
 * \return 0 if fail, 1 if success.
 *
 * Fill the node communicator with new interface nodes.
 *
 */
static int PMMG_splitGrps_updateNodeCommNew( PMMG_pParMesh parmesh,PMMG_pGrp grp,
    MMG5_pMesh mesh, MMG5_pMesh meshOld,MMG5_pTetra tetraCur,MMG5_pTetra pt,
    int tet,int grpId,int *n2inc_max,int *part,size_t *memAv,size_t *oldMemMax ) {
  MMG5_pPoint ppt;
  int *adja,fac,poi,adjidx;

  adja = &meshOld->adja[ 4 * ( tet - 1 ) + 1 ];
  for ( fac = 0; fac < 4; ++fac ) {
    adjidx = adja[ fac ] / 4;

    if ( adjidx && grpId != part[ adjidx - 1 ] ) {
      for ( poi = 0; poi < 3; ++poi ) {
        ppt = & mesh->point[ tetraCur->v[ MMG5_idir[fac][poi] ] ];
        if ( ppt->tmp == -1 ) {
          if (   !PMMG_n2incAppend( parmesh, grp, n2inc_max,
                                   tetraCur->v[ MMG5_idir[fac][poi] ],
                                   parmesh->int_node_comm->nitem + 1 ) ) {
            return 0;
          }

          meshOld->point[ pt->v[ MMG5_idir[fac][poi]  ] ].tmp =
            parmesh->int_node_comm->nitem + 1;
          ppt->tmp = parmesh->int_node_comm->nitem + 1;

          ++parmesh->int_node_comm->nitem;
        }
      }
    }
  }
  return 1;
}

/**
 * \param parmesh pointer toward the parmesh structure
 * \param group pointer toward the new group to fill
 * \param mesh pointer toward the new mesh to fill
 * \param ppt pointer to the current point
 * \param it index of the current point
 * \param fac intex of the current face
 * \param n2ifc_max maximum number of nodes in the node2int_node_comm arrays
 * \param memAv pointer to the available memory
 * \param oldMemMax pointer to the old max memory
 * \param pos pointer to the tetra+face index
 *
 * \return 0 if fail, 1 if success.
 *
 * Fill the node communicator if the node was already parallel.
 *
 */
static int PMMG_splitGrps_updateNodeCommOld( PMMG_pParMesh parmesh,PMMG_pGrp grp,
    MMG5_pMesh mesh,MMG5_pPoint ppt,int ip,int *n2inc_max,size_t *memAv,size_t *oldMemMax ) {

  /* Give the available memory to the parmesh */
  PMMG_TRANSFER_AVMEM_FROM_MESH_TO_PMESH(parmesh,mesh,*memAv,*oldMemMax);

  /* Add point in subgroup's communicator if it already was in group's
     communicator */
  if ( ppt->tmp != PMMG_UNSET ) {
    if (  !PMMG_n2incAppend( parmesh, grp, n2inc_max,
                             ip, ppt->tmp ) ) {
      return 0;
    }
    ++parmesh->int_node_comm->nitem;
  }

  /* Give back the memory to the mesh */
  PMMG_TRANSFER_AVMEM_FROM_PMESH_TO_MESH(parmesh,mesh,*memAv,*oldMemMax);

  return 1;
}

/**
 * \param parmesh pointer toward the parmesh structure
 * \param group pointer toward the new group to fill
 * \param mesh pointer toward the new mesh to fill
 * \param meshOld pointer toward the old mesh
 * \param fac intex of the current face
 * \param adjidx index of the old tetra
 * \param vidx face of the old tetra
,* \param posInIntFaceComm position of each tetra face in the internal face
 * \param iplocFaceComm starting index to list the vertices of the faces in the
 * \param f2ifc_max maximum number of elements in the face2int_face_comm arrays
 * face2int_face arrays (to be able to build the node communicators from the
 * face ones).
 * communicator (-1 if not in the internal face comm)
 * \param tetPerGrp number of tetra in the group
 * \param memAv pointer to the available memory
 * \param oldMemMax pointer to the old max memory
 * \param pos tetra+face index
 *
 * \return 0 if fail, 1 if success.
 *
 * Fill the face communicator with new parallel faces.
 *
 */
static int PMMG_splitGrps_updateFaceCommNew( PMMG_pParMesh parmesh,
    PMMG_pGrp grp, MMG5_pMesh mesh,MMG5_pMesh meshOld,MMG5_pTetra pt,int fac,int adjidx,int vidx,
    int *posInIntFaceComm, int *iplocFaceComm,int *f2ifc_max,int tetPerGrp,
    size_t *memAv,size_t *oldMemMax,int pos ) {
  MMG5_pTetra ptadj;
  int ip,iploc,iplocadj;

  /* Give the available memory to the parmesh */
  PMMG_TRANSFER_AVMEM_FROM_MESH_TO_PMESH(parmesh,mesh,*memAv,*oldMemMax);

  /** Build the internal communicator for the boundary faces */
  /* 1) Check if this face has already a position in the internal face
   * communicator, and if not, increment the internal face comm and
   * store the face position in posInIntFaceComm */
  if ( posInIntFaceComm[4*(adjidx-1)+1+vidx]<0 ) {

    posInIntFaceComm[pos]                 = parmesh->int_face_comm->nitem;
    posInIntFaceComm[4*(adjidx-1)+1+vidx] = parmesh->int_face_comm->nitem;

    /* Find a common starting point inside the face for both tetra */
    iploc = 0; // We impose the starting point in tet
    ip    = pt->v[MMG5_idir[fac][iploc]];

    ptadj = &meshOld->tetra[adjidx];
    for ( iplocadj=0; iplocadj < 3; ++iplocadj )
      if ( ptadj->v[MMG5_idir[vidx][iplocadj]] == ip ) break;
    assert ( iplocadj < 3 );

    iplocFaceComm[pos]                 = iploc;
    iplocFaceComm[4*(adjidx-1)+1+vidx] = iplocadj;

    /* 2) Add the face in the list of interface faces of the group */
    if ( !PMMG_f2ifcAppend( parmesh, grp, f2ifc_max,12*tetPerGrp+3*fac+iploc,
                           posInIntFaceComm[pos] ) ) {

      return 0;
    }
    ++parmesh->int_face_comm->nitem;
  }
  else {
    assert ( posInIntFaceComm[pos] >=0 );
    assert ( iplocFaceComm   [pos] >=0 );

    /* 2) Add the face in the list of interface faces of the group */
    iploc = iplocFaceComm[pos];
    if ( !PMMG_f2ifcAppend( parmesh, grp, f2ifc_max,12*tetPerGrp+3*fac+iploc,
                           posInIntFaceComm[pos] ) ) {

      return 0;
    }
  }

  PMMG_TRANSFER_AVMEM_FROM_PMESH_TO_MESH(parmesh,mesh,*memAv,*oldMemMax);

  return 1;

}

/**
 * \param parmesh pointer toward the parmesh structure
 * \param group pointer toward the new group to fill
 * \param mesh pointer toward the new mesh to fill
 * \param adja pointer to the current tetra adjacency
 * \param tet index of the current tetra
 * \param fac intex of the current face
,* \param posInIntFaceComm position of each tetra face in the internal face
 * \param iplocFaceComm starting index to list the vertices of the faces in the
 * \param f2ifc_max maximum number of elements in the face2int_face_comm arrays
 * face2int_face arrays (to be able to build the node communicators from the
 * face ones).
 * communicator (-1 if not in the internal face comm)
 * \param tetPerGrp number of tetra in the group
 * \param memAv pointer to the available memory
 * \param oldMemMax pointer to the old max memory
 * \param pos pointer to the tetra+face index
 *
 * \return 0 if fail, 1 if success, -1 if you can continue to the next tetra
 *
 * Fill the face communicator if the face was already parallel.
 *
 */
static int PMMG_splitGrps_updateFaceCommOld( PMMG_pParMesh parmesh,
    PMMG_pGrp grp, MMG5_pMesh mesh,int *adja,int tet,int fac,
    int *posInIntFaceComm, int *iplocFaceComm,int *f2ifc_max,int tetPerGrp,
    size_t *memAv,size_t *oldMemMax,int *pos ) {
  int iploc;
 
  *pos   = 4*(tet-1)+1+fac;

  /* Give the available memory to the parmesh */
  PMMG_TRANSFER_AVMEM_FROM_MESH_TO_PMESH(parmesh,mesh,*memAv,*oldMemMax);

  if ( adja[ fac ] == 0 ) {
    /** Build the internal communicator for the parallel faces */
    /* 1) Check if this face has a position in the internal face
     * communicator. If not, the face is not parallel and we have nothing
     * to do */
    if ( posInIntFaceComm[*pos]<0 ) {
      /* Give the available memory to the mesh */
      PMMG_TRANSFER_AVMEM_FROM_PMESH_TO_MESH(parmesh,mesh,*memAv,*oldMemMax);
      return -1;
    }

    /* 2) Add the point in the list of interface faces of the group */
    iploc = iplocFaceComm[*pos];
    assert ( iploc >=0 );

    if ( !PMMG_f2ifcAppend( parmesh, grp, f2ifc_max,12*tetPerGrp+3*fac+iploc,
                           posInIntFaceComm[*pos] ) ) {
      return 0;
    }
    /* Give the available memory to the mesh */
    PMMG_TRANSFER_AVMEM_FROM_PMESH_TO_MESH(parmesh,mesh,*memAv,*oldMemMax);
    return -1;
  }

  /* Give the available memory to the mesh */
  PMMG_TRANSFER_AVMEM_FROM_PMESH_TO_MESH(parmesh,mesh,*memAv,*oldMemMax);

  return 1;
}

/**
 * \param parmesh pointer toward the parmesh structure
 * \param group pointer toward the new group to fill
>>>>>>> 0d8d58da
 * \param grpIdOld index of the group that is splitted in the old list of groups
 * \param grpId index of the group that we create in the list of groups
 * \param ne number of elements in the new group mesh
 * \param np pointer toward number of points in the new group mesh
 * \param f2ifc_max maximum number of elements in the face2int_face_comm arrays
 * \param n2inc_max maximum number of elements in the node2int_node_comm arrays
 * \param part metis partition
 * \param posInIntFaceComm position of each tetra face in the internal face
 * \param iplocFaceComm starting index to list the vertices of the faces in the
 * face2int_face arrays (to be able to build the node communicators from the
 * face ones).
 * communicator (-1 if not in the internal face comm)
 *
 * \return 0 if fail, 1 if success
 *
 * Fill the mesh and communicators of the new group \a grp.
 *
 */
static int
PMMG_splitGrps_fillGroup( PMMG_pParMesh parmesh,PMMG_pGrp grp,int grpIdOld,int grpId,int ne,
                          int *np,int *f2ifc_max,int *n2inc_max,idx_t *part,
                          int* posInIntFaceComm,int* iplocFaceComm,size_t *memAv ) {

  PMMG_pGrp  const grpOld = &parmesh->listgrp[grpIdOld];
  MMG5_pMesh const meshOld= parmesh->listgrp[grpIdOld].mesh;
  MMG5_pMesh       mesh;
  MMG5_pSol        met;
  MMG5_pTetra      pt,ptadj,tetraCur;
  MMG5_pxTetra     pxt;
  MMG5_pPoint      ppt;
  size_t           oldMemMax;
  int              *adja,adjidx,vidx,fac,pos,ip,iploc,iplocadj;
  int              ie,tetPerGrp,tet,poi,j,newsize;
  int              ier;

  mesh = grp->mesh;
  met  = grp->met;

  /** Give the available memory to the mesh */
  oldMemMax = mesh->memMax;
  mesh->memMax += *memAv;

  /** Reinitialize to the value that n2i_n_c arrays are initially allocated
      Otherwise grp #1,2,etc will incorrectly use the values that the previous
      grps assigned to n2inc_max */
  (*n2inc_max) = ne/3;

  /* Loop over tetras and choose the ones to add in the submesh being constructed */
  *np       = 0;

  for( tetPerGrp = 1; tetPerGrp <= ne; tetPerGrp++ ) {
    tetraCur = mesh->tetra + tetPerGrp;
    tet = tetraCur->flag;
    pt = &meshOld->tetra[tet];

    if ( !MG_EOK(pt) ) continue;

    /* Skip elements that do not belong in the group processed in this iteration */
    assert( grpId == part[ tet - 1 ] );

    /** MMG3D_Tetra.flag is used to update adjacency vector:
       if the tetra belongs to the group we store the local tetrahedron id
       in the tet.flag */
    assert( ( tetPerGrp <= mesh->nemax ) && "overflowing tetra array?" );
    assert( pt->flag == tetPerGrp );

    /* add tetrahedron to subgroup (copy from original group) */
    memcpy( tetraCur, pt, sizeof(MMG5_Tetra) );
    tetraCur->base = 0;
    tetraCur->flag = tet;

    /* xTetra: this element was already an xtetra (in meshOld) */
    if ( tetraCur->xt != 0 ) {
      if ( !PMMG_xtetraAppend( mesh, meshOld, tet ) )
        return 0;
      tetraCur->xt = mesh->xt;
    }

    /* Add tetrahedron vertices in points struct and
       adjust tetrahedron vertices indices */
    for ( poi = 0; poi < 4 ; ++poi ) {
      if ( meshOld->point[ pt->v[poi] ].s != grpId ) {
        /* 1st time that this point is seen in this subgroup
           Add point in subgroup point array */
        ++(*np);

        if ( *np > mesh->npmax ) {
          newsize = MG_MAX((int)((1+mesh->gap)*mesh->npmax),mesh->npmax+1);
          PMMG_RECALLOC(mesh,mesh->point,newsize+1,mesh->npmax+1,MMG5_Point,
                        "point array",return 0);
          mesh->npmax = newsize;
          mesh->npnil = (*np)+1;;
          for (j=mesh->npnil; j<mesh->npmax-1; j++)
            mesh->point[j].tmp  = j+1;

          if ( met->m ) {
            PMMG_REALLOC(mesh,met->m,met->size*(mesh->npmax+1),
                         met->size*(met->npmax+1),double,
                         "metric array",return 0);
          }
          met->npmax = mesh->npmax;
          assert ( *np<=mesh->npmax );
        }
        memcpy( mesh->point+(*np),&meshOld->point[pt->v[poi]],
                sizeof(MMG5_Point) );
        if ( met->m ) {
          memcpy( &met->m[ (*np) * met->size ],
                  &grpOld->met->m[pt->v[poi] * met->size],
                  met->size * sizeof( double ) );
        }

        /* Update tetra vertex index */
        tetraCur->v[poi] = (*np);

        /* Store the point group */
        meshOld->point[ pt->v[poi] ].s = grpId;

        /* Store the point id */
        meshOld->point[ pt->v[poi] ].flag = (*np);

        ppt = &mesh->point[*np];
        /* xPoints: this was already a boundary point */
        if ( mesh->point[*np].xp != 0 ) {
          if ( !PMMG_xpointAppend(mesh,meshOld,tet,poi) ) {
            return 0;
          }
          mesh->point[*np].xp = mesh->xp;
        }

        if( !PMMG_splitGrps_updateNodeCommOld( parmesh,grp,mesh,ppt,*np,
              n2inc_max,memAv,&oldMemMax ) ) return 0;

      } else {
        // point is already included in this subgroup, update current tetra
        // vertex reference
        tetraCur->v[poi] = meshOld->point[ pt->v[poi] ].flag;
      }
    }


    /* Copy element's vertices adjacency from old mesh and update them to the
     * new mesh values */
    assert( ((4*(tetPerGrp-1)+4)<(4*(mesh->ne-1)+5)) && "adja overflow" );
    adja = &mesh->adja[ 4 * ( tetPerGrp - 1 ) + 1 ];

    assert( (4 *(tet-1)+1+3) < (4*(meshOld->ne-1)+1+5) && "mesh->adja overflow" );
    memcpy( adja, &meshOld->adja[ 4 * ( tet - 1 ) + 1 ], 4 * sizeof(int) );

    /* Update element's adjaceny to elements in the new mesh */
    for ( fac = 0; fac < 4; ++fac ) {

      ier = PMMG_splitGrps_updateFaceCommOld( parmesh,grp,mesh,adja,tet,fac,
          posInIntFaceComm,iplocFaceComm,f2ifc_max,tetPerGrp,memAv,&oldMemMax,&pos );
      if( ier == 0 )  return 0;
      if( ier == -1 ) continue;

      adjidx = adja[ fac ] / 4;
      vidx   = adja[ fac ] % 4;

      /* new boundary face: set to 0, add xtetra and set tags */
      assert( ((adjidx - 1) < meshOld->ne ) && "part[adjaidx] would overflow" );
      if ( part[ adjidx - 1 ] != grpId ) {
        adja[ fac ] = 0;

        /* creation of the interface faces : ref 0 and tag MG_PARBDY */
        if( !mesh->tetra[tetPerGrp].xt ) {
          if ( !PMMG_xtetraAppend( mesh, meshOld, tet ) ) {
            return 0;
          }
          tetraCur->xt = mesh->xt;
        }
        pxt = &mesh->xtetra[tetraCur->xt];
        pxt->ref[fac] = 0;
        /* If already boundary, make it recognizable as a "true" boundary */
        if( pxt->ftag[fac] & MG_BDY ) pxt->ftag[fac] |= MG_PARBDYBDY; 
        pxt->ftag[fac] |= (MG_PARBDY + MG_BDY + MG_REQ + MG_NOSURF);

        if( !PMMG_splitGrps_updateFaceCommNew( parmesh,grp,mesh,meshOld,pt,fac,adjidx,vidx,posInIntFaceComm,iplocFaceComm,f2ifc_max,tetPerGrp,memAv,&oldMemMax,pos ) ) return 0;

        for ( j=0; j<3; ++j ) {
          /* Update the face and face vertices tags */
          pxt->tag[MMG5_iarf[fac][j]] |= (MG_PARBDY + MG_BDY + MG_REQ + MG_NOSURF);
          ppt = &mesh->point[tetraCur->v[MMG5_idir[fac][j]]];
          ppt->tag |= (MG_PARBDY + MG_BDY + MG_REQ + MG_NOSURF);

          /** Add an xPoint if needed */
// TO REMOVE WHEN MMG WILL BE READY
          if ( !ppt->xp ) {
            if ( (mesh->xp+1) > mesh->xpmax ) {
              /* realloc of xtetras table */
              newsize = MG_MAX((int)((1+mesh->gap)*mesh->xpmax),mesh->xpmax+1);
              PMMG_RECALLOC(mesh,mesh->xpoint,newsize+1,mesh->xpmax+1,MMG5_xPoint,
                            "larger xpoint ",return 0);
              mesh->xpmax = newsize;
            }
            ++mesh->xp;
            ppt->xp = mesh->xp;
          }
// TO REMOVE WHEN MMG WILL BE READY
        }

        // if the adjacent number is already processed
      } else if ( adjidx < tet ) {
        adja[ fac ] =  4 * meshOld->tetra[ adjidx ].flag  + vidx;
        // Now that we know the local gr_idx for both tetra we should also
        // update the adjacency entry for the adjacent face
        assert(     (4 * (meshOld->tetra[adjidx].flag-1) + 1 + vidx )
                    < (4 * (mesh->ne -1 ) + 1 + 4)
                    && "adja overflow" );
        mesh->adja[4*(meshOld->tetra[adjidx].flag-1)+1+vidx] =
          4*tetPerGrp+fac;
      }
    }

  }
  assert( (mesh->ne == ne) && "Error in the tetra count" );

  /* Give the available memory to the parmesh */
  PMMG_TRANSFER_AVMEM_FROM_MESH_TO_PMESH(parmesh,mesh,*memAv,oldMemMax);

  for ( ie = 1; ie <= mesh->ne; ie++ ) {
    /* Get tetra in the new mesh */
    tetraCur = &mesh->tetra[ie];

    /* Get tetra in the old mesh */
    tet = tetraCur->flag;
    pt = &meshOld->tetra[tet];

    if( !PMMG_splitGrps_updateNodeCommNew( parmesh,grp,mesh,meshOld,tetraCur,pt,
          tet,grpId,n2inc_max,part,memAv,&oldMemMax ) ) return 0;
  }

  PMMG_TRANSFER_AVMEM_FROM_PMESH_TO_MESH(parmesh,mesh,*memAv,oldMemMax);

  return 1;
}

/**
 * \param parmesh pointer toward the parmesh structure
 * \param meshOld pointer toward the old mesh
 * \param part partition array for the tetra in the old mesh
 * \param tetPerGrp array of number of tetra for each new group
 *
 * Count the number of new tetra in each group, and store the new tetra ID in
 * the old tetra flag.
 *
 */
static void
PMMG_splitGrps_countTetPerGrp( PMMG_pParMesh parmesh,MMG5_pMesh meshOld,
                               idx_t *part,int *tetPerGrp) {
  MMG5_pTetra pt;
  int ie;

  for( ie = 1; ie <= meshOld->ne; ie++ ) {
    pt = &meshOld->tetra[ie];
    pt->flag = ++tetPerGrp[ part[ie-1] ];
  }
}

/**
 * \param mesh pointer toward an MMG5 mesh structure
 * \param met pointer toward an MMG5 metric structure
 * \param np number of points in the mesh
 *
 * \return 0 if fail, 1 if success
 *
 * Clean the mesh filled by the \a split_grps function to make it valid:
 *   - reallocate the mesh at it exact size
 *   - set the np/ne/npi/nei/npnil/nenil fields to suitables value and keep
 *   track of empty link
 *   - update the edge tags in all the xtetra of the edge shell
 *
 */
static inline
int PMMG_splitGrps_cleanMesh( MMG5_pMesh mesh,MMG5_pSol met,int np )
{
  MMG5_pTetra  pt;
  MMG5_pxTetra pxt;
  int          k,i;

  /* Mesh reallocation at the smallest possible size */
  PMMG_REALLOC(mesh,mesh->point,np+1,mesh->npmax+1,
               MMG5_Point,"fitted point table",return 0);
  mesh->npmax = np;
  mesh->npnil = 0;
  mesh->nenil = 0;

  PMMG_REALLOC(mesh,mesh->xpoint,mesh->xp+1,mesh->xpmax+1,
               MMG5_xPoint,"fitted xpoint table",return 0);
  mesh->xpmax = mesh->xp;
  PMMG_REALLOC(mesh,mesh->tetra,mesh->ne+1,mesh->nemax+1,
               MMG5_Tetra,"fitted tetra table",return 0);
  mesh->nemax = mesh->ne;
  PMMG_REALLOC(mesh,mesh->xtetra,mesh->xt+1,mesh->xtmax+1,
               MMG5_xTetra,"fitted xtetra table",return 0);
  mesh->xtmax = mesh->xt;
  if ( met->m )
    PMMG_REALLOC(mesh,met->m,met->size*(np+1),met->size*(met->npmax+1),
                 double,"fitted metric table",return 0);
  met->npmax = mesh->npmax;

  /* Set memMax to the smallest possible value */
  mesh->memMax = mesh->memCur;

  // Update the empty points' values as per the convention used in MMG3D
  mesh->np  = np;
  mesh->npi = np;

  if ( met->m ) {
    met->np  = np;
    met->npi = np;
  }

  /* Udate tags and refs of tetra edges (if we have 2 boundary tetra in the
   * shell of an edge, it is possible that one of the xtetra has set the edge
   * as MG_PARBDY. In this case, this tag must be reported in the second
   * xtetra) */
  for ( k = 1; k < mesh->ne +1; ++k ) {
    pt = &mesh->tetra[k];

    if ( !MG_EOK(pt) ) continue;
    if ( !pt->xt )     continue;

    pxt = &mesh->xtetra[pt->xt];

    for ( i=0; i<6; ++i ) {
      if ( !(pxt->tag[i] & MG_PARBDY ) )  continue;
      // Algiane: if this step is too long, try to hash the updated edges to not
      // update twice the same shell (PMMG_bdryUpdate function).
      MMG5_settag(mesh,k,i,pxt->tag[i],pxt->edg[i]);
    }
  }

  return 1;
}

/**
 * \param parmesh pointer toward the parmesh structure.
 *
 * \return 0 if fail, 1 if success
 *
 * Copy all groups from the current to the background list.
 *
 */
int PMMG_update_oldGrps( PMMG_pParMesh parmesh ) {
  int grpId;

  PMMG_listgrp_free(parmesh, &parmesh->old_listgrp, parmesh->nold_grp);

  /* Allocate list of subgroups struct and allocate memory */
  parmesh->nold_grp = parmesh->ngrp;
  PMMG_CALLOC(parmesh,parmesh->old_listgrp,parmesh->nold_grp,PMMG_Grp,
              "old group list ",return 0);

  /** Copy every group */
  for ( grpId = 0; grpId < parmesh->ngrp; ++grpId ) {

    /* New group initialisation */
    if ( !PMMG_oldGrps_newGroup( parmesh, grpId ) ) {
      fprintf(stderr,"\n  ## Error: %s: unable to initialize new background"
              " group (%d).\n",__func__,grpId);
      return 0;
    }

    /* Fill group */
    if ( !PMMG_oldGrps_fillGroup( parmesh, grpId ) ) {
      fprintf(stderr,"\n  ## Error: %s: unable to fill new background"
              "group (%d).\n",__func__,grpId);
      return 0;
    }
  }

  return 1;
}

int PMMG_split_eachGrp( PMMG_pParMesh parmesh,int grpIdOld,PMMG_pGrp grpsNew,idx_t ngrp,int *countPerGrp,idx_t *part ) {
  PMMG_pGrp grpOld,grpCur;
  MMG5_pMesh meshOld,meshCur;
  /** size of allocated node2int_node_comm_idx. when comm is ready trim to
   *  actual node2int_node_comm */
<<<<<<< HEAD
  int n2inc_max,f2ifc_max;
  n2inc_max = f2ifc_max = 0;
=======
  int *n2inc_max,*f2ifc_max,*poiPerGrp;
>>>>>>> 0d8d58da
  size_t memAv,oldMemMax;
  int *posInIntFaceComm,*iplocFaceComm;
  int i, grpId, poi, fac, ie;
  int ret_val = 1;
 
  grpOld  = &parmesh->listgrp[grpIdOld];
  meshOld = grpOld->mesh;
<<<<<<< HEAD
=======

  PMMG_CALLOC(parmesh,n2inc_max,ngrp,int,"n2inc_max",
              ret_val = 0;goto fail_facePos);
  PMMG_CALLOC(parmesh,f2ifc_max,ngrp,int,"f2ifc_max",
              ret_val = 0;goto fail_facePos);
  PMMG_CALLOC(parmesh,poiPerGrp,ngrp,int,"poiPerGrp",
              ret_val = 0;goto fail_facePos);
>>>>>>> 0d8d58da

  /* Use the posInIntFaceComm array to remember the position of the tetra faces
   * in the internal face communicator */
  posInIntFaceComm = NULL;
  iplocFaceComm    = NULL;
  PMMG_MALLOC(parmesh,posInIntFaceComm,4*meshOld->ne+1,int,
              "array of faces position in the internal face commmunicator ",
              ret_val = 0;goto fail_facePos);
  for ( i=0; i<=4*meshOld->ne; ++i )
    posInIntFaceComm[i] = PMMG_UNSET;

  PMMG_MALLOC(parmesh,iplocFaceComm,4*meshOld->ne+1,int,
              "starting vertices of the faces of face2int_face_comm_index1",
              ret_val = 0;goto fail_facePos);
  for ( i=0; i<=4*meshOld->ne; ++i )
    iplocFaceComm[i] = PMMG_UNSET;

  for ( i=0; i<grpOld->nitem_int_face_comm; ++i ) {
    ie  =  grpOld->face2int_face_comm_index1[i]/12;
    fac = (grpOld->face2int_face_comm_index1[i]%12)/3;
    posInIntFaceComm[4*(ie-1)+1+fac] = grpOld->face2int_face_comm_index2[i];
    iplocFaceComm[4*(ie-1)+1+fac] = (grpOld->face2int_face_comm_index1[i]%12)%3;
  }

  /* 
   * Use point[].tmp field to store index in internal communicator of
     vertices. specifically: place a copy of vertices' node2index2 position at
     point[].tmp field or -1 if they are not in the comm.
     Use point[].s field to store assigned point subgroup.
     Use point[].flag field to "remember" assigned local(in subgroup) numbering
     (no need to initialize it).
   */
  for ( poi = 1; poi < meshOld->np + 1; ++poi ) {
    meshOld->point[poi].tmp  = PMMG_UNSET;
    meshOld->point[poi].s    = PMMG_UNSET;
  }

  for ( i = 0; i < grpOld->nitem_int_node_comm; i++ )
    meshOld->point[ grpOld->node2int_node_comm_index1[ i ] ].tmp =
      grpOld->node2int_node_comm_index2[ i ];

  /* Available memory to create the groups */
  parmesh->memMax = parmesh->memCur;
  parmesh->listgrp[grpIdOld].mesh->memMax = parmesh->listgrp[grpIdOld].mesh->memCur;
  memAv = parmesh->memGloMax-parmesh->memMax-parmesh->listgrp[grpIdOld].mesh->memCur;

  for ( grpId = 0; grpId < ngrp; ++grpId ) {
    /** New group */
    grpCur  = &grpsNew[grpId];

    /** New group initialisation */
    if ( !PMMG_splitGrps_newGroup(parmesh,&grpsNew[grpId],grpIdOld,&memAv,
<<<<<<< HEAD
                                  countPerGrp[grpId],&f2ifc_max,&n2inc_max) ) {
=======
                                  countPerGrp[grpId],&f2ifc_max[grpId],
                                  &n2inc_max[grpId]) ) {
>>>>>>> 0d8d58da
      fprintf(stderr,"\n  ## Error: %s: unable to initialize new"
              " group (%d).\n",__func__,grpId);
      ret_val = -1;
      goto fail_sgrp;
    }
  }

  /* Store index of the old tetra in the new tetra field, for all grps */
  for ( ie = 1; ie <= meshOld->ne; ie++ ) {
    grpId = part[ ie-1 ];
    grpCur  = &grpsNew[grpId];
    meshCur = grpCur->mesh;
    meshCur->tetra[ meshOld->tetra[ie].flag ].flag = ie;
  }

<<<<<<< HEAD
    if ( !PMMG_splitGrps_fillGroup(parmesh,&grpsNew[grpId],grpIdOld,grpId,
                                   countPerGrp[grpId],&poiPerGrp,&f2ifc_max,
                                   &n2inc_max,part,posInIntFaceComm,
=======
  for ( grpId = 0; grpId < ngrp; ++grpId ) {
    /** New group filling */
    grpCur  = &grpsNew[grpId];
    meshCur = grpCur->mesh;

    if ( !PMMG_splitGrps_fillGroup(parmesh,&grpsNew[grpId],grpIdOld,grpId,
                                   countPerGrp[grpId],&poiPerGrp[grpId],
                                   &f2ifc_max[grpId],
                                   &n2inc_max[grpId],part,posInIntFaceComm,
>>>>>>> 0d8d58da
                                   iplocFaceComm,&memAv) ) {
      fprintf(stderr,"\n  ## Error: %s: unable to fill new group (%d).\n",
              __func__,grpId);
      ret_val = -1;
      goto fail_sgrp;
    }

    /* Mesh cleaning in the new group */
    if ( !PMMG_splitGrps_cleanMesh(meshCur,grpCur->met,poiPerGrp[grpId]) ) {
      fprintf(stderr,"\n  ## Error: %s: unable to clean the mesh of"
              " new group (%d).\n",__func__,grpId);
      ret_val = -1;
      goto fail_sgrp;
    }
    /* Remove the memory used by this mesh from the available memory */
    if ( memAv < meshCur->memMax ) {
      fprintf(stderr,"\n  ## Error: %s: not enough memory to allocate a new"
              " mesh.\n",__func__);
      goto fail_sgrp;
    }
    memAv -= meshCur->memMax;

    /* Give the memory to the parmesh */
    oldMemMax        = parmesh->memMax;
    parmesh->memMax += memAv;

    /* Fitting of the communicator sizes */
    PMMG_RECALLOC(parmesh, grpCur->node2int_node_comm_index1,
                  grpCur->nitem_int_node_comm, n2inc_max[grpId], int,
                  "subgroup internal1 communicator ",
                  ret_val = -1;goto fail_sgrp );
    PMMG_RECALLOC(parmesh, grpCur->node2int_node_comm_index2,
                  grpCur->nitem_int_node_comm, n2inc_max[grpId], int,
                  "subgroup internal2 communicator ",
                  ret_val = -1;goto fail_sgrp );
    n2inc_max[grpId] = grpCur->nitem_int_node_comm;
    PMMG_RECALLOC(parmesh, grpCur->face2int_face_comm_index1,
                  grpCur->nitem_int_face_comm, f2ifc_max[grpId], int,
                  "subgroup interface faces communicator ",
                  ret_val = -1;goto fail_sgrp );
    PMMG_RECALLOC(parmesh, grpCur->face2int_face_comm_index2,
                  grpCur->nitem_int_face_comm, f2ifc_max[grpId], int,
                  "subgroup interface faces communicator ",
                  ret_val = -1;goto fail_sgrp );

    parmesh->memMax = parmesh->memCur;
    assert ( parmesh->memMax <= oldMemMax );
    if ( memAv < oldMemMax - parmesh->memMax ) {
      fprintf(stderr,"\n  ## Error: %s: not enough memory.\n",__func__);
      goto fail_sgrp;
    }
    memAv          -= (parmesh->memMax - oldMemMax);
  }

  /* No error so far, skip deallocation of lstgrps */
  goto fail_facePos;

  /* fail_sgrp deallocates any mesh that has been allocated in listgroup.
     Should be executed only if an error has occured */
fail_sgrp:
  for ( grpId = 0; grpId < ngrp; ++grpId ) {
    grpCur  = &grpsNew[grpId];
    meshCur = grpCur->mesh;

    /* internal comm for nodes */
    if ( grpCur->node2int_node_comm_index2 != NULL )
      PMMG_DEL_MEM(parmesh,grpCur->node2int_node_comm_index2,int,
                   "subgroup internal2 communicator ");
    if ( grpCur->node2int_node_comm_index1 != NULL )
      PMMG_DEL_MEM(parmesh,grpCur->node2int_node_comm_index1,int,
                   "subgroup internal1 communicator ");

    /* internal communicator for faces */
    if ( grpCur->face2int_face_comm_index1 )
      PMMG_DEL_MEM(parmesh,grpCur->face2int_face_comm_index1,int,
                   "face2int_face_comm_index1 communicator ");
    if ( grpCur->face2int_face_comm_index2 )
      PMMG_DEL_MEM(parmesh,grpCur->face2int_face_comm_index2,int,
                   "face2int_face_comm_index1 communicator ");

    /* mesh */
    if ( meshCur ) {
      if ( meshCur->adja != NULL )
        PMMG_DEL_MEM(meshCur,meshCur->adja,int,"adjacency table");
      if ( meshCur->xpoint != NULL )
        PMMG_DEL_MEM(meshCur,meshCur->xpoint,MMG5_xPoint,"boundary points");
      if ( meshCur->xtetra != NULL )
        PMMG_DEL_MEM(meshCur,meshCur->xtetra,MMG5_xTetra,"msh boundary tetra");
    }
  }

  /* these labels should be executed as part of normal code execution before
     returning as well as error handling */
fail_facePos:
  PMMG_DEL_MEM(parmesh,n2inc_max,int,"n2inc_max");
  PMMG_DEL_MEM(parmesh,f2ifc_max,int,"f2ifc_max");
  PMMG_DEL_MEM(parmesh,poiPerGrp,int,"poiPerGrp");
  PMMG_DEL_MEM(parmesh,iplocFaceComm,int,
               "starting vertices of the faces of face2int_face_comm_index1");

  PMMG_DEL_MEM(parmesh,posInIntFaceComm,int,
               "array to store faces positions in internal face communicator");

  return ret_val;
}


/**
 * \param parmesh pointer toward the parmesh structure.
 * \param target software for which we split the groups
<<<<<<< HEAD
 * (\a PMMG_GRPSPL_DISTR_TARGET or \a PMMG_GRPSPL_MMG_TARGET)
 * \param fitMesh alloc the meshes at their exact sizes
 * \param moveIfcs 0 for metis, 1 for advancing front method
=======
 * (\a PMMG_GRPSPL_METIS_TARGET or \a PMMG_GRPSPL_MMG_TARGET)
 * \param fitMesh alloc the meshes at their exact sizes
>>>>>>> 0d8d58da
 *
 * \return -1 : no possibility to save the mesh
 *         0  : failed but the mesh is correct
 *         1  : success
 *
 * if the existing group of only one mesh is too big, split it into into several
 * meshes.
 *
 * \warning tetra must be packed.
 *
 */
<<<<<<< HEAD
int PMMG_split_grps( PMMG_pParMesh parmesh,int target,int fitMesh,int moveIfcs)
=======
int PMMG_split_grps( PMMG_pParMesh parmesh,int target,int fitMesh)
>>>>>>> 0d8d58da
{
  PMMG_pGrp grpOld;
  PMMG_pGrp grpsNew = NULL;
  MMG5_pMesh meshOld;
  int *countPerGrp = NULL;
  int ret_val = 1;
  /** remember meshOld->ne to correctly free the metis buffer */
  int meshOld_ne = 0;
  idx_t ngrp = 1;
  idx_t *part = NULL;
  int grpId,grpIdOld, tet;
  int ne_all[parmesh->nprocs],ngrps_all[parmesh->nprocs];
  int npmax,nemax,xpmax,xtmax;

  if ( !parmesh->ngrp ) goto end;

  /* We are splitting group 0 */
  grpIdOld = 0;
  grpOld = &parmesh->listgrp[grpIdOld];
  meshOld = parmesh->listgrp[grpIdOld].mesh;

  assert ( (parmesh->ngrp == 1) && " split_grps can not split m groups to n");

  if ( !meshOld ) goto end;

<<<<<<< HEAD
  if( moveIfcs ) {
#warning Luca: This can be replaced by correctly setting nold_grp
    ngrp = 0;
    int mygrp;
    for( tet = 1; tet <= meshOld->ne; tet++ ) {
      if( (meshOld->tetra[tet].mark % parmesh->nprocs) != parmesh->myrank ) continue;
      mygrp = meshOld->tetra[tet].mark/parmesh->nprocs;
      if( mygrp > ngrp ) ngrp = mygrp;
    }
    ngrp++;

    MPI_CHECK( MPI_Allgather(&ngrp,1,MPI_INT,ngrps_all,1,MPI_INT,parmesh->comm),
               return 0 );

  } else {

    ngrp = PMMG_howManyGroups( meshOld->ne,abs(parmesh->info.target_mesh_size) );
    if ( parmesh->info.target_mesh_size < 0 ) {
      /* default value : do not authorize large number of groups */
      ngrp = MG_MIN ( PMMG_REMESHER_NGRPS_MAX, ngrp );
    }
  
    if ( target == PMMG_GRPSPL_DISTR_TARGET ) {
      /* Compute the number of metis nodes from the number of groups */
      ngrp = MG_MIN( ngrp*abs(parmesh->info.metis_ratio), meshOld->ne/PMMG_METIS_NELEM_MIN+1 );
      if ( parmesh->info.metis_ratio < 0 ) {
        /* default value : do not authorize large number of groups */
        if ( ngrp > PMMG_METIS_NGRPS_MAX ) {
          printf("  ## Warning: %s: too much metis nodes needed...\n"
                 "     Partitions may remains freezed. Try to use more processors.\n",
                 __func__);
          ngrp = PMMG_METIS_NGRPS_MAX;
        }
      }
      if ( ngrp > meshOld->ne ) {
        /* Correction if it leads to more groups than elements */
        printf("  ## Warning: %s: too much metis nodes needed...\n"
               "     Partitions may remains freezed. Try to reduce the number of processors.\n",
               __func__);
        ngrp = MG_MIN ( meshOld->ne, ngrp );
      }
    }
=======
  ngrp = PMMG_howManyGroups( meshOld->ne,abs(parmesh->info.target_mesh_size) );
  if ( parmesh->info.target_mesh_size < 0 ) {
    /* default value : do not authorize large number of groups */
    ngrp = MG_MIN ( PMMG_REMESHER_NGRPS_MAX, ngrp );
  }

  if ( target == PMMG_GRPSPL_METIS_TARGET ) {
    /* Compute the number of metis nodes from the number of groups */
    ngrp = MG_MIN( ngrp*abs(parmesh->info.metis_ratio), meshOld->ne/PMMG_METIS_NELEM_MIN+1 );
    if ( parmesh->info.metis_ratio < 0 ) {
      /* default value : do not authorize large number of groups */
      if ( ngrp > PMMG_METIS_NGRPS_MAX ) {
        printf("  ## Warning: %s: too much metis nodes needed...\n"
               "     Partitions may remains freezed. Try to use more processors.\n",
               __func__);
        ngrp = PMMG_METIS_NGRPS_MAX;
      }
    }
    if ( ngrp > meshOld->ne ) {
      /* Correction if it leads to more groups than elements */
      printf("  ## Warning: %s: too much metis nodes needed...\n"
             "     Partitions may remains freezed. Try to reduce the number of processors.\n",
             __func__);
      ngrp = MG_MIN ( meshOld->ne, ngrp );
    }
>>>>>>> 0d8d58da
  }

  /* Print split info */
  MPI_CHECK( MPI_Gather(&ngrp,1,MPI_INT,
                        ngrps_all,1,MPI_INT,0,parmesh->comm),
             PMMG_CLEAN_AND_RETURN(parmesh,PMMG_LOWFAILURE) );
  MPI_CHECK( MPI_Gather(&meshOld->ne,1,MPI_INT,
                        ne_all,1,MPI_INT,0,parmesh->comm),
             PMMG_CLEAN_AND_RETURN(parmesh,PMMG_LOWFAILURE) );
  if ( parmesh->info.imprim > PMMG_VERB_STEPS ) {
    int i;
    for( i=0; i<parmesh->nprocs; i++ )
      fprintf(stdout,"         rank %d splitting %d elts into %d grps\n",
              i,ne_all[i],ngrps_all[i]);
  }

  /* Does the group need to be further subdivided to subgroups or not? */
  if ( ngrp == 1 )  {
    if ( parmesh->ddebug )
      fprintf( stdout,
               "[%d-%d]: %d group is enough, no need to create sub groups.\n",
               parmesh->myrank+1, parmesh->nprocs, ngrp );
    goto end;

  } else {
    if ( parmesh->ddebug )
      fprintf( stdout,
               "[%d-%d]: %d groups required, splitting into sub groups...\n",
               parmesh->myrank+1, parmesh->nprocs, ngrp );
  }

  /* Crude check whether there is enough free memory to allocate the new group */
  if ( parmesh->memCur+2*meshOld->memCur>parmesh->memGloMax ) {
    npmax = meshOld->npmax;
    nemax = meshOld->nemax;
    xpmax = meshOld->xpmax;
    xtmax = meshOld->xtmax;
    meshOld->npmax = meshOld->np;
    meshOld->nemax = meshOld->ne;
    meshOld->xpmax = meshOld->xp;
    meshOld->xtmax = meshOld->xt;
    if ( (!PMMG_setMemMax_realloc( meshOld, npmax, xpmax, nemax, xtmax )) ||
         parmesh->memCur+2*meshOld->memCur>parmesh->memGloMax ) {
      fprintf( stderr, "Not enough memory to create listgrp struct\n" );
      return 0;
    }
  }

  /* use metis to partition the mesh into the computed number of groups needed
     part array contains the groupID computed by metis for each tetra */
  PMMG_CALLOC(parmesh,part,meshOld->ne,idx_t,"metis buffer ", return 0);
  meshOld_ne = meshOld->ne;

<<<<<<< HEAD
  if( moveIfcs ) {
    ngrp = PMMG_part_getInterfaces( parmesh, part, ngrps_all );
  }
  else {
    if ( !PMMG_part_meshElts2metis(parmesh, part, ngrp) ) {
      ret_val = 0;
      goto fail_part;
    }
  }

  /* count_per_grp: how many elements per group are there? */
  PMMG_CALLOC(parmesh,countPerGrp,ngrp,int,"counter buffer ",
              ret_val = 0;goto fail_part);
  for ( tet = 0; tet < meshOld->ne ; ++tet )
    ++countPerGrp[ part[ tet ] ];

=======
  if ( !PMMG_part_meshElts2metis(parmesh, part, ngrp) ) {
    ret_val = 0;
    goto fail_part;
  }

  /* count_per_grp: count new tetra per group, and store new ID in the old
   * tetra flag */
  PMMG_CALLOC(parmesh,countPerGrp,ngrp,int,"counter buffer ",
              ret_val = 0;goto fail_part);
  PMMG_splitGrps_countTetPerGrp( parmesh,meshOld,part,countPerGrp );
  
>>>>>>> 0d8d58da
  /* Allocate list of subgroups struct and allocate memory */
  PMMG_CALLOC(parmesh,grpsNew,ngrp,PMMG_Grp,"subgourp list ",
              ret_val = 0; goto fail_counters);


  /** Perform group splitting */
  ret_val = PMMG_split_eachGrp( parmesh,grpIdOld,grpsNew,ngrp,countPerGrp,part );
  if( ret_val != 1) goto fail_counters;
 
//DEBUGGING:  saveGrpsToMeshes( grpsNew, ngrp, parmesh->myrank, "AfterSplitGrp" );

  PMMG_listgrp_free(parmesh, &parmesh->listgrp, parmesh->ngrp);
  parmesh->listgrp = grpsNew;
  parmesh->ngrp = ngrp;

  /** Check grps contiguity */
  ret_val = PMMG_checkAndReset_grps_contiguity( parmesh );

  if ( PMMG_parmesh_updateMemMax(parmesh, 5, fitMesh) ) {
    /* No error so far, skip deallocation of lstgrps */
    goto fail_counters;
  }
  else
    ret_val = -1;

fail_counters:
  PMMG_DEL_MEM(parmesh,countPerGrp,int,"counter buffer ");
fail_part:
  PMMG_DEL_MEM(parmesh,part,idx_t,"free metis buffer ");

end:
  /* Check the communicators */
  assert ( PMMG_check_intNodeComm(parmesh) && "Wrong internal node comm" );
  assert ( PMMG_check_intFaceComm(parmesh) && "Wrong internal face comm" );
  assert ( PMMG_check_extNodeComm(parmesh) && "Wrong external node comm" );
  assert ( PMMG_check_extFaceComm(parmesh) && "Wrong external face comm" );

  return ret_val;
}

/**
 * \param parmesh pointer toward the parmesh structure.
 * \param target software for which we split the groups
 * (\a PMMG_GRPSPL_DISTR_TARGET or \a PMMG_GRPSPL_MMG_TARGET)
 * \param fitMesh alloc the meshes at their exact sizes
 * \param moveIfcs 0 for metis, 1 for advancing-front method
 *
 * \return 0 if fail, 1 if success, -1 if the mesh is not correct
 *
 * Redistribute the n groups of listgrps into \a target_mesh_size groups.
 *
 */
int PMMG_split_n2mGrps(PMMG_pParMesh parmesh,int target,int fitMesh,int moveIfcs) {
  int     ier,ier1;
#ifndef NDEBUG
  int     ier_glob;
#endif
  int     tim;
  mytime  ctim[3];
  char    stim[32];

  assert ( PMMG_check_intFaceComm ( parmesh ) );
  assert ( PMMG_check_extFaceComm ( parmesh ) );
  assert ( PMMG_check_intNodeComm ( parmesh ) );
  assert ( PMMG_check_extNodeComm ( parmesh ) );

  if ( parmesh->info.imprim > PMMG_VERB_DETQUAL ) {
      tminit(ctim,3);
      tim = 0;
      chrono(ON,&(ctim[tim]));
  }

  /** Merge the parmesh groups into 1 group */
  ier = PMMG_merge_grps(parmesh,target);
  if ( !ier ) {
    fprintf(stderr,"\n  ## Merge groups problem.\n");
  }

  if ( parmesh->info.imprim > PMMG_VERB_DETQUAL ) {
    chrono(OFF,&(ctim[tim]));
    printim(ctim[tim].gdif,stim);
    fprintf(stdout,"\n                   merge group           %s\n",stim);

    tim = 1;
    chrono(ON,&(ctim[tim]));
  }

  /** Pack the tetra and update the face communicator */
  ier1 = 1;
  if ( parmesh->ngrp ) {
    ier1 = PMMG_packTetra(parmesh,0);
    if ( !ier1 ) {
      fprintf(stderr,"\n  ## Pack tetrahedra and face communicators problem.\n");
    }
  }
  ier = MG_MIN( ier, ier1 );

  if ( parmesh->info.imprim > PMMG_VERB_DETQUAL ) {
    chrono(OFF,&(ctim[tim]));
    printim(ctim[tim].gdif,stim);
    fprintf(stdout,"                   pack tetra            %s\n",stim);
  }

#ifndef NDEBUG
  /* In debug mode we have mpi comm in split_grps, thus, if 1 proc fails
   * and the other not we will deadlock */
  MPI_Allreduce( &ier, &ier_glob, 1, MPI_INT, MPI_MIN, parmesh->comm);
  if ( ier_glob <=0 ) return ier_glob;
#endif

  if ( parmesh->ddebug ) {
    size_t dummy1,dummy2;

    PMMG_TRANSFER_AVMEM_TO_MESHES(parmesh);

    PMMG_qualhisto( parmesh, PMMG_INQUA );
    PMMG_prilen( parmesh, 0 );

    PMMG_TRANSFER_AVMEM_TO_PARMESH(parmesh,dummy1,dummy2);

  }

  if ( parmesh->info.imprim > PMMG_VERB_DETQUAL ) {
    tim = 2;
    chrono(ON,&(ctim[tim]));
  }

  if( moveIfcs ) {
    /* Rebuild tetra adjacency (mesh graph construction is skipped) */
    size_t available,oldMemMax;
    MMG5_pMesh mesh = parmesh->listgrp[0].mesh;
    PMMG_TRANSFER_AVMEM_TO_PARMESH(parmesh,available,oldMemMax);
    PMMG_TRANSFER_AVMEM_FROM_PMESH_TO_MESH(parmesh,mesh,available,oldMemMax);
    if ( !mesh->adja ) {
      if ( !MMG3D_hashTetra(mesh,1) ) {
        fprintf(stderr,"\n  ## Hashing problem. Exit program.\n");
        return 0;
      }
    }
    PMMG_TRANSFER_AVMEM_FROM_MESH_TO_PMESH(parmesh,mesh,available,oldMemMax);
    /*  Move interfaces */
    if( target == PMMG_GRPSPL_DISTR_TARGET )
      ier = PMMG_part_moveInterfaces( parmesh );
  }

  /** Split the group into the suitable number of groups */
  if ( ier )
    ier = PMMG_split_grps(parmesh,target,fitMesh,moveIfcs);

  if ( parmesh->info.imprim > PMMG_VERB_DETQUAL ) {
    chrono(OFF,&(ctim[tim]));
    printim(ctim[tim].gdif,stim);
    fprintf(stdout,"                   group split           %s\n",stim);
  }

  if ( ier<=0 )
    fprintf(stderr,"\n  ## Split group problem.\n");

  assert ( PMMG_check_intFaceComm ( parmesh ) );
  assert ( PMMG_check_extFaceComm ( parmesh ) );
  assert ( PMMG_check_intNodeComm ( parmesh ) );
  assert ( PMMG_check_extNodeComm ( parmesh ) );

  return ier;
}<|MERGE_RESOLUTION|>--- conflicted
+++ resolved
@@ -535,8 +535,6 @@
 /**
  * \param parmesh pointer toward the parmesh structure
  * \param group pointer toward the new group to fill
-<<<<<<< HEAD
-=======
  * \param mesh pointer toward the new mesh to fill
  * \param meshOld pointer toward the old mesh
  * \param tetraCur pointer to the current tetra
@@ -773,7 +771,6 @@
 /**
  * \param parmesh pointer toward the parmesh structure
  * \param group pointer toward the new group to fill
->>>>>>> 0d8d58da
  * \param grpIdOld index of the group that is splitted in the old list of groups
  * \param grpId index of the group that we create in the list of groups
  * \param ne number of elements in the new group mesh
@@ -1154,12 +1151,7 @@
   MMG5_pMesh meshOld,meshCur;
   /** size of allocated node2int_node_comm_idx. when comm is ready trim to
    *  actual node2int_node_comm */
-<<<<<<< HEAD
-  int n2inc_max,f2ifc_max;
-  n2inc_max = f2ifc_max = 0;
-=======
   int *n2inc_max,*f2ifc_max,*poiPerGrp;
->>>>>>> 0d8d58da
   size_t memAv,oldMemMax;
   int *posInIntFaceComm,*iplocFaceComm;
   int i, grpId, poi, fac, ie;
@@ -1167,8 +1159,6 @@
  
   grpOld  = &parmesh->listgrp[grpIdOld];
   meshOld = grpOld->mesh;
-<<<<<<< HEAD
-=======
 
   PMMG_CALLOC(parmesh,n2inc_max,ngrp,int,"n2inc_max",
               ret_val = 0;goto fail_facePos);
@@ -1176,7 +1166,6 @@
               ret_val = 0;goto fail_facePos);
   PMMG_CALLOC(parmesh,poiPerGrp,ngrp,int,"poiPerGrp",
               ret_val = 0;goto fail_facePos);
->>>>>>> 0d8d58da
 
   /* Use the posInIntFaceComm array to remember the position of the tetra faces
    * in the internal face communicator */
@@ -1229,12 +1218,8 @@
 
     /** New group initialisation */
     if ( !PMMG_splitGrps_newGroup(parmesh,&grpsNew[grpId],grpIdOld,&memAv,
-<<<<<<< HEAD
-                                  countPerGrp[grpId],&f2ifc_max,&n2inc_max) ) {
-=======
                                   countPerGrp[grpId],&f2ifc_max[grpId],
                                   &n2inc_max[grpId]) ) {
->>>>>>> 0d8d58da
       fprintf(stderr,"\n  ## Error: %s: unable to initialize new"
               " group (%d).\n",__func__,grpId);
       ret_val = -1;
@@ -1250,11 +1235,6 @@
     meshCur->tetra[ meshOld->tetra[ie].flag ].flag = ie;
   }
 
-<<<<<<< HEAD
-    if ( !PMMG_splitGrps_fillGroup(parmesh,&grpsNew[grpId],grpIdOld,grpId,
-                                   countPerGrp[grpId],&poiPerGrp,&f2ifc_max,
-                                   &n2inc_max,part,posInIntFaceComm,
-=======
   for ( grpId = 0; grpId < ngrp; ++grpId ) {
     /** New group filling */
     grpCur  = &grpsNew[grpId];
@@ -1264,7 +1244,6 @@
                                    countPerGrp[grpId],&poiPerGrp[grpId],
                                    &f2ifc_max[grpId],
                                    &n2inc_max[grpId],part,posInIntFaceComm,
->>>>>>> 0d8d58da
                                    iplocFaceComm,&memAv) ) {
       fprintf(stderr,"\n  ## Error: %s: unable to fill new group (%d).\n",
               __func__,grpId);
@@ -1375,14 +1354,9 @@
 /**
  * \param parmesh pointer toward the parmesh structure.
  * \param target software for which we split the groups
-<<<<<<< HEAD
  * (\a PMMG_GRPSPL_DISTR_TARGET or \a PMMG_GRPSPL_MMG_TARGET)
  * \param fitMesh alloc the meshes at their exact sizes
  * \param moveIfcs 0 for metis, 1 for advancing front method
-=======
- * (\a PMMG_GRPSPL_METIS_TARGET or \a PMMG_GRPSPL_MMG_TARGET)
- * \param fitMesh alloc the meshes at their exact sizes
->>>>>>> 0d8d58da
  *
  * \return -1 : no possibility to save the mesh
  *         0  : failed but the mesh is correct
@@ -1394,11 +1368,7 @@
  * \warning tetra must be packed.
  *
  */
-<<<<<<< HEAD
 int PMMG_split_grps( PMMG_pParMesh parmesh,int target,int fitMesh,int moveIfcs)
-=======
-int PMMG_split_grps( PMMG_pParMesh parmesh,int target,int fitMesh)
->>>>>>> 0d8d58da
 {
   PMMG_pGrp grpOld;
   PMMG_pGrp grpsNew = NULL;
@@ -1424,7 +1394,6 @@
 
   if ( !meshOld ) goto end;
 
-<<<<<<< HEAD
   if( moveIfcs ) {
 #warning Luca: This can be replaced by correctly setting nold_grp
     ngrp = 0;
@@ -1467,33 +1436,6 @@
         ngrp = MG_MIN ( meshOld->ne, ngrp );
       }
     }
-=======
-  ngrp = PMMG_howManyGroups( meshOld->ne,abs(parmesh->info.target_mesh_size) );
-  if ( parmesh->info.target_mesh_size < 0 ) {
-    /* default value : do not authorize large number of groups */
-    ngrp = MG_MIN ( PMMG_REMESHER_NGRPS_MAX, ngrp );
-  }
-
-  if ( target == PMMG_GRPSPL_METIS_TARGET ) {
-    /* Compute the number of metis nodes from the number of groups */
-    ngrp = MG_MIN( ngrp*abs(parmesh->info.metis_ratio), meshOld->ne/PMMG_METIS_NELEM_MIN+1 );
-    if ( parmesh->info.metis_ratio < 0 ) {
-      /* default value : do not authorize large number of groups */
-      if ( ngrp > PMMG_METIS_NGRPS_MAX ) {
-        printf("  ## Warning: %s: too much metis nodes needed...\n"
-               "     Partitions may remains freezed. Try to use more processors.\n",
-               __func__);
-        ngrp = PMMG_METIS_NGRPS_MAX;
-      }
-    }
-    if ( ngrp > meshOld->ne ) {
-      /* Correction if it leads to more groups than elements */
-      printf("  ## Warning: %s: too much metis nodes needed...\n"
-             "     Partitions may remains freezed. Try to reduce the number of processors.\n",
-             __func__);
-      ngrp = MG_MIN ( meshOld->ne, ngrp );
-    }
->>>>>>> 0d8d58da
   }
 
   /* Print split info */
@@ -1547,7 +1489,6 @@
   PMMG_CALLOC(parmesh,part,meshOld->ne,idx_t,"metis buffer ", return 0);
   meshOld_ne = meshOld->ne;
 
-<<<<<<< HEAD
   if( moveIfcs ) {
     ngrp = PMMG_part_getInterfaces( parmesh, part, ngrps_all );
   }
@@ -1556,18 +1497,6 @@
       ret_val = 0;
       goto fail_part;
     }
-  }
-
-  /* count_per_grp: how many elements per group are there? */
-  PMMG_CALLOC(parmesh,countPerGrp,ngrp,int,"counter buffer ",
-              ret_val = 0;goto fail_part);
-  for ( tet = 0; tet < meshOld->ne ; ++tet )
-    ++countPerGrp[ part[ tet ] ];
-
-=======
-  if ( !PMMG_part_meshElts2metis(parmesh, part, ngrp) ) {
-    ret_val = 0;
-    goto fail_part;
   }
 
   /* count_per_grp: count new tetra per group, and store new ID in the old
@@ -1576,7 +1505,6 @@
               ret_val = 0;goto fail_part);
   PMMG_splitGrps_countTetPerGrp( parmesh,meshOld,part,countPerGrp );
   
->>>>>>> 0d8d58da
   /* Allocate list of subgroups struct and allocate memory */
   PMMG_CALLOC(parmesh,grpsNew,ngrp,PMMG_Grp,"subgourp list ",
               ret_val = 0; goto fail_counters);
