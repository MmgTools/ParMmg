/* =============================================================================
**  This file is part of the parmmg software package for parallel tetrahedral
**  mesh modification.
**  Copyright (c) Bx INP/Inria/UBordeaux, 2017-
**
**  parmmg is free software: you can redistribute it and/or modify it
**  under the terms of the GNU Lesser General Public License as published
**  by the Free Software Foundation, either version 3 of the License, or
**  (at your option) any later version.
**
**  parmmg is distributed in the hope that it will be useful, but WITHOUT
**  ANY WARRANTY; without even the implied warranty of MERCHANTABILITY or
**  FITNESS FOR A PARTICULAR PURPOSE. See the GNU Lesser General Public
**  License for more details.
**
**  You should have received a copy of the GNU Lesser General Public
**  License and of the GNU General Public License along with parmmg (in
**  files COPYING.LESSER and COPYING). If not, see
**  <http://www.gnu.org/licenses/>. Please read their terms carefully and
**  use this copy of the parmmg distribution only if you accept them.
** =============================================================================
*/

/**
 * \file grpsplit_pmmg.c
 * \brief Split groups into sub groups.
 * \author Cécile Dobrzynski (Bx INP/Inria)
 * \author Algiane Froehly (Inria)
 * \author Nikos Pattakos (Inria)
 * \version 1
 * \copyright GNU Lesser General Public License.
 */
#include "parmmg.h"
#include "metis_pmmg.h"

/**
 * \param nelem number of elements in the initial group
 * \param target_mesh_size wanted number of elements per group
 *
 * \return the needed number of groups
 *
 *  Compute the needed number of groups to create groups of \a target_mesh_size
 *  elements from a group of nelem elements.
 *
 */
static int PMMG_howManyGroups ( const int nelem, const int target_mesh_size )
{
  int ngrp = nelem / target_mesh_size;

  if ( ngrp == 0 )
    return ( 1 );
  else if ( ngrp * target_mesh_size < nelem )
    return ( ngrp + 1 );

  return ( ngrp );
}


/**
 * \param to       mesh to copy xtetra item to
 * \param from     mesh to copy xtetra item from
 * \param location location of xtetra to copy in original mesh
 *
 * \return 1 if tetra is successfully appended
 *         0 if tetra is not successfully appended
 *
 *  Append a tetraedron to the mesh, increasing the array if the allocated
 *  array is not big enough.
 */
static int PMMG_xtetraAppend( MMG5_pMesh to, MMG5_pMesh from, int location )
{
  int newsize;

  /* Adjust the value of scale to reallocate memory more or less agressively */
  const float scale = 2.f;
  if ( (to->xt + 1) >= to->xtmax ) {
    newsize = MG_MAX(scale*to->xtmax,to->xtmax+1);
    PMMG_REALLOC(to, to->xtetra, newsize+1, to->xtmax+1,MMG5_xTetra,
                  "larger xtetra table",return 0);
    to->xtmax = newsize;
  }
  ++to->xt;
  memcpy( &to->xtetra[ to->xt ],
          &from->xtetra[ from->tetra[ location ].xt ], sizeof(MMG5_xTetra) );
  return 1;
}

/**
 * \param to       mesh to copy xpoint item to
 * \param from     mesh to copy xpoint item from
 * \param location location of xpoint to copy in original mesh
 * \param point    xpoint's number in tetrahedron
 *
 * \return 1 if tetra is successfully appended
 *         0 if tetra is not successfully appended
 *
 *  Append a point in the point list, increasing the array if the allocated
 *  array is not big enough.
 */
static int PMMG_xpointAppend( MMG5_pMesh to, MMG5_pMesh from, int tetrahedron, int point )
{
  int newsize;

  // Adjust the value of scale to reallocate memory more or less agressively
  const float scale = 2.f;
  if ( (to->xp + 1) >= to->xpmax + 1 ) {
    newsize = MG_MAX(scale*to->xpmax,to->xpmax+1);
    PMMG_RECALLOC(to, to->xpoint, newsize+1, to->xpmax+1,MMG5_xPoint,
                  "larger xpoint table",return 0);
    to->xpmax = newsize;
  }
  ++to->xp;
  memcpy( &to->xpoint[ to->xp ],
          &from->xpoint[ from->point[ from->tetra[tetrahedron].v[point] ].xp ],
          sizeof(MMG5_xPoint) );
  return 1;
}
/**
 * \param parmesh parmmg struct pointer
 * \param grp     working group pointer
 * \param max     pointer toward the size of the node2int_node_comm arrays
 * \param idx1    index1 value
 * \param idx2    index2 value
 *
 * \return 1 if tetra is successfully appended
 *         0 if tetra is not successfully appended
 *
 *  Append new values in  group's internal communitor, resizing the buffers if
 *  required
 */
static int PMMG_n2incAppend( PMMG_pParMesh parmesh, PMMG_pGrp grp, int *max,
                             int idx1, int idx2 )
{
  int newsize;

  assert( (max != 0) && "null pointer passed" );
  // Adjust the value of scale to reallocate memory more or less agressively
  const float scale = 2.f;
  if ( (grp->nitem_int_node_comm + 1) >= *max ) {
    newsize = MG_MAX(scale * (*max),(*max)+1);
    PMMG_RECALLOC(parmesh, grp->node2int_node_comm_index1, newsize, *max, int,
                  "increasing node2int_node_comm_index1",return 0);
    PMMG_RECALLOC(parmesh, grp->node2int_node_comm_index2, newsize, *max, int,
                  "increasing node2int_node_comm_index2",return 0);
    *max  = newsize;
  }
  grp->node2int_node_comm_index1[ grp->nitem_int_node_comm ] = idx1;
  grp->node2int_node_comm_index2[ grp->nitem_int_node_comm ] = idx2;
  ++grp->nitem_int_node_comm;
  return 1;
}

/**
 * \param parmesh pointer toward the parmmg structure
 * \param grp     pointer toward the working group
 * \param max     pointer toward the size of the node2int_face_comm arrays
 * \param idx1    \f$ 12\times iel + 4\times ifac + iploc \f$ with \a iel the
 * index of the element to which the face belong, \a ifac the local index of the
 * face in \a iel and \a iploc as starting point in \a ifac (to be able to build
 * the node communicators from the face ones)
 * \param idx2    position of the face in the internal face communicator.
 *
 * \return 1 if tetra is successfully appended
 *         0 if tetra is not successfully appended
 *
 *  Append new values in the face internal communicator, resizing the buffers if
 *  required.
 */
static int PMMG_f2ifcAppend( PMMG_pParMesh parmesh, PMMG_pGrp grp, int *max,
                        int idx1, int idx2 )
{
  int newsize;

  assert( (max != 0) && "null pointer passed" );

  // Adjust the value of scale to reallocate memory more or less agressively
  const float scale = 2.f;

  if ( (grp->nitem_int_face_comm + 1) >= *max ) {
    newsize = MG_MAX(scale * (*max),(*max)+1);
    PMMG_RECALLOC(parmesh, grp->face2int_face_comm_index1,newsize, *max, int,
                  "increasing face2int_face_comm_index1",return 0);
    PMMG_RECALLOC(parmesh, grp->face2int_face_comm_index2,newsize, *max, int,
                  "increasing face2int_face_comm_index2",return 0);
    *max  = newsize;
  }

  grp->face2int_face_comm_index1[ grp->nitem_int_face_comm ] = idx1;
  grp->face2int_face_comm_index2[ grp->nitem_int_face_comm ] = idx2;
  ++grp->nitem_int_face_comm;

  return 1;
}

/**
 * \param mesh pointer toward the mesh structure.
 * \param np number of vertices.
 * \param ne number of tetrahedra.
 * \param nprism number of prisms.
 * \param xp number of boundary point
 * \param xt number of boundary tetra
 *
 * \return 0 if failed, 1 otherwise.
 *
 * Check the input mesh size and assign their values to the mesh.
 *
 */
int PMMG_grpSplit_setMeshSize_initData(MMG5_pMesh mesh, int np, int ne,
                                       int nprism, int xp, int xt ) {

  if ( ( (mesh->info.imprim > PMMG_VERB_DETQUAL) || mesh->info.ddebug ) &&
       ( mesh->point || mesh->xpoint || mesh->tetra || mesh->xtetra) )
    fprintf(stderr,"\n  ## Warning: %s: old mesh deletion.\n",__func__);

  if ( !np ) {
    fprintf(stderr,"  ** MISSING DATA:\n");
    fprintf(stderr,"     Your mesh must contains at least points.\n");
    return(0);
  }
  if ( !ne && (mesh->info.imprim > PMMG_VERB_DETQUAL || mesh->info.ddebug) ) {
    fprintf(stderr,"  ** WARNING:\n");
    fprintf(stderr,"     Your mesh don't contains tetrahedra.\n");
  }

  if ( mesh->point )
    MMG5_DEL_MEM(mesh,mesh->point);
  if ( mesh->tetra )
    MMG5_DEL_MEM(mesh,mesh->tetra);
  if ( mesh->prism )
    MMG5_DEL_MEM(mesh,mesh->prism);
  if ( mesh->tria )
    MMG5_DEL_MEM(mesh,mesh->tria);
  if ( mesh->quadra )
    MMG5_DEL_MEM(mesh,mesh->quadra);
  if ( mesh->edge )
    MMG5_DEL_MEM(mesh,mesh->edge);

  mesh->np  = np;
  mesh->ne  = ne;
  mesh->xp  = xp;
  mesh->xt  = xt;
  mesh->nprism = nprism;

  mesh->npi = mesh->np;
  mesh->nei = mesh->ne;

  return 1;
}

/**
 * \param mesh pointer toward the mesh structure.
 *
 * \return 0 if failed, 1 otherwise.
 *
 * Allocation of the array fields of the mesh for the given xpmax, npmax,xtmax,
 * nemax.
 *
 */
int PMMG_grpSplit_setMeshSize_alloc( MMG5_pMesh mesh ) {

  PMMG_CALLOC(mesh,mesh->point,mesh->npmax+1,MMG5_Point,
              "vertices array", return 0);

  PMMG_CALLOC(mesh,mesh->xpoint,mesh->xpmax+1,MMG5_xPoint,
              "boundary vertices array", return 0);

  PMMG_CALLOC(mesh,mesh->tetra,mesh->nemax+1,MMG5_Tetra,
              "tetra array", return 0);

  PMMG_CALLOC(mesh,mesh->xtetra,mesh->xtmax+1,MMG5_xTetra,
              "boundary tetra array", return 0);

  if ( mesh->nprism ) {
    PMMG_CALLOC(mesh,mesh->prism,mesh->nprism+1,MMG5_Prism,
                "prisms array", return 0);
  }
  if ( mesh->xpr ) {
    PMMG_CALLOC(mesh,mesh->xprism,mesh->xpr+1,MMG5_xPrism,
                "boundary prisms array", return 0);
  }

  return ( PMMG_link_mesh( mesh ) );
}


/**
 * \param mesh pointer toward the mesh structure.
 * \param np number of vertices.
 * \param ne number of tetrahedra.
 * \param nprism number of prisms.
 * \param xp number of boundary points.
 * \param xt number of boundary tetra.
 *
 * \return 0 if failed, 1 otherwise.
 *
 * Check the input mesh size and assign their values to the mesh.
 *
 */
int PMMG_grpSplit_setMeshSize(MMG5_pMesh mesh,int np,int ne,
                              int nprism,int xp,int xt ) {

  /* Check input data and set mesh->ne/na/np/nt to the suitable values */
  if ( !PMMG_grpSplit_setMeshSize_initData(mesh,np,ne,nprism,xp,xt) )
    return 0;

  mesh->npmax  = mesh->np;
  mesh->xpmax  = mesh->xp;
  mesh->nemax  = mesh->ne;
  mesh->xtmax  = mesh->xt;

  /* Mesh allocation and linkage */
  if ( !PMMG_grpSplit_setMeshSize_alloc( mesh ) ) return 0;

  return(1);

}

/**
 * \param parmesh pointer toward the parmesh structure
 * \param igrp index of the group to create
 *
 * \return 0 if fail, 1 if success
 *
 * Creation of a new group for the background mesh (without communication
 * structures (info.inputMet == 1 if a metrics is provided by the user).
 *
 */
int PMMG_oldGrps_newGroup( PMMG_pParMesh parmesh,int igrp ) {
  MMG5_pMesh const meshOld= parmesh->listgrp[igrp].mesh;
  MMG5_pSol  const metOld = parmesh->listgrp[igrp].met;
  PMMG_pGrp        grp;
  MMG5_pMesh       mesh;
  MMG5_pSol        met;
  size_t           oldMemMax,memAv;

  grp = &parmesh->old_listgrp[igrp];
  grp->mesh = NULL;
  grp->met  = NULL;

  MMG3D_Init_mesh( MMG5_ARG_start,
                   MMG5_ARG_ppMesh, &grp->mesh,
                   MMG5_ARG_ppMet, &grp->met,
                   MMG5_ARG_end );

  mesh = grp->mesh;
  met  = grp->met;

  /* Give all the available memory to the mesh */
  oldMemMax = parmesh->memCur;
  memAv     = parmesh->memMax-oldMemMax;
  PMMG_TRANSFER_AVMEM_FROM_PMESH_TO_MESH(parmesh,mesh,memAv,oldMemMax);

  /* Copy the mesh filenames */
  if ( !MMG5_Set_inputMeshName(  mesh,meshOld->namein) )      return 0;
  if ( !MMG5_Set_inputSolName(   mesh,met,metOld->namein ) )  return 0;
  if ( !MMG5_Set_outputMeshName( mesh,meshOld->nameout ) )    return 0;
  if ( !MMG5_Set_outputSolName(  mesh,met,metOld->nameout ) ) return 0;

  /* Set sizes and allocate new mesh */
  if ( !PMMG_grpSplit_setMeshSize( mesh,meshOld->np,meshOld->ne,0,0,0) )
    return 0;

  PMMG_CALLOC(mesh,mesh->adja,4*mesh->nemax+5,int,"adjacency table",return 0);

  /* Set metrics size */
  if ( meshOld->info.inputMet == 1 )
    if ( !MMG3D_Set_solSize(mesh,met,MMG5_Vertex,meshOld->np,metOld->type) )
      return 0;

  /* Copy the info structure of the initial mesh: it contains the remeshing
   * options */
  memcpy(&(mesh->info),&(meshOld->info),sizeof(MMG5_Info) );


  /* Give the available memory to the parmesh */
  PMMG_TRANSFER_AVMEM_FROM_MESH_TO_PMESH(parmesh,mesh,memAv,oldMemMax);

  return 1;
}

/**
 * \param parmesh pointer toward the parmesh structure
 * \param group pointer toward the new group to create
 * \param igrp index of the old group which is splitted
 * \param memAv available mem for the mesh allocation
 * \param ne number of elements in the new group mesh
 * \param f2ifc_max maximum number of elements in the face2int_face_comm arrays
 * \param n2inc_max maximum number of elements in the node2int_node_comm arrays
 *
 * \return 0 if fail, 1 if success
 *
 * Creation of the new group \a grp: allocation and initialization of the mesh
 * and communicator structures. Set the f2ifc_max variable at the size at which
 * we allocate the face2int_face_comm arrays and the n2inc_max variable at the
 * size at which the node2int_node_comm arrays are allocated.
 *
 */
static int
PMMG_splitGrps_newGroup( PMMG_pParMesh parmesh,PMMG_pGrp grp,int igrp,
                         size_t *memAv,int ne,int *f2ifc_max,int *n2inc_max ) {
  PMMG_pGrp  const grpOld = &parmesh->listgrp[igrp];
  MMG5_pMesh const meshOld= parmesh->listgrp[igrp].mesh;
  MMG5_pMesh       mesh;
  size_t           oldMemMax;

  grp->mesh = NULL;
  grp->met  = NULL;
  grp->disp = NULL;

  MMG3D_Init_mesh( MMG5_ARG_start, MMG5_ARG_ppMesh, &grp->mesh,
                   MMG5_ARG_ppMet, &grp->met, MMG5_ARG_end );

  mesh      = grp->mesh;

  /* Give all the available memory to the mesh */
  mesh->memMax = *memAv;

  /* Copy the mesh filenames */
  if ( !MMG5_Set_inputMeshName( mesh,meshOld->namein) )                return 0;
  if ( !MMG5_Set_inputSolName(  mesh,grp->met,grpOld->met->namein ) )  return 0;
  if ( !MMG5_Set_outputMeshName(mesh, meshOld->nameout ) )             return 0;
  if ( !MMG5_Set_outputSolName( mesh,grp->met,grpOld->met->nameout ) ) return 0;

  /* Uses the Euler-poincare formulae to estimate the number of entities (np =
   * ne/6, nt=ne/3 */
  if ( !PMMG_grpSplit_setMeshSize( mesh,MG_MAX(ne/6,4),ne,0,MG_MAX(ne/6,3),MG_MAX(ne/3,1)) ) return 0;

  PMMG_CALLOC(mesh,mesh->adja,4*mesh->nemax+5,int,"adjacency table",return 0);

  grp->mesh->np = 0;
  grp->mesh->npi = 0;

  if ( grpOld->met->m ) {
    if ( grpOld->met->size == 1 )
      grp->met->type = MMG5_Scalar;
    else if ( grpOld->met->size == 6 )
      grp->met->type = MMG5_Tensor;

    /** If we have an initial metric, force the metric allocation (even if for
     * now, we don't know the number of point that will be stored in it) */
    int allocMetric = 1;
    if ( !MMG3D_Set_solSize(grp->mesh,grp->met,MMG5_Vertex,allocMetric,grp->met->type) )
      return 0;
  }

  /* Copy the info structure of the initial mesh: it contains the remeshing
   * options */
  if ( !PMMG_copy_mmgInfo ( &meshOld->info,&grp->mesh->info ) ) return 0;


  /* Give the available memory to the parmesh */
  grp->mesh->memMax = grp->mesh->memCur;
  if ( *memAv < grp->mesh->memMax ) {
      fprintf(stderr,"\n  ## Error: %s: not enough memory to allocate a new"
              " mesh.\n",__func__);
      return 0;
  }

  *memAv           -= grp->mesh->memMax;

  oldMemMax         = parmesh->memMax;
  parmesh->memMax  += *memAv;

  *n2inc_max = ne/3;
  assert( (grp->nitem_int_node_comm == 0 ) && "non empty comm" );
  PMMG_CALLOC(parmesh,grp->node2int_node_comm_index1,*n2inc_max,int,
              "subgroup internal1 communicator ",return 0);
  PMMG_CALLOC(parmesh,grp->node2int_node_comm_index2,*n2inc_max,int,
              "subgroup internal2 communicator ",return 0);

  *f2ifc_max = mesh->xtmax;
  PMMG_CALLOC(parmesh,grp->face2int_face_comm_index1,*f2ifc_max,int,
              "face2int_face_comm_index1 communicator",return 0);
  PMMG_CALLOC(parmesh,grp->face2int_face_comm_index2,*f2ifc_max,int,
              "face2int_face_comm_index2 communicator",return 0);

  /* Update the available memory */
  parmesh->memMax = parmesh->memCur;
  assert ( parmesh->memMax >= oldMemMax );
  if ( *memAv < (parmesh->memMax - oldMemMax) ) {
      fprintf(stderr,"\n  ## Error: %s: not enough memory.\n",__func__);
      return 0;
  }

  *memAv -= (parmesh->memMax - oldMemMax);

  return 1;
}

/**
 * \param parmesh pointer toward the parmesh structure
 * \param igrp index of the group to fill
 *
 * Fill the background mesh with the current mesh on group igrp
 * (info.inputMet == 1 if a  metrics is provided by the user).
 *
 */
int PMMG_oldGrps_fillGroup( PMMG_pParMesh parmesh,int igrp ) {

  MMG5_pMesh const meshOld= parmesh->listgrp[igrp].mesh;
  MMG5_pSol  const metOld = parmesh->listgrp[igrp].met;
  MMG5_pMesh       mesh;
  MMG5_pSol        met;
  MMG5_pTetra      pt,ptCur;
  MMG5_pPoint      ppt,pptCur;
  int              *adja,*oldAdja,ie,ip;

  mesh = parmesh->old_listgrp[igrp].mesh;
  met  = parmesh->old_listgrp[igrp].met;

  assert( mesh->ne == meshOld->ne );
  assert( mesh->np == meshOld->np );

  /* Loop on tetras */
  for ( ie = 1; ie < meshOld->ne+1; ++ie ) {
    pt = &meshOld->tetra[ie];
    ptCur = &mesh->tetra[ie];
 
    if ( !MG_EOK(pt) ) continue;

    /* Copy tetra */
    memcpy( ptCur, pt, sizeof(MMG5_Tetra) );

    /* Copy element's adjacency */
    assert( meshOld->adja );
    if( meshOld->adja ) {
      adja    =    &mesh->adja[ 4*( ie-1 )+1 ];
      oldAdja = &meshOld->adja[ 4*( ie-1 )+1 ];
      memcpy( adja, oldAdja, 4*sizeof(int) );
    }

    /* Skip xtetra */
    ptCur->xt = 0;

  }

  /* Loop on points */
  for ( ip = 1; ip < meshOld->np+1; ++ip ) {
    ppt = &meshOld->point[ip];
    pptCur = &mesh->point[ip];

    if ( !MG_VOK(ppt) ) {

      /* Only copy the tag (to detect the not VOK point) */
      pptCur->tag = ppt->tag;

    } else {

      /* Copy point */
      memcpy( pptCur, ppt, sizeof(MMG5_Point) );

      /* Copy metrics */
      if ( mesh->info.inputMet == 1 )
        memcpy( &met->m[ ip*met->size ], &metOld->m[ip*met->size], met->size*sizeof(double) );

      /* Skip xpoint */
      pptCur->xp = 0;

    }
  }
  
  return 1;
}

/**
 * \param parmesh pointer toward the parmesh structure
 * \param group pointer toward the new group to fill
 * \param mesh pointer toward the new mesh to fill
 * \param meshOld pointer toward the old mesh
 * \param tetraCur pointer to the current tetra
 * \param pt pointer to the old tetra
 * \param tet index of the old tetra
 * \param grpId intex of the current group
 * \param n2ifc_max maximum number of nodes in the node2int_node_comm arrays
 * \param part partition array for the old tetrahedra
 * \param memAv pointer to the available memory
 * \param oldMemMax pointer to the old max memory
 *
 * \return 0 if fail, 1 if success.
 *
 * Fill the node communicator with new interface nodes.
 *
 */
static int PMMG_splitGrps_updateNodeCommNew( PMMG_pParMesh parmesh,PMMG_pGrp grp,
    MMG5_pMesh mesh, MMG5_pMesh meshOld,MMG5_pTetra tetraCur,MMG5_pTetra pt,
    int tet,int grpId,int *n2inc_max,int *part,size_t *memAv,size_t *oldMemMax ) {
  MMG5_pPoint ppt;
  int *adja,fac,poi,adjidx;

  adja = &meshOld->adja[ 4 * ( tet - 1 ) + 1 ];
  for ( fac = 0; fac < 4; ++fac ) {
    adjidx = adja[ fac ] / 4;

    if ( adjidx && grpId != part[ adjidx - 1 ] ) {
      for ( poi = 0; poi < 3; ++poi ) {
        ppt = & mesh->point[ tetraCur->v[ MMG5_idir[fac][poi] ] ];
        if ( ppt->tmp == -1 ) {
          if (   !PMMG_n2incAppend( parmesh, grp, n2inc_max,
                                   tetraCur->v[ MMG5_idir[fac][poi] ],
                                   parmesh->int_node_comm->nitem + 1 ) ) {
            return 0;
          }

          meshOld->point[ pt->v[ MMG5_idir[fac][poi]  ] ].tmp =
            parmesh->int_node_comm->nitem + 1;
          ppt->tmp = parmesh->int_node_comm->nitem + 1;

          ++parmesh->int_node_comm->nitem;
        }
      }
    }
  }
  return 1;
}

/**
 * \param parmesh pointer toward the parmesh structure
 * \param group pointer toward the new group to fill
 * \param mesh pointer toward the new mesh to fill
 * \param ppt pointer to the current point
 * \param it index of the current point
 * \param fac intex of the current face
 * \param n2ifc_max maximum number of nodes in the node2int_node_comm arrays
 * \param memAv pointer to the available memory
 * \param oldMemMax pointer to the old max memory
 * \param pos pointer to the tetra+face index
 *
 * \return 0 if fail, 1 if success.
 *
 * Fill the node communicator if the node was already parallel.
 *
 */
static int PMMG_splitGrps_updateNodeCommOld( PMMG_pParMesh parmesh,PMMG_pGrp grp,
    MMG5_pMesh mesh,MMG5_pPoint ppt,int ip,int *n2inc_max,size_t *memAv,size_t *oldMemMax ) {

  /* Give the available memory to the parmesh */
  PMMG_TRANSFER_AVMEM_FROM_MESH_TO_PMESH(parmesh,mesh,*memAv,*oldMemMax);

  /* Add point in subgroup's communicator if it already was in group's
     communicator */
  if ( ppt->tmp != PMMG_UNSET ) {
    if (  !PMMG_n2incAppend( parmesh, grp, n2inc_max,
                             ip, ppt->tmp ) ) {
      return 0;
    }
    ++parmesh->int_node_comm->nitem;
  }

  /* Give back the memory to the mesh */
  PMMG_TRANSFER_AVMEM_FROM_PMESH_TO_MESH(parmesh,mesh,*memAv,*oldMemMax);

  return 1;
}

/**
 * \param parmesh pointer toward the parmesh structure
 * \param group pointer toward the new group to fill
 * \param mesh pointer toward the new mesh to fill
 * \param meshOld pointer toward the old mesh
 * \param fac intex of the current face
 * \param adjidx index of the old tetra
 * \param vidx face of the old tetra
,* \param posInIntFaceComm position of each tetra face in the internal face
 * \param iplocFaceComm starting index to list the vertices of the faces in the
 * \param f2ifc_max maximum number of elements in the face2int_face_comm arrays
 * face2int_face arrays (to be able to build the node communicators from the
 * face ones).
 * communicator (-1 if not in the internal face comm)
 * \param tetPerGrp number of tetra in the group
 * \param memAv pointer to the available memory
 * \param oldMemMax pointer to the old max memory
 * \param pos tetra+face index
 *
 * \return 0 if fail, 1 if success.
 *
 * Fill the face communicator with new parallel faces.
 *
 */
static int PMMG_splitGrps_updateFaceCommNew( PMMG_pParMesh parmesh,
    PMMG_pGrp grp, MMG5_pMesh mesh,MMG5_pMesh meshOld,MMG5_pTetra pt,int fac,int adjidx,int vidx,
    int *posInIntFaceComm, int *iplocFaceComm,int *f2ifc_max,int tetPerGrp,
    size_t *memAv,size_t *oldMemMax,int pos ) {
  MMG5_pTetra ptadj;
  int ip,iploc,iplocadj;

  /* Give the available memory to the parmesh */
  PMMG_TRANSFER_AVMEM_FROM_MESH_TO_PMESH(parmesh,mesh,*memAv,*oldMemMax);

  /** Build the internal communicator for the boundary faces */
  /* 1) Check if this face has already a position in the internal face
   * communicator, and if not, increment the internal face comm and
   * store the face position in posInIntFaceComm */
  if ( posInIntFaceComm[4*(adjidx-1)+1+vidx]<0 ) {

    posInIntFaceComm[pos]                 = parmesh->int_face_comm->nitem;
    posInIntFaceComm[4*(adjidx-1)+1+vidx] = parmesh->int_face_comm->nitem;

    /* Find a common starting point inside the face for both tetra */
    iploc = 0; // We impose the starting point in tet
    ip    = pt->v[MMG5_idir[fac][iploc]];

    ptadj = &meshOld->tetra[adjidx];
    for ( iplocadj=0; iplocadj < 3; ++iplocadj )
      if ( ptadj->v[MMG5_idir[vidx][iplocadj]] == ip ) break;
    assert ( iplocadj < 3 );

    iplocFaceComm[pos]                 = iploc;
    iplocFaceComm[4*(adjidx-1)+1+vidx] = iplocadj;

    /* 2) Add the face in the list of interface faces of the group */
    if ( !PMMG_f2ifcAppend( parmesh, grp, f2ifc_max,12*tetPerGrp+3*fac+iploc,
                           posInIntFaceComm[pos] ) ) {

      return 0;
    }
    ++parmesh->int_face_comm->nitem;
  }
  else {
    assert ( posInIntFaceComm[pos] >=0 );
    assert ( iplocFaceComm   [pos] >=0 );

    /* 2) Add the face in the list of interface faces of the group */
    iploc = iplocFaceComm[pos];
    if ( !PMMG_f2ifcAppend( parmesh, grp, f2ifc_max,12*tetPerGrp+3*fac+iploc,
                           posInIntFaceComm[pos] ) ) {

      return 0;
    }
  }

  PMMG_TRANSFER_AVMEM_FROM_PMESH_TO_MESH(parmesh,mesh,*memAv,*oldMemMax);

  return 1;

}

/**
 * \param parmesh pointer toward the parmesh structure
 * \param group pointer toward the new group to fill
 * \param mesh pointer toward the new mesh to fill
 * \param adja pointer to the current tetra adjacency
 * \param tet index of the current tetra
 * \param fac intex of the current face
,* \param posInIntFaceComm position of each tetra face in the internal face
 * \param iplocFaceComm starting index to list the vertices of the faces in the
 * \param f2ifc_max maximum number of elements in the face2int_face_comm arrays
 * face2int_face arrays (to be able to build the node communicators from the
 * face ones).
 * communicator (-1 if not in the internal face comm)
 * \param tetPerGrp number of tetra in the group
 * \param memAv pointer to the available memory
 * \param oldMemMax pointer to the old max memory
 * \param pos pointer to the tetra+face index
 *
 * \return 0 if fail, 1 if success, -1 if you can continue to the next tetra
 *
 * Fill the face communicator if the face was already parallel.
 *
 */
static int PMMG_splitGrps_updateFaceCommOld( PMMG_pParMesh parmesh,
    PMMG_pGrp grp, MMG5_pMesh mesh,int *adja,int tet,int fac,
    int *posInIntFaceComm, int *iplocFaceComm,int *f2ifc_max,int tetPerGrp,
    size_t *memAv,size_t *oldMemMax,int *pos ) {
  int iploc;
 
  *pos   = 4*(tet-1)+1+fac;

  /* Give the available memory to the parmesh */
  PMMG_TRANSFER_AVMEM_FROM_MESH_TO_PMESH(parmesh,mesh,*memAv,*oldMemMax);

  if ( adja[ fac ] == 0 ) {
    /** Build the internal communicator for the parallel faces */
    /* 1) Check if this face has a position in the internal face
     * communicator. If not, the face is not parallel and we have nothing
     * to do */
    if ( posInIntFaceComm[*pos]<0 ) {
      /* Give the available memory to the mesh */
      PMMG_TRANSFER_AVMEM_FROM_PMESH_TO_MESH(parmesh,mesh,*memAv,*oldMemMax);
      return -1;
    }

    /* 2) Add the point in the list of interface faces of the group */
    iploc = iplocFaceComm[*pos];
    assert ( iploc >=0 );

    if ( !PMMG_f2ifcAppend( parmesh, grp, f2ifc_max,12*tetPerGrp+3*fac+iploc,
                           posInIntFaceComm[*pos] ) ) {
      return 0;
    }
    /* Give the available memory to the mesh */
    PMMG_TRANSFER_AVMEM_FROM_PMESH_TO_MESH(parmesh,mesh,*memAv,*oldMemMax);
    return -1;
  }

  /* Give the available memory to the mesh */
  PMMG_TRANSFER_AVMEM_FROM_PMESH_TO_MESH(parmesh,mesh,*memAv,*oldMemMax);

  return 1;
}

/**
 * \param parmesh pointer toward the parmesh structure
 * \param group pointer toward the new group to fill
 * \param grpIdOld index of the group that is splitted in the old list of groups
 * \param grpId index of the group that we create in the list of groups
 * \param ne number of elements in the new group mesh
 * \param np pointer toward number of points in the new group mesh
 * \param f2ifc_max maximum number of elements in the face2int_face_comm arrays
 * \param n2inc_max maximum number of elements in the node2int_node_comm arrays
 * \param part metis partition
 * \param posInIntFaceComm position of each tetra face in the internal face
 * \param iplocFaceComm starting index to list the vertices of the faces in the
 * face2int_face arrays (to be able to build the node communicators from the
 * face ones).
 * communicator (-1 if not in the internal face comm)
 *
 * \return 0 if fail, 1 if success
 *
 * Fill the mesh and communicators of the new group \a grp.
 *
 */
static int
PMMG_splitGrps_fillGroup( PMMG_pParMesh parmesh,PMMG_pGrp grp,int grpIdOld,int grpId,int ne,
                          int *np,int *f2ifc_max,int *n2inc_max,idx_t *part,
                          int* posInIntFaceComm,int* iplocFaceComm,size_t *memAv ) {

  PMMG_pGrp  const grpOld = &parmesh->listgrp[grpIdOld];
  MMG5_pMesh const meshOld= parmesh->listgrp[grpIdOld].mesh;
  MMG5_pMesh       mesh;
  MMG5_pSol        met;
  MMG5_pTetra      pt,ptadj,tetraCur;
  MMG5_pxTetra     pxt;
  MMG5_pPoint      ppt;
  size_t           oldMemMax;
  int              *adja,adjidx,vidx,fac,pos,ip,iploc,iplocadj;
  int              ie,tetPerGrp,tet,poi,j,newsize;
  int              ier;

  mesh = grp->mesh;
  met  = grp->met;

  /** Give the available memory to the mesh */
  oldMemMax = mesh->memMax;
  mesh->memMax += *memAv;

  /** Reinitialize to the value that n2i_n_c arrays are initially allocated
      Otherwise grp #1,2,etc will incorrectly use the values that the previous
      grps assigned to n2inc_max */
  (*n2inc_max) = ne/3;

  /* Loop over tetras and choose the ones to add in the submesh being constructed */
  *np       = 0;

  for( tetPerGrp = 1; tetPerGrp <= ne; tetPerGrp++ ) {
    tetraCur = mesh->tetra + tetPerGrp;
    tet = tetraCur->flag;
    pt = &meshOld->tetra[tet];

    if ( !MG_EOK(pt) ) continue;

    /* Skip elements that do not belong in the group processed in this iteration */
    assert( grpId == part[ tet - 1 ] );

    /** MMG3D_Tetra.flag is used to update adjacency vector:
       if the tetra belongs to the group we store the local tetrahedron id
       in the tet.flag */
    assert( ( tetPerGrp <= mesh->nemax ) && "overflowing tetra array?" );
    assert( pt->flag == tetPerGrp );

    /* add tetrahedron to subgroup (copy from original group) */
    memcpy( tetraCur, pt, sizeof(MMG5_Tetra) );
    tetraCur->base = 0;
    tetraCur->flag = tet;

    /* xTetra: this element was already an xtetra (in meshOld) */
    if ( tetraCur->xt != 0 ) {
      if ( !PMMG_xtetraAppend( mesh, meshOld, tet ) )
        return 0;
      tetraCur->xt = mesh->xt;
    }

    /* Add tetrahedron vertices in points struct and
       adjust tetrahedron vertices indices */
    for ( poi = 0; poi < 4 ; ++poi ) {
      if ( meshOld->point[ pt->v[poi] ].s != grpId ) {
        /* 1st time that this point is seen in this subgroup
           Add point in subgroup point array */
        ++(*np);

        if ( *np > mesh->npmax ) {
          newsize = MG_MAX((int)((1+mesh->gap)*mesh->npmax),mesh->npmax+1);
          PMMG_RECALLOC(mesh,mesh->point,newsize+1,mesh->npmax+1,MMG5_Point,
                        "point array",return 0);
          mesh->npmax = newsize;
          mesh->npnil = (*np)+1;;
          for (j=mesh->npnil; j<mesh->npmax-1; j++)
            mesh->point[j].tmp  = j+1;

          if ( met->m ) {
            PMMG_REALLOC(mesh,met->m,met->size*(mesh->npmax+1),
                         met->size*(met->npmax+1),double,
                         "metric array",return 0);
          }
          met->npmax = mesh->npmax;
          assert ( *np<=mesh->npmax );
        }
        memcpy( mesh->point+(*np),&meshOld->point[pt->v[poi]],
                sizeof(MMG5_Point) );
        if ( met->m ) {
          memcpy( &met->m[ (*np) * met->size ],
                  &grpOld->met->m[pt->v[poi] * met->size],
                  met->size * sizeof( double ) );
        }

        /* Update tetra vertex index */
        tetraCur->v[poi] = (*np);

        /* Store the point group */
        meshOld->point[ pt->v[poi] ].s = grpId;

        /* Store the point id */
        meshOld->point[ pt->v[poi] ].flag = (*np);

        ppt = &mesh->point[*np];
        /* xPoints: this was already a boundary point */
        if ( mesh->point[*np].xp != 0 ) {
          if ( !PMMG_xpointAppend(mesh,meshOld,tet,poi) ) {
            return 0;
          }
          mesh->point[*np].xp = mesh->xp;
        }

        if( !PMMG_splitGrps_updateNodeCommOld( parmesh,grp,mesh,ppt,*np,
              n2inc_max,memAv,&oldMemMax ) ) return 0;

      } else {
        // point is already included in this subgroup, update current tetra
        // vertex reference
        tetraCur->v[poi] = meshOld->point[ pt->v[poi] ].flag;
      }
    }


    /* Copy element's vertices adjacency from old mesh and update them to the
     * new mesh values */
    assert( ((4*(tetPerGrp-1)+4)<(4*(mesh->ne-1)+5)) && "adja overflow" );
    adja = &mesh->adja[ 4 * ( tetPerGrp - 1 ) + 1 ];

    assert( (4 *(tet-1)+1+3) < (4*(meshOld->ne-1)+1+5) && "mesh->adja overflow" );
    memcpy( adja, &meshOld->adja[ 4 * ( tet - 1 ) + 1 ], 4 * sizeof(int) );

    /* Update element's adjaceny to elements in the new mesh */
    for ( fac = 0; fac < 4; ++fac ) {

      ier = PMMG_splitGrps_updateFaceCommOld( parmesh,grp,mesh,adja,tet,fac,
          posInIntFaceComm,iplocFaceComm,f2ifc_max,tetPerGrp,memAv,&oldMemMax,&pos );
      if( ier == 0 )  return 0;
      if( ier == -1 ) continue; /* not in the old communicator, continue */

      adjidx = adja[ fac ] / 4;
      vidx   = adja[ fac ] % 4;

      /* new boundary face: set to 0, add xtetra and set tags */
      assert( ((adjidx - 1) < meshOld->ne ) && "part[adjaidx] would overflow" );
      if ( part[ adjidx - 1 ] != grpId ) {
        adja[ fac ] = 0;

        /* creation of the interface faces : ref 0 and tag MG_PARBDY */
        if( !mesh->tetra[tetPerGrp].xt ) {
          if ( !PMMG_xtetraAppend( mesh, meshOld, tet ) ) {
            return 0;
          }
          tetraCur->xt = mesh->xt;
        }
        pxt = &mesh->xtetra[tetraCur->xt];
        pxt->ref[fac] = 0;
        /* If already boundary, make it recognizable as a "true" boundary */
        if( pxt->ftag[fac] & MG_BDY ) pxt->ftag[fac] |= MG_PARBDYBDY; 
        pxt->ftag[fac] |= (MG_PARBDY + MG_BDY + MG_REQ + MG_NOSURF);

        if( !PMMG_splitGrps_updateFaceCommNew( parmesh,grp,mesh,meshOld,pt,fac,adjidx,vidx,posInIntFaceComm,iplocFaceComm,f2ifc_max,tetPerGrp,memAv,&oldMemMax,pos ) ) return 0;

        for ( j=0; j<3; ++j ) {
          /* Update the face and face vertices tags */
          pxt->tag[MMG5_iarf[fac][j]] |= (MG_PARBDY + MG_BDY + MG_REQ + MG_NOSURF);
          ppt = &mesh->point[tetraCur->v[MMG5_idir[fac][j]]];
          ppt->tag |= (MG_PARBDY + MG_BDY + MG_REQ + MG_NOSURF);

          /** Add an xPoint if needed */
// TO REMOVE WHEN MMG WILL BE READY
          if ( !ppt->xp ) {
            if ( (mesh->xp+1) > mesh->xpmax ) {
              /* realloc of xtetras table */
              newsize = MG_MAX((int)((1+mesh->gap)*mesh->xpmax),mesh->xpmax+1);
              PMMG_RECALLOC(mesh,mesh->xpoint,newsize+1,mesh->xpmax+1,MMG5_xPoint,
                            "larger xpoint ",return 0);
              mesh->xpmax = newsize;
            }
            ++mesh->xp;
            ppt->xp = mesh->xp;
          }
// TO REMOVE WHEN MMG WILL BE READY
        }

        // if the adjacent number is already processed
      } else if ( adjidx < tet ) {
        adja[ fac ] =  4 * meshOld->tetra[ adjidx ].flag  + vidx;
        // Now that we know the local gr_idx for both tetra we should also
        // update the adjacency entry for the adjacent face
        assert(     (4 * (meshOld->tetra[adjidx].flag-1) + 1 + vidx )
                    < (4 * (mesh->ne -1 ) + 1 + 4)
                    && "adja overflow" );
        mesh->adja[4*(meshOld->tetra[adjidx].flag-1)+1+vidx] =
          4*tetPerGrp+fac;
      }
    }

  }
  assert( (mesh->ne == ne) && "Error in the tetra count" );

  /* Give the available memory to the parmesh */
  PMMG_TRANSFER_AVMEM_FROM_MESH_TO_PMESH(parmesh,mesh,*memAv,oldMemMax);

  for ( ie = 1; ie <= mesh->ne; ie++ ) {
    /* Get tetra in the new mesh */
    tetraCur = &mesh->tetra[ie];

    /* Get tetra in the old mesh */
    tet = tetraCur->flag;
    pt = &meshOld->tetra[tet];

    if( !PMMG_splitGrps_updateNodeCommNew( parmesh,grp,mesh,meshOld,tetraCur,pt,
          tet,grpId,n2inc_max,part,memAv,&oldMemMax ) ) return 0;
  }

  PMMG_TRANSFER_AVMEM_FROM_PMESH_TO_MESH(parmesh,mesh,*memAv,oldMemMax);

  return 1;
}

/**
 * \param parmesh pointer toward the parmesh structure
 * \param meshOld pointer toward the old mesh
 * \param part partition array for the tetra in the old mesh
 * \param tetPerGrp array of number of tetra for each new group
 *
 * Count the number of new tetra in each group, and store the new tetra ID in
 * the old tetra flag.
 *
 */
static void
PMMG_splitGrps_countTetPerGrp( PMMG_pParMesh parmesh,MMG5_pMesh meshOld,
                               idx_t *part,int *tetPerGrp) {
  MMG5_pTetra pt;
  int ie;

  for( ie = 1; ie <= meshOld->ne; ie++ ) {
    pt = &meshOld->tetra[ie];
    pt->flag = ++tetPerGrp[ part[ie-1] ];
  }
}

/**
 * \param mesh pointer toward an MMG5 mesh structure
 * \param met pointer toward an MMG5 metric structure
 * \param np number of points in the mesh
 *
 * \return 0 if fail, 1 if success
 *
 * Clean the mesh filled by the \a split_grps function to make it valid:
 *   - reallocate the mesh at it exact size
 *   - set the np/ne/npi/nei/npnil/nenil fields to suitables value and keep
 *   track of empty link
 *   - update the edge tags in all the xtetra of the edge shell
 *
 */
static inline
int PMMG_splitGrps_cleanMesh( MMG5_pMesh mesh,MMG5_pSol met,int np )
{
  MMG5_pTetra  pt;
  MMG5_pxTetra pxt;
  int          k,i;

  /* Mesh reallocation at the smallest possible size */
  PMMG_REALLOC(mesh,mesh->point,np+1,mesh->npmax+1,
               MMG5_Point,"fitted point table",return 0);
  mesh->npmax = np;
  mesh->npnil = 0;
  mesh->nenil = 0;

  PMMG_REALLOC(mesh,mesh->xpoint,mesh->xp+1,mesh->xpmax+1,
               MMG5_xPoint,"fitted xpoint table",return 0);
  mesh->xpmax = mesh->xp;
  PMMG_REALLOC(mesh,mesh->tetra,mesh->ne+1,mesh->nemax+1,
               MMG5_Tetra,"fitted tetra table",return 0);
  mesh->nemax = mesh->ne;
  PMMG_REALLOC(mesh,mesh->xtetra,mesh->xt+1,mesh->xtmax+1,
               MMG5_xTetra,"fitted xtetra table",return 0);
  mesh->xtmax = mesh->xt;
  if ( met->m )
    PMMG_REALLOC(mesh,met->m,met->size*(np+1),met->size*(met->npmax+1),
                 double,"fitted metric table",return 0);
  met->npmax = mesh->npmax;

  /* Set memMax to the smallest possible value */
  mesh->memMax = mesh->memCur;

  // Update the empty points' values as per the convention used in MMG3D
  mesh->np  = np;
  mesh->npi = np;

  if ( met->m ) {
    met->np  = np;
    met->npi = np;
  }

  /* Udate tags and refs of tetra edges (if we have 2 boundary tetra in the
   * shell of an edge, it is possible that one of the xtetra has set the edge
   * as MG_PARBDY. In this case, this tag must be reported in the second
   * xtetra) */
  for ( k = 1; k < mesh->ne +1; ++k ) {
    pt = &mesh->tetra[k];

    if ( !MG_EOK(pt) ) continue;
    if ( !pt->xt )     continue;

    pxt = &mesh->xtetra[pt->xt];

    for ( i=0; i<6; ++i ) {
      if ( !(pxt->tag[i] & MG_PARBDY ) )  continue;
      // Algiane: if this step is too long, try to hash the updated edges to not
      // update twice the same shell (PMMG_bdryUpdate function).
      MMG5_settag(mesh,k,i,pxt->tag[i],pxt->edg[i]);
    }
  }

  return 1;
}

/**
 * \param parmesh pointer toward the parmesh structure.
 *
 * \return 0 if fail, 1 if success
 *
 * Copy all groups from the current to the background list.
 *
 */
int PMMG_update_oldGrps( PMMG_pParMesh parmesh ) {
  int grpId;

  PMMG_listgrp_free(parmesh, &parmesh->old_listgrp, parmesh->nold_grp);

  /* Allocate list of subgroups struct and allocate memory */
  parmesh->nold_grp = parmesh->ngrp;
  PMMG_CALLOC(parmesh,parmesh->old_listgrp,parmesh->nold_grp,PMMG_Grp,
              "old group list ",return 0);

  /** Copy every group */
  for ( grpId = 0; grpId < parmesh->ngrp; ++grpId ) {

    /* New group initialisation */
    if ( !PMMG_oldGrps_newGroup( parmesh, grpId ) ) {
      fprintf(stderr,"\n  ## Error: %s: unable to initialize new background"
              " group (%d).\n",__func__,grpId);
      return 0;
    }

    /* Fill group */
    if ( !PMMG_oldGrps_fillGroup( parmesh, grpId ) ) {
      fprintf(stderr,"\n  ## Error: %s: unable to fill new background"
              "group (%d).\n",__func__,grpId);
      return 0;
    }
  }

  return 1;
}

int PMMG_split_eachGrp( PMMG_pParMesh parmesh,int grpIdOld,PMMG_pGrp grpsNew,idx_t ngrp,int *countPerGrp,idx_t *part ) {
  PMMG_pGrp grpOld,grpCur;
  MMG5_pMesh meshOld,meshCur;
  /** size of allocated node2int_node_comm_idx. when comm is ready trim to
   *  actual node2int_node_comm */
  int *n2inc_max,*f2ifc_max,*poiPerGrp;
  size_t memAv,oldMemMax;
  int *posInIntFaceComm,*iplocFaceComm;
  int i, grpId, poi, fac, ie;
  int ret_val = 1;
 
  grpOld  = &parmesh->listgrp[grpIdOld];
  meshOld = grpOld->mesh;

  PMMG_CALLOC(parmesh,n2inc_max,ngrp,int,"n2inc_max",
              ret_val = 0;goto fail_facePos);
  PMMG_CALLOC(parmesh,f2ifc_max,ngrp,int,"f2ifc_max",
              ret_val = 0;goto fail_facePos);
  PMMG_CALLOC(parmesh,poiPerGrp,ngrp,int,"poiPerGrp",
              ret_val = 0;goto fail_facePos);

  /* Use the posInIntFaceComm array to remember the position of the tetra faces
   * in the internal face communicator */
  posInIntFaceComm = NULL;
  iplocFaceComm    = NULL;
  PMMG_MALLOC(parmesh,posInIntFaceComm,4*meshOld->ne+1,int,
              "array of faces position in the internal face commmunicator ",
              ret_val = 0;goto fail_facePos);
  for ( i=0; i<=4*meshOld->ne; ++i )
    posInIntFaceComm[i] = PMMG_UNSET;

  PMMG_MALLOC(parmesh,iplocFaceComm,4*meshOld->ne+1,int,
              "starting vertices of the faces of face2int_face_comm_index1",
              ret_val = 0;goto fail_facePos);
  for ( i=0; i<=4*meshOld->ne; ++i )
    iplocFaceComm[i] = PMMG_UNSET;

  for ( i=0; i<grpOld->nitem_int_face_comm; ++i ) {
    ie  =  grpOld->face2int_face_comm_index1[i]/12;
    fac = (grpOld->face2int_face_comm_index1[i]%12)/3;
    posInIntFaceComm[4*(ie-1)+1+fac] = grpOld->face2int_face_comm_index2[i];
    iplocFaceComm[4*(ie-1)+1+fac] = (grpOld->face2int_face_comm_index1[i]%12)%3;
  }

  /* 
   * Use point[].tmp field to store index in internal communicator of
     vertices. specifically: place a copy of vertices' node2index2 position at
     point[].tmp field or -1 if they are not in the comm.
     Use point[].s field to store assigned point subgroup.
     Use point[].flag field to "remember" assigned local(in subgroup) numbering
     (no need to initialize it).
   */
  for ( poi = 1; poi < meshOld->np + 1; ++poi ) {
    meshOld->point[poi].tmp  = PMMG_UNSET;
    meshOld->point[poi].s    = PMMG_UNSET;
  }

  for ( i = 0; i < grpOld->nitem_int_node_comm; i++ )
    meshOld->point[ grpOld->node2int_node_comm_index1[ i ] ].tmp =
      grpOld->node2int_node_comm_index2[ i ];

  /* Available memory to create the groups */
  parmesh->memMax = parmesh->memCur;
  parmesh->listgrp[grpIdOld].mesh->memMax = parmesh->listgrp[grpIdOld].mesh->memCur;
  memAv = parmesh->memGloMax-parmesh->memMax-parmesh->listgrp[grpIdOld].mesh->memCur;

  for ( grpId = 0; grpId < ngrp; ++grpId ) {
    /** New group */
    grpCur  = &grpsNew[grpId];

    /** New group initialisation */
    if ( !PMMG_splitGrps_newGroup(parmesh,&grpsNew[grpId],grpIdOld,&memAv,
                                  countPerGrp[grpId],&f2ifc_max[grpId],
                                  &n2inc_max[grpId]) ) {
      fprintf(stderr,"\n  ## Error: %s: unable to initialize new"
              " group (%d).\n",__func__,grpId);
      ret_val = -1;
      goto fail_sgrp;
    }
  }

  /* Store index of the old tetra in the new tetra field, for all grps */
  for ( ie = 1; ie <= meshOld->ne; ie++ ) {
    grpId = part[ ie-1 ];
    grpCur  = &grpsNew[grpId];
    meshCur = grpCur->mesh;
    meshCur->tetra[ meshOld->tetra[ie].flag ].flag = ie;
  }

  for ( grpId = 0; grpId < ngrp; ++grpId ) {
    /** New group filling */
    grpCur  = &grpsNew[grpId];
    meshCur = grpCur->mesh;

    if ( !PMMG_splitGrps_fillGroup(parmesh,&grpsNew[grpId],grpIdOld,grpId,
                                   countPerGrp[grpId],&poiPerGrp[grpId],
                                   &f2ifc_max[grpId],
                                   &n2inc_max[grpId],part,posInIntFaceComm,
                                   iplocFaceComm,&memAv) ) {
      fprintf(stderr,"\n  ## Error: %s: unable to fill new group (%d).\n",
              __func__,grpId);
      ret_val = -1;
      goto fail_sgrp;
    }

    /* Mesh cleaning in the new group */
    if ( !PMMG_splitGrps_cleanMesh(meshCur,grpCur->met,poiPerGrp[grpId]) ) {
      fprintf(stderr,"\n  ## Error: %s: unable to clean the mesh of"
              " new group (%d).\n",__func__,grpId);
      ret_val = -1;
      goto fail_sgrp;
    }
    /* Remove the memory used by this mesh from the available memory */
    if ( memAv < meshCur->memMax ) {
      fprintf(stderr,"\n  ## Error: %s: not enough memory to allocate a new"
              " mesh.\n",__func__);
      goto fail_sgrp;
    }
    memAv -= meshCur->memMax;

    /* Give the memory to the parmesh */
    oldMemMax        = parmesh->memMax;
    parmesh->memMax += memAv;

    /* Fitting of the communicator sizes */
    PMMG_RECALLOC(parmesh, grpCur->node2int_node_comm_index1,
                  grpCur->nitem_int_node_comm, n2inc_max[grpId], int,
                  "subgroup internal1 communicator ",
                  ret_val = -1;goto fail_sgrp );
    PMMG_RECALLOC(parmesh, grpCur->node2int_node_comm_index2,
                  grpCur->nitem_int_node_comm, n2inc_max[grpId], int,
                  "subgroup internal2 communicator ",
                  ret_val = -1;goto fail_sgrp );
    n2inc_max[grpId] = grpCur->nitem_int_node_comm;
    PMMG_RECALLOC(parmesh, grpCur->face2int_face_comm_index1,
                  grpCur->nitem_int_face_comm, f2ifc_max[grpId], int,
                  "subgroup interface faces communicator ",
                  ret_val = -1;goto fail_sgrp );
    PMMG_RECALLOC(parmesh, grpCur->face2int_face_comm_index2,
                  grpCur->nitem_int_face_comm, f2ifc_max[grpId], int,
                  "subgroup interface faces communicator ",
                  ret_val = -1;goto fail_sgrp );

    parmesh->memMax = parmesh->memCur;
    assert ( parmesh->memMax <= oldMemMax );
    if ( memAv < oldMemMax - parmesh->memMax ) {
      fprintf(stderr,"\n  ## Error: %s: not enough memory.\n",__func__);
      goto fail_sgrp;
    }
    memAv          -= (parmesh->memMax - oldMemMax);
  }

  /* No error so far, skip deallocation of lstgrps */
  goto fail_facePos;

  /* fail_sgrp deallocates any mesh that has been allocated in listgroup.
     Should be executed only if an error has occured */
fail_sgrp:
  for ( grpId = 0; grpId < ngrp; ++grpId ) {
    grpCur  = &grpsNew[grpId];
    meshCur = grpCur->mesh;

    /* internal comm for nodes */
    if ( grpCur->node2int_node_comm_index2 != NULL )
      PMMG_DEL_MEM(parmesh,grpCur->node2int_node_comm_index2,int,
                   "subgroup internal2 communicator ");
    if ( grpCur->node2int_node_comm_index1 != NULL )
      PMMG_DEL_MEM(parmesh,grpCur->node2int_node_comm_index1,int,
                   "subgroup internal1 communicator ");

    /* internal communicator for faces */
    if ( grpCur->face2int_face_comm_index1 )
      PMMG_DEL_MEM(parmesh,grpCur->face2int_face_comm_index1,int,
                   "face2int_face_comm_index1 communicator ");
    if ( grpCur->face2int_face_comm_index2 )
      PMMG_DEL_MEM(parmesh,grpCur->face2int_face_comm_index2,int,
                   "face2int_face_comm_index1 communicator ");

    /* mesh */
    if ( meshCur ) {
      if ( meshCur->adja != NULL )
        PMMG_DEL_MEM(meshCur,meshCur->adja,int,"adjacency table");
      if ( meshCur->xpoint != NULL )
        PMMG_DEL_MEM(meshCur,meshCur->xpoint,MMG5_xPoint,"boundary points");
      if ( meshCur->xtetra != NULL )
        PMMG_DEL_MEM(meshCur,meshCur->xtetra,MMG5_xTetra,"msh boundary tetra");
    }
  }

  /* these labels should be executed as part of normal code execution before
     returning as well as error handling */
fail_facePos:
  PMMG_DEL_MEM(parmesh,n2inc_max,int,"n2inc_max");
  PMMG_DEL_MEM(parmesh,f2ifc_max,int,"f2ifc_max");
  PMMG_DEL_MEM(parmesh,poiPerGrp,int,"poiPerGrp");
  PMMG_DEL_MEM(parmesh,iplocFaceComm,int,
               "starting vertices of the faces of face2int_face_comm_index1");

  PMMG_DEL_MEM(parmesh,posInIntFaceComm,int,
               "array to store faces positions in internal face communicator");

  return ret_val;
}


/**
 * \param parmesh pointer toward the parmesh structure.
 * \param grpIdOld label of the original group to be splitted.
 * \param ngrp number of groups to split the mesh into.
 * \param part array of the mesh element partitioning.
 * \param fitMesh alloc the meshes at their exact sizes
 *
 * \return -1 : no possibility to save the mesh
 *         0  : failed but the mesh is correct
 *         1  : success
 *
 * Split one mesh it into into several meshes.
 *
 * \warning tetra must be packed.
 *
 */
int PMMG_split_grps( PMMG_pParMesh parmesh,int grpIdOld,int ngrp,idx_t *part,int fitMesh ) {
  PMMG_pGrp grpOld;
  PMMG_pGrp grpsNew = NULL;
  MMG5_pMesh meshOld;
  int *countPerGrp = NULL;
  int ret_val = 1;

  /* Get mesh to split */
  grpOld = &parmesh->listgrp[grpIdOld];
  meshOld = parmesh->listgrp[grpIdOld].mesh;

  /* count_per_grp: count new tetra per group, and store new ID in the old
   * tetra flag */
  PMMG_CALLOC(parmesh,countPerGrp,ngrp,int,"counter buffer ",return 0);
  PMMG_splitGrps_countTetPerGrp( parmesh,meshOld,part,countPerGrp );

  /* Allocate list of subgroups struct and allocate memory */
  PMMG_CALLOC(parmesh,grpsNew,ngrp,PMMG_Grp,"subgourp list ",
              ret_val = 0; goto fail_counters);


  /** Perform group splitting */
  ret_val = PMMG_split_eachGrp( parmesh,grpIdOld,grpsNew,ngrp,countPerGrp,part );
  if( ret_val != 1) goto fail_counters;

//DEBUGGING:  saveGrpsToMeshes( grpsNew, ngrp, parmesh->myrank, "AfterSplitGrp" );

  PMMG_listgrp_free(parmesh, &parmesh->listgrp, parmesh->ngrp);
  parmesh->listgrp = grpsNew;
  parmesh->ngrp = ngrp;

  /** Check grps contiguity */
  ret_val = PMMG_checkAndReset_grps_contiguity( parmesh );

  if ( PMMG_parmesh_updateMemMax(parmesh, 5, fitMesh) ) {
    /* No error so far, skip deallocation of lstgrps */
    goto fail_counters;
  }
  else
    ret_val = -1;

fail_counters:
  PMMG_DEL_MEM(parmesh,countPerGrp,int,"counter buffer ");
end:

  return ret_val;

}

/**
 * \param parmesh pointer toward the parmesh structure.
 * \param target software for which we split the groups
 * (\a PMMG_GRPSPL_DISTR_TARGET or \a PMMG_GRPSPL_MMG_TARGET)
 * \param fitMesh alloc the meshes at their exact sizes
 * \param redistrMode 0 for graph balancing, 1 for interface displacement
 *
 * \return -1 : no possibility to save the mesh
 *         0  : failed but the mesh is correct
 *         1  : success
 *
 * if the existing group of only one mesh is too big, split it into into several
 * meshes.
 *
 * \warning tetra must be packed.
 *
 */
int PMMG_splitPart_grps( PMMG_pParMesh parmesh,int target,int fitMesh,int redistrMode )
{
  PMMG_pGrp grpOld;
  MMG5_pMesh meshOld;
  int ret_val = 1;
  /** remember meshOld->ne to correctly free the metis buffer */
  int meshOld_ne = 0;
  idx_t ngrp = 1;
  idx_t *part = NULL;
  int grpId,grpIdOld, tet;
  int ne_all[parmesh->nprocs],ngrps_all[parmesh->nprocs],noldgrps_all[parmesh->nprocs];
  int npmax,nemax,xpmax,xtmax;

  if ( !parmesh->ngrp ) goto end;

  /* We are splitting group 0 */
  grpIdOld = 0;
  grpOld = &parmesh->listgrp[grpIdOld];
  meshOld = parmesh->listgrp[grpIdOld].mesh;

  assert ( (parmesh->ngrp == 1) && " split_grps can not split m groups to n");

  if ( !meshOld ) goto end;

  if( (redistrMode == PMMG_REDISTRIBUTION_ifc_displacement) &&
      (target == PMMG_GRPSPL_DISTR_TARGET) ) {
    /* Set to a value higher than 1 just to continue until the true
     * computation (which is after a jump on ngrp==1) */
#warning: fix this conditional jump
    ngrp = 2;
  } else {

    ngrp = PMMG_howManyGroups( meshOld->ne,abs(parmesh->info.target_mesh_size) );
    if ( parmesh->info.target_mesh_size < 0 ) {
      /* default value : do not authorize large number of groups */
      ngrp = MG_MIN ( PMMG_REMESHER_NGRPS_MAX, ngrp );
    }

    if ( target == PMMG_GRPSPL_DISTR_TARGET ) {
      /* Compute the number of metis nodes from the number of groups */
      ngrp = MG_MIN( ngrp*abs(parmesh->info.metis_ratio), meshOld->ne/PMMG_REDISTR_NELEM_MIN+1 );
      if ( parmesh->info.metis_ratio < 0 ) {
        /* default value : do not authorize large number of groups */
        if ( ngrp > PMMG_REDISTR_NGRPS_MAX ) {
          printf("  ## Warning: %s: too much metis nodes needed...\n"
                 "     Partitions may remains freezed. Try to use more processors.\n",
                 __func__);
          ngrp = PMMG_REDISTR_NGRPS_MAX;
        }
      }
      if ( ngrp > meshOld->ne ) {
        /* Correction if it leads to more groups than elements */
        printf("  ## Warning: %s: too much metis nodes needed...\n"
               "     Partitions may remains freezed. Try to reduce the number of processors.\n",
               __func__);
        ngrp = MG_MIN ( meshOld->ne, ngrp );
      }
    }
  }

  /* Print split info */
  MPI_CHECK( MPI_Gather(&ngrp,1,MPI_INT,
                        ngrps_all,1,MPI_INT,0,parmesh->comm),
             PMMG_CLEAN_AND_RETURN(parmesh,PMMG_LOWFAILURE) );
  MPI_CHECK( MPI_Gather(&meshOld->ne,1,MPI_INT,
                        ne_all,1,MPI_INT,0,parmesh->comm),
             PMMG_CLEAN_AND_RETURN(parmesh,PMMG_LOWFAILURE) );
  MPI_CHECK( MPI_Allgather(&parmesh->nold_grp,1,MPI_INT,noldgrps_all,1,MPI_INT,
                             parmesh->comm), return 0 );

  if ( parmesh->info.imprim > PMMG_VERB_DETQUAL ) {
    int i;
    for( i=0; i<parmesh->nprocs; i++ ) {
      fprintf(stdout,"         rank %d splitting %d elts into %d grps\n",
              i,ne_all[i],ngrps_all[i]);
    }
  }

  /* Does the group need to be further subdivided to subgroups or not? */
  if ( ngrp == 1 )  {
    if ( parmesh->ddebug )
      fprintf( stdout,
               "[%d-%d]: %d group is enough, no need to create sub groups.\n",
               parmesh->myrank+1, parmesh->nprocs, ngrp );
    goto end;

  } else {
    if ( parmesh->ddebug )
      fprintf( stdout,
               "[%d-%d]: %d groups required, splitting into sub groups...\n",
               parmesh->myrank+1, parmesh->nprocs, ngrp );
  }

  /* Crude check whether there is enough free memory to allocate the new group */
  if ( parmesh->memCur+2*meshOld->memCur>parmesh->memGloMax ) {
    npmax = meshOld->npmax;
    nemax = meshOld->nemax;
    xpmax = meshOld->xpmax;
    xtmax = meshOld->xtmax;
    meshOld->npmax = meshOld->np;
    meshOld->nemax = meshOld->ne;
    meshOld->xpmax = meshOld->xp;
    meshOld->xtmax = meshOld->xt;
    if ( (!PMMG_setMemMax_realloc( meshOld, npmax, xpmax, nemax, xtmax )) ||
         parmesh->memCur+2*meshOld->memCur>parmesh->memGloMax ) {
      fprintf( stderr, "Not enough memory to create listgrp struct\n" );
      return 0;
    }
  }

  /* use metis to partition the mesh into the computed number of groups needed
     part array contains the groupID computed by metis for each tetra */
  PMMG_CALLOC(parmesh,part,meshOld->ne,idx_t,"metis buffer ", return 0);
  meshOld_ne = meshOld->ne;


  if( (redistrMode == PMMG_REDISTRIBUTION_ifc_displacement) &&
      ((target == PMMG_GRPSPL_DISTR_TARGET) ||
       ((target == PMMG_GRPSPL_MMG_TARGET) &&
        (ngrp <= parmesh->info.grps_ratio*parmesh->nold_grp))) ) {
    ngrp = PMMG_part_getInterfaces( parmesh, part, noldgrps_all, target );
    if ( ngrp == 1 )  {
      if ( parmesh->ddebug )
        fprintf( stdout,
                 "[%d-%d]: %d group is enough, no need to create sub groups.\n",
                 parmesh->myrank+1, parmesh->nprocs, ngrp );
      goto fail_part;
    } 
  }
  else {
    if ( (redistrMode == PMMG_REDISTRIBUTION_ifc_displacement) &&
         (parmesh->info.imprim > PMMG_VERB_ITWAVES) )
      fprintf(stdout,"\n         calling Metis on proc%d\n\n",parmesh->myrank);
    if ( !PMMG_part_meshElts2metis(parmesh, part, ngrp) ) {
      ret_val = 0;
      goto fail_part;
    }
    
    /* If this is the first split of the input mesh, and interface displacement
     * will beb performed, check that the groups are contiguous. */
    if( parmesh->info.repartitioning == PMMG_REDISTRIBUTION_ifc_displacement )
      if( !PMMG_fix_contiguity_split( parmesh,ngrp,part ) ) return 0;
  }


  /* Split the mesh */
  ret_val = PMMG_split_grps( parmesh,grpIdOld,ngrp,part,fitMesh );

fail_part:
  PMMG_DEL_MEM(parmesh,part,idx_t,"free metis buffer ");

end:
  /* Check the communicators */
  assert ( PMMG_check_intNodeComm(parmesh) && "Wrong internal node comm" );
  assert ( PMMG_check_intFaceComm(parmesh) && "Wrong internal face comm" );
  assert ( PMMG_check_extNodeComm(parmesh) && "Wrong external node comm" );
  assert ( PMMG_check_extFaceComm(parmesh) && "Wrong external face comm" );

  return ret_val;
}

/**
 * \param parmesh pointer toward the parmesh structure.
 * \param target software for which we split the groups
 * (\a PMMG_GRPSPL_DISTR_TARGET or \a PMMG_GRPSPL_MMG_TARGET)
 * \param fitMesh alloc the meshes at their exact sizes
 *
 * \return 0 if fail, 1 if success, -1 if the mesh is not correct
 *
 * Redistribute the n groups of listgrps into \a target_mesh_size groups.
 *
 */
int PMMG_split_n2mGrps(PMMG_pParMesh parmesh,int target,int fitMesh) {
  int     *vtxdist,*priorityMap;
  int     ier,ier1;
#ifndef NDEBUG
  int     ier_glob;
#endif
  int     tim;
  mytime  ctim[3];
  char    stim[32];

  assert ( PMMG_check_intFaceComm ( parmesh ) );
  assert ( PMMG_check_extFaceComm ( parmesh ) );
  assert ( PMMG_check_intNodeComm ( parmesh ) );
  assert ( PMMG_check_extNodeComm ( parmesh ) );

  if ( parmesh->info.imprim > PMMG_VERB_DETQUAL ) {
      tminit(ctim,3);
      tim = 0;
      chrono(ON,&(ctim[tim]));
  }

  /* Store the nb of tetra per group bbefore merging */
  if( (parmesh->info.repartitioning == PMMG_REDISTRIBUTION_ifc_displacement) &&
      (target == PMMG_GRPSPL_DISTR_TARGET) ) {
    if( !PMMG_init_ifcDirection( parmesh, &vtxdist, &priorityMap ) ) return 0;
  }

  /** Merge the parmesh groups into 1 group */
  ier = PMMG_merge_grps(parmesh,target);
  if ( !ier ) {
    fprintf(stderr,"\n  ## Merge groups problem.\n");
  }

  if ( parmesh->info.imprim > PMMG_VERB_DETQUAL ) {
    chrono(OFF,&(ctim[tim]));
    printim(ctim[tim].gdif,stim);
    fprintf(stdout,"\n                   merge group           %s\n",stim);

    tim = 1;
    chrono(ON,&(ctim[tim]));
  }

  /** Pack the tetra and update the face communicator */
  ier1 = 1;
  if ( parmesh->ngrp ) {
    ier1 = PMMG_packTetra(parmesh,0);
    if ( !ier1 ) {
      fprintf(stderr,"\n  ## Pack tetrahedra and face communicators problem.\n");
    }
  }
  ier = MG_MIN( ier, ier1 );

  if ( parmesh->info.imprim > PMMG_VERB_DETQUAL ) {
    chrono(OFF,&(ctim[tim]));
    printim(ctim[tim].gdif,stim);
    fprintf(stdout,"                   pack tetra            %s\n",stim);
  }

#ifndef NDEBUG
  /* In debug mode we have mpi comm in split_grps, thus, if 1 proc fails
   * and the other not we will deadlock */
  MPI_Allreduce( &ier, &ier_glob, 1, MPI_INT, MPI_MIN, parmesh->comm);
  if ( ier_glob <=0 ) return ier_glob;
#endif

  if ( parmesh->ddebug ) {
    size_t dummy1,dummy2;

    PMMG_TRANSFER_AVMEM_TO_MESHES(parmesh);

    PMMG_qualhisto( parmesh, PMMG_INQUA, 0 );
    PMMG_prilen( parmesh, 0, 0 );

    PMMG_TRANSFER_AVMEM_TO_PARMESH(parmesh,dummy1,dummy2);

  }

  if ( parmesh->info.imprim > PMMG_VERB_DETQUAL ) {
    tim = 2;
    chrono(ON,&(ctim[tim]));
  }

  if( parmesh->info.repartitioning == PMMG_REDISTRIBUTION_ifc_displacement ) {
    /* Rebuild tetra adjacency (mesh graph construction is skipped) */
    size_t available,oldMemMax;
    MMG5_pMesh mesh = parmesh->listgrp[0].mesh;
    PMMG_TRANSFER_AVMEM_TO_PARMESH(parmesh,available,oldMemMax);
    PMMG_TRANSFER_AVMEM_FROM_PMESH_TO_MESH(parmesh,mesh,available,oldMemMax);
    if ( !mesh->adja ) {
      if ( !MMG3D_hashTetra(mesh,1) ) {
        fprintf(stderr,"\n  ## Hashing problem. Exit program.\n");
        return 0;
      }
    }
    PMMG_TRANSFER_AVMEM_FROM_MESH_TO_PMESH(parmesh,mesh,available,oldMemMax);
    /*  Move interfaces */
    if( target == PMMG_GRPSPL_DISTR_TARGET ) {
      int base_front;
      base_front = PMMG_mark_interfacePoints( parmesh, mesh, vtxdist, priorityMap );
      if( !PMMG_set_ifcDirection( parmesh, &vtxdist, &priorityMap ) ) return 0;
      ier = PMMG_part_moveInterfaces( parmesh, vtxdist, priorityMap, &base_front );
    }
  }

  /** Split the group into the suitable number of groups */
  if ( ier )
<<<<<<< HEAD
    ier = PMMG_splitPart_grps(parmesh,target,fitMesh,PMMG_REDISTRIBUTION_mode);
=======
    ier = PMMG_split_grps(parmesh,target,fitMesh,parmesh->info.repartitioning);
>>>>>>> 1e5a3db9

  if ( parmesh->info.imprim > PMMG_VERB_DETQUAL ) {
    chrono(OFF,&(ctim[tim]));
    printim(ctim[tim].gdif,stim);
    fprintf(stdout,"                   group split           %s\n",stim);
  }

  if ( ier<=0 )
    fprintf(stderr,"\n  ## Split group problem.\n");

  assert ( PMMG_check_intFaceComm ( parmesh ) );
  assert ( PMMG_check_extFaceComm ( parmesh ) );
  assert ( PMMG_check_intNodeComm ( parmesh ) );
  assert ( PMMG_check_extNodeComm ( parmesh ) );

  return ier;
}<|MERGE_RESOLUTION|>--- conflicted
+++ resolved
@@ -1741,11 +1741,7 @@
 
   /** Split the group into the suitable number of groups */
   if ( ier )
-<<<<<<< HEAD
-    ier = PMMG_splitPart_grps(parmesh,target,fitMesh,PMMG_REDISTRIBUTION_mode);
-=======
-    ier = PMMG_split_grps(parmesh,target,fitMesh,parmesh->info.repartitioning);
->>>>>>> 1e5a3db9
+    ier = PMMG_splitPart_grps(parmesh,target,fitMesh,parmesh->info.repartitioning);
 
   if ( parmesh->info.imprim > PMMG_VERB_DETQUAL ) {
     chrono(OFF,&(ctim[tim]));
