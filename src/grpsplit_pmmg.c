--- conflicted
+++ resolved
@@ -236,12 +236,12 @@
   if ( mesh->edge )
     MMG5_DEL_MEM(mesh,mesh->edge);
 
-  mesh->np = np;
-  mesh->ne = ne;
-  mesh->nt = nt;
-  mesh->xp = xp;
-  mesh->xt = xt;
-
+  mesh->np  = np;
+  mesh->ne  = ne;
+  mesh->nt  = nt;
+  mesh->xp  = xp;
+  mesh->xt  = xt;
+ 
   mesh->npi = mesh->np;
   mesh->nei = mesh->ne;
   mesh->nti = mesh->nt;
@@ -325,8 +325,7 @@
  * user).
  *
  */
-<<<<<<< HEAD
-int PMMG_oldGrps_newGroup( PMMG_pParMesh parmesh,int igrp ) {
+int PMMG_create_oldGrp( PMMG_pParMesh parmesh,int igrp,size_t *memAv,size_t *oldMemMax ) {
   MMG5_pMesh const meshOld  = parmesh->listgrp[igrp].mesh;
   MMG5_pSol  const metOld   = parmesh->listgrp[igrp].met;
   MMG5_pSol  const dispOld  = parmesh->listgrp[igrp].disp;
@@ -335,27 +334,17 @@
   PMMG_pGrp        grp;
   MMG5_pMesh       mesh;
   MMG5_pSol        met,ls,disp,field,psl,pslOld;
-  size_t           oldMemMax,memAv;
-  int              is;
-=======
-int PMMG_create_oldGrp( PMMG_pParMesh parmesh,int igrp,size_t *memAv,size_t *oldMemMax ) {
-  MMG5_pMesh const meshOld= parmesh->listgrp[igrp].mesh;
-  MMG5_pSol  const metOld = parmesh->listgrp[igrp].met;
-  PMMG_pGrp        grp;
-  MMG5_pMesh       mesh;
-  MMG5_pSol        met;
   MMG5_pTetra      pt,ptCur;
   MMG5_pTria       ptr,ptrCur;
   MMG5_pPoint      ppt,pptCur;
   MMG5_Hash        hash;
   int              *adja,*oldAdja;
   int              *adjt,*oldAdjt;
-  int              ie,ip,k;
->>>>>>> 3317ab4b
+  int              ie,ip,is,k;
 
   grp = &parmesh->old_listgrp[igrp];
-  grp->mesh   = NULL;
-  grp->met    = NULL;
+  grp->mesh = NULL;
+  grp->met  = NULL;
   grp->disp   = NULL;
   grp->ls     = NULL;
   grp->field  = NULL;
@@ -365,8 +354,8 @@
                    MMG5_ARG_ppMet, &grp->met,
                    MMG5_ARG_end );
 
-  mesh  = grp->mesh;
-  met   = grp->met;
+  mesh = grp->mesh;
+  met  = grp->met;
 
   if ( lsOld ) {
     PMMG_CALLOC(mesh,grp->ls,1,MMG5_Sol,"ls",return 0);
@@ -397,24 +386,18 @@
 
   /* Reset memory to  parmesh */
   PMMG_TRANSFER_AVMEM_TO_PARMESH(parmesh,*memAv,*oldMemMax);
- 
+
   /** 1) Create old group */
- 
+
   /* Give all the available memory to the mesh */
   PMMG_TRANSFER_AVMEM_FROM_PMESH_TO_MESH(parmesh,mesh,*memAv,*oldMemMax);
 
-<<<<<<< HEAD
   /* Copy the mesh and metric,ls,disp and fields filenames */
   if ( !MMG5_Set_inputMeshName(  mesh,meshOld->namein) )      return 0;
   if ( !MMG5_Set_inputSolName(   mesh,met,metOld->namein ) )  return 0;
   if ( ls   && !MMG5_Set_inputSolName( mesh,ls,lsOld->namein     ) )  return 0;
   if ( disp && !MMG5_Set_inputSolName( mesh,disp,dispOld->namein ) )  return 0;
 
-=======
-  /* Copy the mesh filenames */
-  if ( !MMG5_Set_inputMeshName(  mesh,meshOld->namein) )     return 0;
-  if ( !MMG5_Set_inputSolName(   mesh,met,metOld->namein) )  return 0;
->>>>>>> 3317ab4b
   if ( !MMG5_Set_outputMeshName( mesh,meshOld->nameout ) )    return 0;
   if ( !MMG5_Set_outputSolName(  mesh,met,metOld->nameout ) ) return 0;
   if ( ls   && !MMG5_Set_outputSolName( mesh,  ls,lsOld->nameout   ) ) return 0;
@@ -476,7 +459,7 @@
   for ( ie = 1; ie < meshOld->ne+1; ++ie ) {
     pt = &meshOld->tetra[ie];
     ptCur = &mesh->tetra[ie];
- 
+
     if ( !MG_EOK(pt) ) continue;
 
     /* Copy tetra */
@@ -511,12 +494,32 @@
       memcpy( pptCur, ppt, sizeof(MMG5_Point) );
 
       /* Copy metrics */
-      if ( parmesh->info.inputMet == 1 )
+      if ( parmesh->info.inputMet == 1 ) {
         memcpy( &met->m[ ip*met->size ], &metOld->m[ip*met->size], met->size*sizeof(double) );
+      }
+
+      /* Copy ls */
+      if ( ls && ls->m ) {
+        assert ( lsOld && lsOld->m );
+        memcpy( &ls->m[ ip*ls->size ], &lsOld->m[ip*ls->size], ls->size*sizeof(double) );
+      }
+
+      /* Copy disp */
+      if ( disp && disp->m ) {
+        assert ( dispOld && dispOld->m );
+        memcpy( &disp->m[ ip*disp->size ], &dispOld->m[ip*dispOld->size], disp->size*sizeof(double) );
+      }
+
+      /* Copy fields */
+      for ( is=0; is<mesh->nsols; ++is ) {
+        psl    = field + is;
+        pslOld = fieldOld + is;
+        assert ( psl && pslOld );
+        memcpy( &psl->m[ ip*psl->size ], &pslOld->m[ip*pslOld->size], psl->size*sizeof(double) );
+      }
 
       /* Skip xpoint */
       pptCur->xp = 0;
-
     }
   }
 
@@ -539,7 +542,6 @@
 
   /* Give the available memory to the parmesh */
   PMMG_TRANSFER_AVMEM_FROM_MESH_TO_PMESH(parmesh,mesh,*memAv,*oldMemMax);
-
 
   return 1;
 }
@@ -564,8 +566,8 @@
 static int
 PMMG_splitGrps_newGroup( PMMG_pParMesh parmesh,PMMG_pGrp grp,int igrp,
                          size_t *memAv,int ne,int *f2ifc_max,int *n2inc_max ) {
-  PMMG_pGrp  const grpOld   = &parmesh->listgrp[igrp];
-  MMG5_pMesh const meshOld  = parmesh->listgrp[igrp].mesh;
+  PMMG_pGrp  const grpOld = &parmesh->listgrp[igrp];
+  MMG5_pMesh const meshOld= parmesh->listgrp[igrp].mesh;
   MMG5_pSol  const metOld   = parmesh->listgrp[igrp].met;
   MMG5_pSol  const dispOld  = parmesh->listgrp[igrp].disp;
   MMG5_pSol  const lsOld    = parmesh->listgrp[igrp].ls;
@@ -588,7 +590,7 @@
                    MMG5_ARG_ppMet,  &grp->met,
                    MMG5_ARG_end );
 
-  mesh  = grp->mesh;
+  mesh      = grp->mesh;
   met   = grp->met;
 
   if ( lsOld ) {
@@ -732,118 +734,12 @@
   }
 
   *memAv -= (parmesh->memMax - oldMemMax);
-
+  
   return 1;
 }
 
 /**
  * \param parmesh pointer toward the parmesh structure
-<<<<<<< HEAD
- * \param igrp index of the group to fill
- *
- * Fill the background mesh with the current mesh on group igrp
- * (info.inputMet == 1 if a  metrics is provided by the user).
- *
- */
-int PMMG_oldGrps_fillGroup( PMMG_pParMesh parmesh,int igrp ) {
-
-  MMG5_pMesh const meshOld  = parmesh->listgrp[igrp].mesh;
-  MMG5_pSol  const metOld   = parmesh->listgrp[igrp].met;
-  MMG5_pSol  const lsOld    = parmesh->listgrp[igrp].ls;
-  MMG5_pSol  const dispOld  = parmesh->listgrp[igrp].disp;
-  MMG5_pSol  const fieldOld = parmesh->listgrp[igrp].field;
-  MMG5_pMesh       mesh;
-  MMG5_pSol        met,ls,disp,field,psl,pslOld;
-  MMG5_pTetra      pt,ptCur;
-  MMG5_pPoint      ppt,pptCur;
-  int              *adja,*oldAdja,ie,ip,j;
-
-  mesh  = parmesh->old_listgrp[igrp].mesh;
-  met   = parmesh->old_listgrp[igrp].met;
-  ls    = parmesh->old_listgrp[igrp].ls;
-  disp  = parmesh->old_listgrp[igrp].disp;
-
-  field = parmesh->old_listgrp[igrp].field;
-
-  assert( mesh->ne == meshOld->ne );
-  assert( mesh->np == meshOld->np );
-
-  /* Loop on tetras */
-  for ( ie = 1; ie < meshOld->ne+1; ++ie ) {
-    pt = &meshOld->tetra[ie];
-    ptCur = &mesh->tetra[ie];
-
-    if ( !MG_EOK(pt) ) continue;
-
-    /* Copy tetra */
-    memcpy( ptCur, pt, sizeof(MMG5_Tetra) );
-
-    /* Copy element's adjacency */
-    assert( meshOld->adja );
-    if( meshOld->adja ) {
-      adja    =    &mesh->adja[ 4*( ie-1 )+1 ];
-      oldAdja = &meshOld->adja[ 4*( ie-1 )+1 ];
-      memcpy( adja, oldAdja, 4*sizeof(int) );
-    }
-
-    /* Skip xtetra */
-    ptCur->xt = 0;
-
-  }
-
-  /* Loop on points */
-  for ( ip = 1; ip < meshOld->np+1; ++ip ) {
-    ppt = &meshOld->point[ip];
-    pptCur = &mesh->point[ip];
-
-    if ( !MG_VOK(ppt) ) {
-
-      /* Only copy the tag (to detect the not VOK point) */
-      pptCur->tag = ppt->tag;
-
-    } else {
-
-      /* Copy point */
-      memcpy( pptCur, ppt, sizeof(MMG5_Point) );
-
-      /* Copy metrics */
-      if ( parmesh->info.inputMet == 1 ) {
-        memcpy( &met->m[ ip*met->size ], &metOld->m[ip*met->size], met->size*sizeof(double) );
-      }
-
-      /* Copy ls */
-      if ( ls && ls->m ) {
-        assert ( lsOld && lsOld->m );
-        memcpy( &ls->m[ ip*ls->size ], &lsOld->m[ip*ls->size], ls->size*sizeof(double) );
-      }
-
-      /* Copy disp */
-      if ( disp && disp->m ) {
-        assert ( dispOld && dispOld->m );
-        memcpy( &disp->m[ ip*disp->size ], &dispOld->m[ip*dispOld->size], disp->size*sizeof(double) );
-      }
-
-      /* Copy fields */
-      for ( j=0; j<mesh->nsols; ++j ) {
-        psl    = field + j;
-        pslOld = fieldOld + j;
-        assert ( psl && pslOld );
-        memcpy( &psl->m[ ip*psl->size ], &pslOld->m[ip*pslOld->size], psl->size*sizeof(double) );
-      }
-
-      /* Skip xpoint */
-      pptCur->xp = 0;
-
-    }
-  }
-
-  return 1;
-}
-
-/**
- * \param parmesh pointer toward the parmesh structure
-=======
->>>>>>> 3317ab4b
  * \param group pointer toward the new group to fill
  * \param mesh pointer toward the new mesh to fill
  * \param meshOld pointer toward the old mesh
@@ -962,7 +858,7 @@
     size_t *memAv,size_t *oldMemMax,int pos ) {
 
   MMG5_pTetra ptadj;
-  int         ip,iploc,iplocadj;
+  int ip,iploc,iplocadj;
 
   /* Give the available memory to the parmesh */
   PMMG_TRANSFER_AVMEM_FROM_MESH_TO_PMESH(parmesh,mesh,*memAv,*oldMemMax);
@@ -1043,7 +939,7 @@
     int *posInIntFaceComm, int *iplocFaceComm,int *f2ifc_max,int tetPerGrp,
     size_t *memAv,size_t *oldMemMax,int *pos ) {
   int iploc;
-
+ 
   *pos   = 4*(tet-1)+1+fac;
 
   /* Give the available memory to the parmesh */
@@ -1117,8 +1013,8 @@
   int              ie,is,tetPerGrp,tet,poi,j,newsize;
   int              ier;
 
-  mesh  = grp->mesh;
-  met   = grp->met;
+  mesh = grp->mesh;
+  met  = grp->met;
   ls    = grp->ls;
   disp  = grp->disp;
   field = grp->field;
@@ -1183,12 +1079,12 @@
           /* Reallocation of metric, ls, displacement and sol fields */
           /* Met */
           if ( met ) {
-            if ( met->m ) {
-              PMMG_REALLOC(mesh,met->m,met->size*(mesh->npmax+1),
-                           met->size*(met->npmax+1),double,
-                           "metric array",return 0);
-            }
-            met->npmax = mesh->npmax;
+          if ( met->m ) {
+            PMMG_REALLOC(mesh,met->m,met->size*(mesh->npmax+1),
+                         met->size*(met->npmax+1),double,
+                         "metric array",return 0);
+          }
+          met->npmax = mesh->npmax;
           }
 
           /* level-set */
@@ -1449,7 +1345,7 @@
       PMMG_REALLOC(mesh,psl->m,psl->size*(np+1),psl->size*(psl->npmax+1),
                    double,"fitted field table",return 0);
       psl->npmax = psl->np = psl->npi = np;
-    }
+  }
   }
 
   /* Set memMax to the smallest possible value */
@@ -1929,7 +1825,7 @@
                  "[%d-%d]: %d group is enough, no need to create sub groups.\n",
                  parmesh->myrank+1, parmesh->nprocs, ngrp );
       goto fail_part;
-    }
+    } 
   }
   else {
     if ( (redistrMode == PMMG_REDISTRIBUTION_ifc_displacement) &&
@@ -1939,7 +1835,7 @@
       ret_val = 0;
       goto fail_part;
     }
-
+    
     /* If this is the first split of the input mesh, and interface displacement
      * will be performed, check that the groups are contiguous. */
     if( parmesh->info.repartitioning == PMMG_REDISTRIBUTION_ifc_displacement )
