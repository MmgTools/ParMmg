/**
 * \file grpsplit_pmmg.c
 * \brief Split groups into sub groups.
 * \author Cécile Dobrzynski (Bx INP/Inria)
 * \author Algiane Froehly (Inria)
 * \author Nikos Pattakos (Inria)
 * \version 1
 * \copyright GNU Lesser General Public License.
 */
#include "parmmg.h"
#include "metis_pmmg.h"

/**
 * \param nelem number of elements in the initial group
 * \param target_mesh_size wanted number of elements per group
 *
 * \return the needed number of groups
 *
 *  Compute the needed number of groups to create groups of \a target_mesh_size
 *  elements from a group of nelem elements.
 *
 */
static int PMMG_howManyGroups ( const int nelem, const int target_mesh_size )
{
  int ngrp = nelem / target_mesh_size;

  if ( ngrp == 0 )
    return ( 1 );
  else if ( ngrp * target_mesh_size < nelem )
    return ( ngrp + 1 );

  return ( ngrp );
}


/**
 * \param to       mesh to copy xtetra item to
 * \param from     mesh to copy xtetra item from
 * \param location location of xtetra to copy in original mesh
 *
 * \return 1 if tetra is successfully appended
 *         0 if tetra is not successfully appended
 *
 *  Append a tetraedron to the mesh, increasing the array if the allocated
 *  array is not big enough.
 */
static int PMMG_xtetraAppend( MMG5_pMesh to, MMG5_pMesh from, int location )
{
  int newsize;

  /* Adjust the value of scale to reallocate memory more or less agressively */
  const float scale = 2.f;
  if ( (to->xt + 1) >= to->xtmax ) {
    newsize = MG_MAX(scale*to->xtmax,to->xtmax+1);
    PMMG_REALLOC(to, to->xtetra, newsize+1, to->xtmax+1,MMG5_xTetra,
                  "larger xtetra table",return 0);
    to->xtmax = newsize;
  }
  ++to->xt;
  memcpy( &to->xtetra[ to->xt ],
          &from->xtetra[ from->tetra[ location ].xt ], sizeof(MMG5_xTetra) );
  return 1;
}

/**
 * \param to       mesh to copy xpoint item to
 * \param from     mesh to copy xpoint item from
 * \param location location of xpoint to copy in original mesh
 * \param point    xpoint's number in tetrahedron
 *
 * \return 1 if tetra is successfully appended
 *         0 if tetra is not successfully appended
 *
 *  Append a point in the point list, increasing the array if the allocated
 *  array is not big enough.
 */
static int PMMG_xpointAppend( MMG5_pMesh to, MMG5_pMesh from, int tetrahedron, int point )
{
  int newsize;

  // Adjust the value of scale to reallocate memory more or less agressively
  const float scale = 2.f;
  if ( (to->xp + 1) >= to->xpmax + 1 ) {
    newsize = MG_MAX(scale*to->xpmax,to->xpmax+1);
    PMMG_RECALLOC(to, to->xpoint, newsize+1, to->xpmax+1,MMG5_xPoint,
                  "larger xpoint table",return 0);
    to->xpmax = newsize;
  }
  ++to->xp;
  memcpy( &to->xpoint[ to->xp ],
          &from->xpoint[ from->point[ from->tetra[tetrahedron].v[point] ].xp ],
          sizeof(MMG5_xPoint) );
  return 1;
}
/**
 * \param parmesh parmmg struct pointer
 * \param grp     working group pointer
 * \param max     pointer toward the size of the node2int_node_comm arrays
 * \param idx1    index1 value
 * \param idx2    index2 value
 *
 * \return 1 if tetra is successfully appended
 *         0 if tetra is not successfully appended
 *
 *  Append new values in  group's internal communitor, resizing the buffers if
 *  required
 */
static int PMMG_n2incAppend( PMMG_pParMesh parmesh, PMMG_pGrp grp, int *max,
                             int idx1, int idx2 )
{
  int newsize;

  assert( (max != 0) && "null pointer passed" );
  // Adjust the value of scale to reallocate memory more or less agressively
  const float scale = 2.f;
  if ( (grp->nitem_int_node_comm + 1) >= *max ) {
    newsize = MG_MAX(scale * (*max),(*max)+1);
    PMMG_RECALLOC(parmesh, grp->node2int_node_comm_index1, newsize, *max, int,
                  "increasing node2int_node_comm_index1",return 0);
    PMMG_RECALLOC(parmesh, grp->node2int_node_comm_index2, newsize, *max, int,
                  "increasing node2int_node_comm_index2",return 0);
    *max  = newsize;
  }
  grp->node2int_node_comm_index1[ grp->nitem_int_node_comm ] = idx1;
  grp->node2int_node_comm_index2[ grp->nitem_int_node_comm ] = idx2;
  ++grp->nitem_int_node_comm;
  return 1;
}

/**
 * \param parmesh pointer toward the parmmg structure
 * \param grp     pointer toward the working group
 * \param max     pointer toward the size of the node2int_face_comm arrays
 * \param idx1    \f$ 12\times iel + 4\times ifac + iploc \f$ with \a iel the
 * index of the element to which the face belong, \a ifac the local index of the
 * face in \a iel and \a iploc as starting point in \a ifac (to be able to build
 * the node communicators from the face ones)
 * \param idx2    position of the face in the internal face communicator.
 *
 * \return 1 if tetra is successfully appended
 *         0 if tetra is not successfully appended
 *
 *  Append new values in the face internal communicator, resizing the buffers if
 *  required.
 */
static int PMMG_f2ifcAppend( PMMG_pParMesh parmesh, PMMG_pGrp grp, int *max,
                        int idx1, int idx2 )
{
  int newsize;

  assert( (max != 0) && "null pointer passed" );

  // Adjust the value of scale to reallocate memory more or less agressively
  const float scale = 2.f;

  if ( (grp->nitem_int_face_comm + 1) >= *max ) {
    newsize = MG_MAX(scale * (*max),(*max)+1);
    PMMG_RECALLOC(parmesh, grp->face2int_face_comm_index1,newsize, *max, int,
                  "increasing face2int_face_comm_index1",return 0);
    PMMG_RECALLOC(parmesh, grp->face2int_face_comm_index2,newsize, *max, int,
                  "increasing face2int_face_comm_index2",return 0);
    *max  = newsize;
  }

  grp->face2int_face_comm_index1[ grp->nitem_int_face_comm ] = idx1;
  grp->face2int_face_comm_index2[ grp->nitem_int_face_comm ] = idx2;
  ++grp->nitem_int_face_comm;

  return 1;
}

/**
 * \param mesh pointer toward the mesh structure.
 * \param np number of vertices.
 * \param ne number of tetrahedra.
 * \param nprism number of prisms.
 * \param xp number of boundary point
 * \param xt number of boundary tetra
 *
 * \return 0 if failed, 1 otherwise.
 *
 * Check the input mesh size and assign their values to the mesh.
 *
 */
int PMMG_grpSplit_setMeshSize_initData(MMG5_pMesh mesh, int np, int ne,
                                       int nprism, int xp, int xt ) {

  if ( ( (mesh->info.imprim > PMMG_VERB_DETQUAL) || mesh->info.ddebug ) &&
       ( mesh->point || mesh->xpoint || mesh->tetra || mesh->xtetra) )
    fprintf(stderr,"\n  ## Warning: %s: old mesh deletion.\n",__func__);

  if ( !np ) {
    fprintf(stderr,"  ** MISSING DATA:\n");
    fprintf(stderr,"     Your mesh must contains at least points.\n");
    return(0);
  }
  if ( !ne && (mesh->info.imprim > PMMG_VERB_DETQUAL || mesh->info.ddebug) ) {
    fprintf(stderr,"  ** WARNING:\n");
    fprintf(stderr,"     Your mesh don't contains tetrahedra.\n");
  }

  if ( mesh->point )
    MMG5_DEL_MEM(mesh,mesh->point);
  if ( mesh->tetra )
    MMG5_DEL_MEM(mesh,mesh->tetra);
  if ( mesh->prism )
    MMG5_DEL_MEM(mesh,mesh->prism);
  if ( mesh->tria )
    MMG5_DEL_MEM(mesh,mesh->tria);
  if ( mesh->quadra )
    MMG5_DEL_MEM(mesh,mesh->quadra);
  if ( mesh->edge )
    MMG5_DEL_MEM(mesh,mesh->edge);

  mesh->np  = np;
  mesh->ne  = ne;
  mesh->xp  = xp;
  mesh->xt  = xt;
  mesh->nprism = nprism;

  mesh->npi = mesh->np;
  mesh->nei = mesh->ne;

  return 1;
}

/**
 * \param mesh pointer toward the mesh structure.
 *
 * \return 0 if failed, 1 otherwise.
 *
 * Allocation of the array fields of the mesh for the given xpmax, npmax,xtmax,
 * nemax.
 *
 */
int PMMG_grpSplit_setMeshSize_alloc( MMG5_pMesh mesh ) {

  PMMG_CALLOC(mesh,mesh->point,mesh->npmax+1,MMG5_Point,
              "vertices array", return 0);

  PMMG_CALLOC(mesh,mesh->xpoint,mesh->xpmax+1,MMG5_xPoint,
              "boundary vertices array", return 0);

  PMMG_CALLOC(mesh,mesh->tetra,mesh->nemax+1,MMG5_Tetra,
              "tetra array", return 0);

  PMMG_CALLOC(mesh,mesh->xtetra,mesh->xtmax+1,MMG5_xTetra,
              "boundary tetra array", return 0);

  if ( mesh->nprism ) {
    PMMG_CALLOC(mesh,mesh->prism,mesh->nprism+1,MMG5_Prism,
                "prisms array", return 0);
  }
  if ( mesh->xpr ) {
    PMMG_CALLOC(mesh,mesh->xprism,mesh->xpr+1,MMG5_xPrism,
                "boundary prisms array", return 0);
  }

  return ( PMMG_link_mesh( mesh ) );
}


/**
 * \param mesh pointer toward the mesh structure.
 * \param np number of vertices.
 * \param ne number of tetrahedra.
 * \param nprism number of prisms.
 * \param xp number of boundary points.
 * \param xt number of boundary tetra.
 *
 * \return 0 if failed, 1 otherwise.
 *
 * Check the input mesh size and assign their values to the mesh.
 *
 */
int PMMG_grpSplit_setMeshSize(MMG5_pMesh mesh,int np,int ne,
                              int nprism,int xp,int xt ) {

  /* Check input data and set mesh->ne/na/np/nt to the suitable values */
  if ( !PMMG_grpSplit_setMeshSize_initData(mesh,np,ne,nprism,xp,xt) )
    return 0;

  mesh->npmax  = mesh->np;
  mesh->xpmax  = mesh->xp;
  mesh->nemax  = mesh->ne;
  mesh->xtmax  = mesh->xt;

  /* Mesh allocation and linkage */
  if ( !PMMG_grpSplit_setMeshSize_alloc( mesh ) ) return 0;

  return(1);

}

/**
 * \param parmesh pointer toward the parmesh structure
 * \param igrp index of the group to create
 *
 * \return 0 if fail, 1 if success
 *
 * Creation of a new group for the background mesh (without communication
 * structures (info.inputMet == 1 if a metrics is provided by the user).
 *
 */
int PMMG_oldGrps_newGroup( PMMG_pParMesh parmesh,int igrp ) {
  MMG5_pMesh const meshOld= parmesh->listgrp[igrp].mesh;
  MMG5_pSol  const metOld = parmesh->listgrp[igrp].met;
  PMMG_pGrp        grp;
  MMG5_pMesh       mesh;
  MMG5_pSol        met;
  size_t           oldMemMax,memAv;

  grp = &parmesh->old_listgrp[igrp];
  grp->mesh = NULL;
  grp->met  = NULL;

  MMG3D_Init_mesh( MMG5_ARG_start,
                   MMG5_ARG_ppMesh, &grp->mesh,
                   MMG5_ARG_ppMet, &grp->met,
                   MMG5_ARG_end );

  mesh = grp->mesh;
  met  = grp->met;

  /* Give all the available memory to the mesh */
  oldMemMax = parmesh->memCur;
  memAv     = parmesh->memMax-oldMemMax;
  PMMG_TRANSFER_AVMEM_FROM_PMESH_TO_MESH(parmesh,mesh,memAv,oldMemMax);

  /* Copy the mesh filenames */
  if ( !MMG5_Set_inputMeshName(  mesh,meshOld->namein) )      return 0;
  if ( !MMG5_Set_inputSolName(   mesh,met,metOld->namein ) )  return 0;
  if ( !MMG5_Set_outputMeshName( mesh,meshOld->nameout ) )    return 0;
  if ( !MMG5_Set_outputSolName(  mesh,met,metOld->nameout ) ) return 0;

  /* Set sizes and allocate new mesh */
  if ( !PMMG_grpSplit_setMeshSize( mesh,meshOld->np,meshOld->ne,0,0,0) )
    return 0;

  PMMG_CALLOC(mesh,mesh->adja,4*mesh->nemax+5,int,"adjacency table",return 0);

  /* Set metrics size */
  if ( meshOld->info.inputMet == 1 )
    if ( !MMG3D_Set_solSize(mesh,met,MMG5_Vertex,meshOld->np,metOld->type) )
      return 0;

  /* Copy the info structure of the initial mesh: it contains the remeshing
   * options */
  memcpy(&(mesh->info),&(meshOld->info),sizeof(MMG5_Info) );


  /* Give the available memory to the parmesh */
  PMMG_TRANSFER_AVMEM_FROM_MESH_TO_PMESH(parmesh,mesh,memAv,oldMemMax);

  return 1;
}

/**
 * \param parmesh pointer toward the parmesh structure
 * \param group pointer toward the new group to create
 * \param igrp index of the old group which is splitted
 * \param memAv available mem for the mesh allocation
 * \param ne number of elements in the new group mesh
 * \param f2ifc_max maximum number of elements in the face2int_face_comm arrays
 * \param n2inc_max maximum number of elements in the node2int_node_comm arrays
 *
 * \return 0 if fail, 1 if success
 *
 * Creation of the new group \a grp: allocation and initialization of the mesh
 * and communicator structures. Set the f2ifc_max variable at the size at which
 * we allocate the face2int_face_comm arrays and the n2inc_max variable at the
 * size at which the node2int_node_comm arrays are allocated.
 *
 */
static int
PMMG_splitGrps_newGroup( PMMG_pParMesh parmesh,PMMG_pGrp grp,int igrp,
                         size_t *memAv,int ne,int *f2ifc_max,int *n2inc_max ) {
  PMMG_pGrp  const grpOld = &parmesh->listgrp[igrp];
  MMG5_pMesh const meshOld= parmesh->listgrp[igrp].mesh;
  MMG5_pMesh       mesh;
  size_t           oldMemMax;

  grp->mesh = NULL;
  grp->met  = NULL;
  grp->disp = NULL;

  MMG3D_Init_mesh( MMG5_ARG_start, MMG5_ARG_ppMesh, &grp->mesh,
                   MMG5_ARG_ppMet, &grp->met, MMG5_ARG_end );

  mesh      = grp->mesh;

  /* Give all the available memory to the mesh */
  mesh->memMax = *memAv;

  /* Copy the mesh filenames */
  if ( !MMG5_Set_inputMeshName( mesh,meshOld->namein) )                return 0;
  if ( !MMG5_Set_inputSolName(  mesh,grp->met,grpOld->met->namein ) )  return 0;
  if ( !MMG5_Set_outputMeshName(mesh, meshOld->nameout ) )             return 0;
  if ( !MMG5_Set_outputSolName( mesh,grp->met,grpOld->met->nameout ) ) return 0;

  /* Uses the Euler-poincare formulae to estimate the number of entities (np =
   * ne/6, nt=ne/3 */
  if ( !PMMG_grpSplit_setMeshSize( mesh,MG_MAX(ne/6,4),ne,0,MG_MAX(ne/6,3),MG_MAX(ne/3,1)) ) return 0;

  PMMG_CALLOC(mesh,mesh->adja,4*mesh->nemax+5,int,"adjacency table",return 0);

  grp->mesh->np = 0;
  grp->mesh->npi = 0;

  if ( grpOld->met->m ) {
    if ( grpOld->met->size == 1 )
      grp->met->type = MMG5_Scalar;
    else if ( grpOld->met->size == 6 )
      grp->met->type = MMG5_Tensor;

    /** If we have an initial metric, force the metric allocation (even if for
     * now, we don't know the number of point that will be stored in it) */
    int allocMetric = 1;
    if ( !MMG3D_Set_solSize(grp->mesh,grp->met,MMG5_Vertex,allocMetric,grp->met->type) )
      return 0;
  }

  /* Copy the info structure of the initial mesh: it contains the remeshing
   * options */
  if ( !PMMG_copy_mmgInfo ( &meshOld->info,&grp->mesh->info ) ) return 0;


  /* Give the available memory to the parmesh */
  grp->mesh->memMax = grp->mesh->memCur;
  if ( *memAv < grp->mesh->memMax ) {
      fprintf(stderr,"\n  ## Error: %s: not enough memory to allocate a new"
              " mesh.\n",__func__);
      return 0;
  }

  *memAv           -= grp->mesh->memMax;

  oldMemMax         = parmesh->memMax;
  parmesh->memMax  += *memAv;

  *n2inc_max = ne/3;
  assert( (grp->nitem_int_node_comm == 0 ) && "non empty comm" );
  PMMG_CALLOC(parmesh,grp->node2int_node_comm_index1,*n2inc_max,int,
              "subgroup internal1 communicator ",return 0);
  PMMG_CALLOC(parmesh,grp->node2int_node_comm_index2,*n2inc_max,int,
              "subgroup internal2 communicator ",return 0);

  *f2ifc_max = mesh->xtmax;
  PMMG_CALLOC(parmesh,grp->face2int_face_comm_index1,*f2ifc_max,int,
              "face2int_face_comm_index1 communicator",return 0);
  PMMG_CALLOC(parmesh,grp->face2int_face_comm_index2,*f2ifc_max,int,
              "face2int_face_comm_index2 communicator",return 0);

  /* Update the available memory */
  parmesh->memMax = parmesh->memCur;
  assert ( parmesh->memMax >= oldMemMax );
  if ( *memAv < (parmesh->memMax - oldMemMax) ) {
      fprintf(stderr,"\n  ## Error: %s: not enough memory.\n",__func__);
      return 0;
  }

  *memAv -= (parmesh->memMax - oldMemMax);

  return 1;
}

/**
 * \param parmesh pointer toward the parmesh structure
 * \param igrp index of the group to fill
 *
 * Fill the background mesh with the current mesh on group igrp
 * (info.inputMet == 1 if a  metrics is provided by the user).
 *
 */
int PMMG_oldGrps_fillGroup( PMMG_pParMesh parmesh,int igrp ) {

  MMG5_pMesh const meshOld= parmesh->listgrp[igrp].mesh;
  MMG5_pSol  const metOld = parmesh->listgrp[igrp].met;
  MMG5_pMesh       mesh;
  MMG5_pSol        met;
  MMG5_pTetra      pt,ptCur;
  MMG5_pPoint      ppt,pptCur;
  int              *adja,*oldAdja,ie,ip;

  mesh = parmesh->old_listgrp[igrp].mesh;
  met  = parmesh->old_listgrp[igrp].met;

  assert( mesh->ne == meshOld->ne );
  assert( mesh->np == meshOld->np );

  /* Loop on tetras */
  for ( ie = 1; ie < meshOld->ne+1; ++ie ) {
    pt = &meshOld->tetra[ie];
    ptCur = &mesh->tetra[ie];
 
    if ( !MG_EOK(pt) ) continue;

    /* Copy tetra */
    memcpy( ptCur, pt, sizeof(MMG5_Tetra) );

    /* Copy element's adjacency */
    if( meshOld->adja ) {
      adja    =    &mesh->adja[ 4*( ie-1 )+1 ];
      oldAdja = &meshOld->adja[ 4*( ie-1 )+1 ];
      memcpy( adja, oldAdja, 4*sizeof(int) );
    }

    /* Skip xtetra */
    ptCur->xt = 0;

  }

  /* Loop on points */
  for ( ip = 1; ip < meshOld->np+1; ++ip ) {
    ppt = &meshOld->point[ip];
    pptCur = &mesh->point[ip];
 
    if ( !MG_VOK(ppt) ) continue;

    /* Copy point */
    memcpy( pptCur, ppt, sizeof(MMG5_Point) );

    /* Copy metrics */
    if ( mesh->info.inputMet == 1 )
      memcpy( &met->m[ ip*met->size ], &metOld->m[ip*met->size], met->size*sizeof(double) );

    /* Skip xpoint */
    pptCur->xp = 0;

  }
  
  return 1;
}

/**
 * \param parmesh pointer toward the parmesh structure
 * \param group pointer toward the new group to fill
 * \param grpIdOld index of the group that is splitted in the old list of groups
 * \param grpId index of the group that we create in the list of groups
 * \param ne number of elements in the new group mesh
 * \param np pointer toward number of points in the new group mesh
 * \param f2ifc_max maximum number of elements in the face2int_face_comm arrays
 * \param n2inc_max maximum number of elements in the node2int_node_comm arrays
 * \param part metis partition
 * \param posInIntFaceComm position of each tetra face in the internal face
 * \param iplocFaceComm starting index to list the vertices of the faces in the
 * face2int_face arrays (to be able to build the node communicators from the
 * face ones).
 * communicator (-1 if not in the internal face comm)
 *
 * \return 0 if fail, 1 if success
 *
 * Fill the mesh and communicators of the new group \a grp.
 *
 */
static int
PMMG_splitGrps_fillGroup( PMMG_pParMesh parmesh,PMMG_pGrp grp,int grpIdOld,int grpId,int ne,
                          int *np,int *f2ifc_max,int *n2inc_max,idx_t *part,
                          int* posInIntFaceComm,int* iplocFaceComm,size_t *memAv ) {

  PMMG_pGrp  const grpOld = &parmesh->listgrp[grpIdOld];
  MMG5_pMesh const meshOld= parmesh->listgrp[grpIdOld].mesh;
  MMG5_pMesh       mesh;
  MMG5_pSol        met;
  MMG5_pTetra      pt,ptadj,tetraCur;
  MMG5_pxTetra     pxt;
  MMG5_pPoint      ppt;
  size_t           oldMemMax;
  int              *adja,adjidx,vidx,fac,pos,ip,iploc,iplocadj;
  int              tetPerGrp,tet,poi,j,newsize;

  mesh = grp->mesh;
  met  = grp->met;

  /** Give the available memory to the mesh */
  oldMemMax = mesh->memMax;
  mesh->memMax += *memAv;

  /** Reinitialize to the value that n2i_n_c arrays are initially allocated
      Otherwise grp #1,2,etc will incorrectly use the values that the previous
      grps assigned to n2inc_max */
  (*n2inc_max) = ne/3;

  /* use point[].flag field to "remember" assigned local(in subgroup) numbering */
  for ( poi = 1; poi < meshOld->np + 1; ++poi )
    meshOld->point[poi].flag = 0;

  /* Loop over tetras and choose the ones to add in the submesh being constructed */
  tetPerGrp = 0;
  *np       = 0;
  for ( tet = 1; tet < meshOld->ne + 1; ++tet ) {
    pt = &meshOld->tetra[tet];

    if ( !MG_EOK(pt) ) continue;

    /** MMG3D_Tetra.flag is used to update adjacency vector:
       if the tetra belongs to the group we store the local tetrahedron id
       in the tet.flag */
    pt->flag = 0;

    /* Skip elements that do not belong in the group processed in this iteration */
    if ( grpId != part[ tet - 1 ] )
      continue;

    ++tetPerGrp;
    assert( ( tetPerGrp <= mesh->nemax ) && "overflowing tetra array?" );
    tetraCur = mesh->tetra + tetPerGrp;
    pt->flag = tetPerGrp;

    /* add tetrahedron to subgroup (copy from original group) */
    memcpy( tetraCur, pt, sizeof(MMG5_Tetra) );
    tetraCur->base = 0;
    tetraCur->flag = 0;

    /* xTetra: this element was already an xtetra (in meshOld) */
    if ( tetraCur->xt != 0 ) {
      if ( !PMMG_xtetraAppend( mesh, meshOld, tet ) )
        return 0;
      tetraCur->xt = mesh->xt;
    }

    /* Add tetrahedron vertices in points struct and
       adjust tetrahedron vertices indices */
    for ( poi = 0; poi < 4 ; ++poi ) {
      if ( !meshOld->point[ pt->v[poi] ].flag ) {
        /* 1st time that this point is seen in this subgroup
           Add point in subgroup point array */
        ++(*np);

        if ( *np > mesh->npmax ) {
          newsize = MG_MAX((int)((1+mesh->gap)*mesh->npmax),mesh->npmax+1);
          PMMG_RECALLOC(mesh,mesh->point,newsize+1,mesh->npmax+1,MMG5_Point,
                        "point array",return 0);
          mesh->npmax = newsize;
          mesh->npnil = (*np)+1;;
          for (j=mesh->npnil; j<mesh->npmax-1; j++)
            mesh->point[j].tmp  = j+1;

          if ( met->m ) {
            PMMG_REALLOC(mesh,met->m,met->size*(mesh->npmax+1),
                         met->size*(met->npmax+1),double,
                         "metric array",return 0);
          }
          met->npmax = mesh->npmax;
          assert ( *np<=mesh->npmax );
        }
        memcpy( mesh->point+(*np),&meshOld->point[pt->v[poi]],
                sizeof(MMG5_Point) );
        if ( met->m ) {
          memcpy( &met->m[ (*np) * met->size ],
                  &grpOld->met->m[pt->v[poi] * met->size],
                  met->size * sizeof( double ) );
        }

        /* Update tetra vertex index */
        tetraCur->v[poi] = (*np);

        /* Store the point id */
        meshOld->point[ pt->v[poi] ].flag = (*np);

        ppt = &mesh->point[*np];
        /* xPoints: this was already a boundary point */
        if ( mesh->point[*np].xp != 0 ) {
          if ( !PMMG_xpointAppend(mesh,meshOld,tet,poi) ) {
            return 0;
          }
          mesh->point[*np].xp = mesh->xp;
        }

        /* Give the available memory to the parmesh */
        PMMG_TRANSFER_AVMEM_FROM_MESH_TO_PMESH(parmesh,mesh,*memAv,oldMemMax);

        /* Add point in subgroup's communicator if it already was in group's
           ommunicator */
        if ( ppt->tmp != -1 ) {
          if (  !PMMG_n2incAppend( parmesh, grp, n2inc_max,
                                  *np, ppt->tmp ) ) {
            return 0;
          }
          ++parmesh->int_node_comm->nitem;
        }

        /* Give back the memory to the mesh */
        PMMG_TRANSFER_AVMEM_FROM_PMESH_TO_MESH(parmesh,mesh,*memAv,oldMemMax);

      } else {
        // point is already included in this subgroup, update current tetra
        // vertex reference
        tetraCur->v[poi] = meshOld->point[ pt->v[poi] ].flag;
      }
    }


    /* Copy element's vertices adjacency from old mesh and update them to the
     * new mesh values */
    assert( ((4*(tetPerGrp-1)+4)<(4*(mesh->ne-1)+5)) && "adja overflow" );
    adja = &mesh->adja[ 4 * ( tetPerGrp - 1 ) + 1 ];

    assert( (4 *(tet-1)+1+3) < (4*(meshOld->ne-1)+1+5) && "mesh->adja overflow" );
    memcpy( adja, &meshOld->adja[ 4 * ( tet - 1 ) + 1 ], 4 * sizeof(int) );

    /* Update element's adjaceny to elements in the new mesh */
    for ( fac = 0; fac < 4; ++fac ) {

      pos   = 4*(tet-1)+1+fac;

      /* Give the available memory to the parmesh */
      PMMG_TRANSFER_AVMEM_FROM_MESH_TO_PMESH(parmesh,mesh,*memAv,oldMemMax);

      if ( adja[ fac ] == 0 ) {
        /** Build the internal communicator for the parallel faces */
        /* 1) Check if this face has a position in the internal face
         * communicator. If not, the face is not parallel and we have nothing
         * to do */
        if ( posInIntFaceComm[pos]<0 ) {
          /* Give the available memory to the mesh */
          PMMG_TRANSFER_AVMEM_FROM_PMESH_TO_MESH(parmesh,mesh,*memAv,oldMemMax);
          continue;
        }

        /* 2) Add the point in the list of interface faces of the group */
        iploc = iplocFaceComm[pos];
        assert ( iploc >=0 );

        if ( !PMMG_f2ifcAppend( parmesh, grp, f2ifc_max,12*tetPerGrp+3*fac+iploc,
                               posInIntFaceComm[pos] ) ) {
          return 0;
        }
        /* Give the available memory to the mesh */
        PMMG_TRANSFER_AVMEM_FROM_PMESH_TO_MESH(parmesh,mesh,*memAv,oldMemMax);
        continue;
      }

      /* Give the available memory to the mesh */
      PMMG_TRANSFER_AVMEM_FROM_PMESH_TO_MESH(parmesh,mesh,*memAv,oldMemMax);

      adjidx = adja[ fac ] / 4;
      vidx   = adja[ fac ] % 4;

      /* new boundary face: set to 0, add xtetra and set tags */
      assert( ((adjidx - 1) < meshOld->ne ) && "part[adjaidx] would overflow" );
      if ( part[ adjidx - 1 ] != grpId ) {
        adja[ fac ] = 0;

        /* creation of the interface faces : ref 0 and tag MG_PARBDY */
        if( !mesh->tetra[tetPerGrp].xt ) {
          if ( !PMMG_xtetraAppend( mesh, meshOld, tet ) ) {
            return 0;
          }
          tetraCur->xt = mesh->xt;
        }
        pxt = &mesh->xtetra[tetraCur->xt];
        pxt->ref[fac] = 0;
        /* If already boundary, make it recognizable as a "true" boundary */
        if( pxt->ftag[fac] & MG_BDY ) pxt->ftag[fac] |= MG_PARBDYBDY; 
        pxt->ftag[fac] |= (MG_PARBDY + MG_BDY + MG_REQ + MG_NOSURF);

        /* Give the available memory to the parmesh */
        PMMG_TRANSFER_AVMEM_FROM_MESH_TO_PMESH(parmesh,mesh,*memAv,oldMemMax);

        /** Build the internal communicator for the boundary faces */
        /* 1) Check if this face has already a position in the internal face
         * communicator, and if not, increment the internal face comm and
         * store the face position in posInIntFaceComm */
        if ( posInIntFaceComm[4*(adjidx-1)+1+vidx]<0 ) {

          posInIntFaceComm[pos]                 = parmesh->int_face_comm->nitem;
          posInIntFaceComm[4*(adjidx-1)+1+vidx] = parmesh->int_face_comm->nitem;

          /* Find a common starting point inside the face for both tetra */
          iploc = 0; // We impose the starting point in tet
          ip    = pt->v[MMG5_idir[fac][iploc]];

          ptadj = &meshOld->tetra[adjidx];
          for ( iplocadj=0; iplocadj < 3; ++iplocadj )
            if ( ptadj->v[MMG5_idir[vidx][iplocadj]] == ip ) break;
          assert ( iplocadj < 3 );

          iplocFaceComm[pos]                 = iploc;
          iplocFaceComm[4*(adjidx-1)+1+vidx] = iplocadj;

          /* 2) Add the face in the list of interface faces of the group */
          if ( !PMMG_f2ifcAppend( parmesh, grp, f2ifc_max,12*tetPerGrp+3*fac+iploc,
                                 posInIntFaceComm[pos] ) ) {

            return 0;
          }
          ++parmesh->int_face_comm->nitem;
        }
        else {
          assert ( posInIntFaceComm[pos] >=0 );
          assert ( iplocFaceComm   [pos] >=0 );

          /* 2) Add the face in the list of interface faces of the group */
          iploc = iplocFaceComm[pos];
          if ( !PMMG_f2ifcAppend( parmesh, grp, f2ifc_max,12*tetPerGrp+3*fac+iploc,
                                 posInIntFaceComm[pos] ) ) {

            return 0;
          }
        }

        PMMG_TRANSFER_AVMEM_FROM_PMESH_TO_MESH(parmesh,mesh,*memAv,oldMemMax);


        for ( j=0; j<3; ++j ) {
          /* Update the face and face vertices tags */
          pxt->tag[MMG5_iarf[fac][j]] |= (MG_PARBDY + MG_BDY + MG_REQ + MG_NOSURF);
          ppt = &mesh->point[tetraCur->v[MMG5_idir[fac][j]]];
          ppt->tag |= (MG_PARBDY + MG_BDY + MG_REQ + MG_NOSURF);

          /** Add an xPoint if needed */
// TO REMOVE WHEN MMG WILL BE READY
          if ( !ppt->xp ) {
            if ( (mesh->xp+1) > mesh->xpmax ) {
              /* realloc of xtetras table */
              newsize = MG_MAX((int)((1+mesh->gap)*mesh->xpmax),mesh->xpmax+1);
              PMMG_RECALLOC(mesh,mesh->xpoint,newsize+1,mesh->xpmax+1,MMG5_xPoint,
                            "larger xpoint ",return 0);
              mesh->xpmax = newsize;
            }
            ++mesh->xp;
            ppt->xp = mesh->xp;
          }
// TO REMOVE WHEN MMG WILL BE READY
        }

        // if the adjacent number is already processed
      } else if ( adjidx < tet ) {
        adja[ fac ] =  4 * meshOld->tetra[ adjidx ].flag  + vidx;
        // Now that we know the local gr_idx for both tetra we should also
        // update the adjacency entry for the adjacent face
        assert(     (4 * (meshOld->tetra[adjidx].flag-1) + 1 + vidx )
                    < (4 * (mesh->ne -1 ) + 1 + 4)
                    && "adja overflow" );
        mesh->adja[4*(meshOld->tetra[adjidx].flag-1)+1+vidx] =
          4*tetPerGrp+fac;
      }
    }

    /* Give the available memory to the parmesh */
    PMMG_TRANSFER_AVMEM_FROM_MESH_TO_PMESH(parmesh,mesh,*memAv,oldMemMax);

    adja = &meshOld->adja[ 4 * ( tet - 1 ) + 1 ];
    for ( fac = 0; fac < 4; ++fac ) {
      adjidx = adja[ fac ] / 4;

      if ( adjidx && grpId != part[ adjidx - 1 ] ) {
        for ( poi = 0; poi < 3; ++poi ) {
          ppt = & mesh->point[ tetraCur->v[ MMG5_idir[fac][poi] ] ];
          if ( ppt->tmp == -1 ) {
            if (   !PMMG_n2incAppend( parmesh, grp, n2inc_max,
                                     tetraCur->v[ MMG5_idir[fac][poi] ],
                                     parmesh->int_node_comm->nitem + 1 ) ) {
              return 0;
            }

            meshOld->point[ pt->v[ MMG5_idir[fac][poi]  ] ].tmp =
              parmesh->int_node_comm->nitem + 1;
            ppt->tmp = parmesh->int_node_comm->nitem + 1;

            ++parmesh->int_node_comm->nitem;
          }
        }
      }
    }
    PMMG_TRANSFER_AVMEM_FROM_PMESH_TO_MESH(parmesh,mesh,*memAv,oldMemMax);

  }
  assert( (mesh->ne == tetPerGrp) && "Error in the tetra count" );

  return 1;
}

/**
 * \param mesh pointer toward an MMG5 mesh structure
 * \param met pointer toward an MMG5 metric structure
 * \param np number of points in the mesh
 *
 * \return 0 if fail, 1 if success
 *
 * Clean the mesh filled by the \a split_grps function to make it valid:
 *   - reallocate the mesh at it exact size
 *   - set the np/ne/npi/nei/npnil/nenil fields to suitables value and keep
 *   track of empty link
 *   - update the edge tags in all the xtetra of the edge shell
 *
 */
static inline
int PMMG_splitGrps_cleanMesh( MMG5_pMesh mesh,MMG5_pSol met,int np )
{
  MMG5_pTetra  pt;
  MMG5_pxTetra pxt;
  int          k,i;

  /* Mesh reallocation at the smallest possible size */
  PMMG_REALLOC(mesh,mesh->point,np+1,mesh->npmax+1,
               MMG5_Point,"fitted point table",return 0);
  mesh->npmax = np;
  mesh->npnil = 0;
  mesh->nenil = 0;

  PMMG_REALLOC(mesh,mesh->xpoint,mesh->xp+1,mesh->xpmax+1,
               MMG5_xPoint,"fitted xpoint table",return 0);
  mesh->xpmax = mesh->xp;
  PMMG_REALLOC(mesh,mesh->tetra,mesh->ne+1,mesh->nemax+1,
               MMG5_Tetra,"fitted tetra table",return 0);
  mesh->nemax = mesh->ne;
  PMMG_REALLOC(mesh,mesh->xtetra,mesh->xt+1,mesh->xtmax+1,
               MMG5_xTetra,"fitted xtetra table",return 0);
  mesh->xtmax = mesh->xt;
  if ( met->m )
    PMMG_REALLOC(mesh,met->m,met->size*(np+1),met->size*(met->npmax+1),
                 double,"fitted metric table",return 0);
  met->npmax = mesh->npmax;

  /* Set memMax to the smallest possible value */
  mesh->memMax = mesh->memCur;

  // Update the empty points' values as per the convention used in MMG3D
  mesh->np  = np;
  mesh->npi = np;

  if ( met->m ) {
    met->np  = np;
    met->npi = np;
  }

  /* Udate tags and refs of tetra edges (if we have 2 boundary tetra in the
   * shell of an edge, it is possible that one of the xtetra has set the edge
   * as MG_PARBDY. In this case, this tag must be reported in the second
   * xtetra) */
  for ( k = 1; k < mesh->ne +1; ++k ) {
    pt = &mesh->tetra[k];

    if ( !MG_EOK(pt) ) continue;
    if ( !pt->xt )     continue;

    pxt = &mesh->xtetra[pt->xt];

    for ( i=0; i<6; ++i ) {
      if ( !(pxt->tag[i] & MG_PARBDY ) )  continue;
      // Algiane: if this step is too long, try to hash the updated edges to not
      // update twice the same shell (PMMG_bdryUpdate function).
      MMG5_settag(mesh,k,i,pxt->tag[i],pxt->edg[i]);
    }
  }

  return 1;
}

/**
 * \param parmesh pointer toward the parmesh structure.
 *
 * \return 0 if fail, 1 if success
 *
 * Copy all groups from the current to the background list.
 *
 */
int PMMG_update_oldGrps( PMMG_pParMesh parmesh ) {
  int grpId;

  PMMG_listgrp_free(parmesh, &parmesh->old_listgrp, parmesh->nold_grp);

  /* Allocate list of subgroups struct and allocate memory */
  parmesh->nold_grp = parmesh->ngrp;
  PMMG_CALLOC(parmesh,parmesh->old_listgrp,parmesh->nold_grp,PMMG_Grp,
              "old group list ",return 0);

  /** Copy every group */
  for ( grpId = 0; grpId < parmesh->ngrp; ++grpId ) {

    /* New group initialisation */
    if ( !PMMG_oldGrps_newGroup( parmesh, grpId ) ) {
      fprintf(stderr,"\n  ## Error: %s: unable to initialize new background"
              " group (%d).\n",__func__,grpId);
      return 0;
    }

    /* Fill group */
    if ( !PMMG_oldGrps_fillGroup( parmesh, grpId ) ) {
      fprintf(stderr,"\n  ## Error: %s: unable to fill new background"
              "group (%d).\n",__func__,grpId);
      return 0;
    }
  }

  return 1;
}

int PMMG_split_eachGrp( PMMG_pParMesh parmesh,int grpIdOld,PMMG_pGrp grpsNew,idx_t ngrp,int *countPerGrp,idx_t *part ) {
  PMMG_pGrp grpOld,grpCur;
  MMG5_pMesh meshOld,meshCur;
  /** size of allocated node2int_node_comm_idx. when comm is ready trim to
   *  actual node2int_node_comm */
  int n2inc_max,f2ifc_max;
  n2inc_max = f2ifc_max = 0;
  size_t memAv,oldMemMax;
  int poiPerGrp = 0;
  int *posInIntFaceComm,*iplocFaceComm;
<<<<<<< HEAD
  int i, grpId, poi, fac, ie;
  int ret_val = 1;
 
  grpOld  = &parmesh->listgrp[grpIdOld];
  meshOld = grpOld->mesh;
=======
  int i, grpId, poi, tet, fac, ie;
  int npmax,nemax,xpmax,xtmax;

  if ( !parmesh->ngrp ) goto end;

  meshOld = parmesh->listgrp[0].mesh;

  n2inc_max = f2ifc_max = 0;

  assert ( (parmesh->ngrp == 1) && " split_grps can not split m groups to n");

  if ( !meshOld ) goto end;

  ngrp = PMMG_howManyGroups( meshOld->ne,abs(parmesh->info.target_mesh_size) );
  if ( parmesh->info.target_mesh_size < 0 ) {
    /* default value : do not authorize large number of groups */
    ngrp = MG_MIN ( PMMG_REMESHER_NGRPS_MAX, ngrp );
  }

  if ( target == PMMG_GRPSPL_METIS_TARGET ) {
    /* Compute the number of metis nodes from the number of groups */
    ngrp *= abs(parmesh->info.metis_ratio);
    if ( parmesh->info.metis_ratio < 0 ) {
      /* default value : do not authorize large number of groups */
      if ( ngrp > PMMG_METIS_NGRPS_MAX ) {
        printf("  ## Warning: %s: too much metis nodes needed...\n"
               "     Partitions may remains freezed. Try to use more processors.\n",
               __func__);
        ngrp = PMMG_METIS_NGRPS_MAX;
      }
    }
    if ( ngrp > meshOld->ne ) {
      /* Correction if it leads to more groups than elements */
      printf("  ## Warning: %s: too much metis nodes needed...\n"
             "     Partitions may remains freezed. Try to reduce the number of processors.\n",
             __func__);
      ngrp = MG_MIN ( meshOld->ne, ngrp );
    }
  }

  /* Does the group need to be further subdivided to subgroups or not? */
  if ( ngrp == 1 )  {
    if ( parmesh->ddebug )
      fprintf( stdout,
               "[%d-%d]: %d group is enough, no need to create sub groups.\n",
               parmesh->myrank+1, parmesh->nprocs, ngrp );
    goto end;

  } else {
    if ( parmesh->ddebug )
      fprintf( stdout,
               "[%d-%d]: %d groups required, splitting into sub groups...\n",
               parmesh->myrank+1, parmesh->nprocs, ngrp );
  }

  /* Crude check whether there is enough free memory to allocate the new group */
  if ( parmesh->memCur+2*meshOld->memCur>parmesh->memGloMax ) {
    npmax = meshOld->npmax;
    nemax = meshOld->nemax;
    xpmax = meshOld->xpmax;
    xtmax = meshOld->xtmax;
    meshOld->npmax = meshOld->np;
    meshOld->nemax = meshOld->ne;
    meshOld->xpmax = meshOld->xp;
    meshOld->xtmax = meshOld->xt;
    if ( (!PMMG_setMemMax_realloc( meshOld, npmax, xpmax, nemax, xtmax )) ||
         parmesh->memCur+2*meshOld->memCur>parmesh->memGloMax ) {
      fprintf( stderr, "Not enough memory to create listgrp struct\n" );
      return 0;
    }
  }

  /* use metis to partition the mesh into the computed number of groups needed
     part array contains the groupID computed by metis for each tetra */
  PMMG_CALLOC(parmesh,part,meshOld->ne,idx_t,"metis buffer ", return 0);
  meshOld_ne = meshOld->ne;

  if ( !PMMG_part_meshElts2metis(parmesh, part, ngrp) ) {
    ret_val = 0;
    goto fail_part;
  }

  /* count_per_grp: how many elements per group are there? */
  PMMG_CALLOC(parmesh,countPerGrp,ngrp,int,"counter buffer ",
              ret_val = 0;goto fail_part);
  for ( tet = 0; tet < meshOld->ne ; ++tet )
    ++countPerGrp[ part[ tet ] ];

  /* Allocate list of subgroups struct and allocate memory */
  PMMG_CALLOC(parmesh,grpsNew,ngrp,PMMG_Grp,"subgourp list ",
              ret_val = 0; goto fail_counters);
>>>>>>> 19381bf6

  /* Use the posInIntFaceComm array to remember the position of the tetra faces
   * in the internal face communicator */
  posInIntFaceComm = NULL;
  iplocFaceComm    = NULL;
  PMMG_MALLOC(parmesh,posInIntFaceComm,4*meshOld->ne+1,int,
              "array of faces position in the internal face commmunicator ",
              ret_val = 0;goto fail_facePos);
  for ( i=0; i<=4*meshOld->ne; ++i )
    posInIntFaceComm[i] = PMMG_UNSET;

  PMMG_MALLOC(parmesh,iplocFaceComm,4*meshOld->ne+1,int,
              "starting vertices of the faces of face2int_face_comm_index1",
              ret_val = 0;goto fail_facePos);
  for ( i=0; i<=4*meshOld->ne; ++i )
    iplocFaceComm[i] = PMMG_UNSET;

  for ( i=0; i<grpOld->nitem_int_face_comm; ++i ) {
    ie  =  grpOld->face2int_face_comm_index1[i]/12;
    fac = (grpOld->face2int_face_comm_index1[i]%12)/3;
    posInIntFaceComm[4*(ie-1)+1+fac] = grpOld->face2int_face_comm_index2[i];
    iplocFaceComm[4*(ie-1)+1+fac] = (grpOld->face2int_face_comm_index1[i]%12)%3;
  }

  /* use point[].tmp field to store index in internal communicator of
     vertices. specifically: place a copy of vertices' node2index2 position at
     point[].tmp field or -1 if they are not in the comm */
  for ( poi = 1; poi < meshOld->np + 1; ++poi )
    meshOld->point[poi].tmp = PMMG_UNSET;

  for ( i = 0; i < grpOld->nitem_int_node_comm; i++ )
    meshOld->point[ grpOld->node2int_node_comm_index1[ i ] ].tmp =
      grpOld->node2int_node_comm_index2[ i ];

  /* Available memory to create the groups */
  parmesh->memMax = parmesh->memCur;
  parmesh->listgrp[grpIdOld].mesh->memMax = parmesh->listgrp[grpIdOld].mesh->memCur;
  memAv = parmesh->memGloMax-parmesh->memMax-parmesh->listgrp[grpIdOld].mesh->memCur;

  for ( grpId = 0; grpId < ngrp; ++grpId ) {
    /** New group filling */
    grpCur  = &grpsNew[grpId];

    /** New group initialisation */
    if ( !PMMG_splitGrps_newGroup(parmesh,&grpsNew[grpId],grpIdOld,&memAv,
                                  countPerGrp[grpId],&f2ifc_max,&n2inc_max) ) {
      fprintf(stderr,"\n  ## Error: %s: unable to initialize new"
              " group (%d).\n",__func__,grpId);
      ret_val = -1;
      goto fail_sgrp;
    }
    meshCur = grpCur->mesh;

    if ( !PMMG_splitGrps_fillGroup(parmesh,&grpsNew[grpId],grpIdOld,grpId,
                                   countPerGrp[grpId],&poiPerGrp,&f2ifc_max,
                                   &n2inc_max,part,posInIntFaceComm,
                                   iplocFaceComm,&memAv) ) {
      fprintf(stderr,"\n  ## Error: %s: unable to fill new group (%d).\n",
              __func__,grpId);
      ret_val = -1;
      goto fail_sgrp;
    }

    /* Mesh cleaning in the new group */
    if ( !PMMG_splitGrps_cleanMesh(meshCur,grpCur->met,poiPerGrp) ) {
      fprintf(stderr,"\n  ## Error: %s: unable to clean the mesh of"
              " new group (%d).\n",__func__,grpId);
      ret_val = -1;
      goto fail_sgrp;
    }
    /* Remove the memory used by this mesh from the available memory */
    if ( memAv < meshCur->memMax ) {
      fprintf(stderr,"\n  ## Error: %s: not enough memory to allocate a new"
              " mesh.\n",__func__);
      goto fail_sgrp;
    }
    memAv -= meshCur->memMax;

    /* Give the memory to the parmesh */
    oldMemMax        = parmesh->memMax;
    parmesh->memMax += memAv;

    /* Fitting of the communicator sizes */
    PMMG_RECALLOC(parmesh, grpCur->node2int_node_comm_index1,
                  grpCur->nitem_int_node_comm, n2inc_max, int,
                  "subgroup internal1 communicator ",
                  ret_val = -1;goto fail_sgrp );
    PMMG_RECALLOC(parmesh, grpCur->node2int_node_comm_index2,
                  grpCur->nitem_int_node_comm, n2inc_max, int,
                  "subgroup internal2 communicator ",
                  ret_val = -1;goto fail_sgrp );
    n2inc_max = grpCur->nitem_int_node_comm;
    PMMG_RECALLOC(parmesh, grpCur->face2int_face_comm_index1,
                  grpCur->nitem_int_face_comm, f2ifc_max, int,
                  "subgroup interface faces communicator ",
                  ret_val = -1;goto fail_sgrp );
    PMMG_RECALLOC(parmesh, grpCur->face2int_face_comm_index2,
                  grpCur->nitem_int_face_comm, f2ifc_max, int,
                  "subgroup interface faces communicator ",
                  ret_val = -1;goto fail_sgrp );

    parmesh->memMax = parmesh->memCur;
    assert ( parmesh->memMax <= oldMemMax );
    if ( memAv < oldMemMax - parmesh->memMax ) {
      fprintf(stderr,"\n  ## Error: %s: not enough memory.\n",__func__);
      goto fail_sgrp;
    }
    memAv          -= (parmesh->memMax - oldMemMax);
  }

  /* No error so far, skip deallocation of lstgrps */
  goto fail_facePos;

  /* fail_sgrp deallocates any mesh that has been allocated in listgroup.
     Should be executed only if an error has occured */
fail_sgrp:
  for ( grpId = 0; grpId < ngrp; ++grpId ) {
    grpCur  = &grpsNew[grpId];
    meshCur = grpCur->mesh;

    /* internal comm for nodes */
    if ( grpCur->node2int_node_comm_index2 != NULL )
      PMMG_DEL_MEM(parmesh,grpCur->node2int_node_comm_index2,int,
                   "subgroup internal2 communicator ");
    if ( grpCur->node2int_node_comm_index1 != NULL )
      PMMG_DEL_MEM(parmesh,grpCur->node2int_node_comm_index1,int,
                   "subgroup internal1 communicator ");

    /* internal communicator for faces */
    if ( grpCur->face2int_face_comm_index1 )
      PMMG_DEL_MEM(parmesh,grpCur->face2int_face_comm_index1,int,
                   "face2int_face_comm_index1 communicator ");
    if ( grpCur->face2int_face_comm_index2 )
      PMMG_DEL_MEM(parmesh,grpCur->face2int_face_comm_index2,int,
                   "face2int_face_comm_index1 communicator ");

    /* mesh */
    if ( meshCur ) {
      if ( meshCur->adja != NULL )
        PMMG_DEL_MEM(meshCur,meshCur->adja,int,"adjacency table");
      if ( meshCur->xpoint != NULL )
        PMMG_DEL_MEM(meshCur,meshCur->xpoint,MMG5_xPoint,"boundary points");
      if ( meshCur->xtetra != NULL )
        PMMG_DEL_MEM(meshCur,meshCur->xtetra,MMG5_xTetra,"msh boundary tetra");
    }
  }

  /* these labels should be executed as part of normal code execution before
     returning as well as error handling */
fail_facePos:
  PMMG_DEL_MEM(parmesh,iplocFaceComm,int,
               "starting vertices of the faces of face2int_face_comm_index1");

  PMMG_DEL_MEM(parmesh,posInIntFaceComm,int,
               "array to store faces positions in internal face communicator");

  return ret_val;
}


/**
 * \param parmesh pointer toward the parmesh structure.
 * \param target software for which we split the groups
 * (\a PMMG_GRPSPL_METIS_TARGET or \a PMMG_GRPSPL_MMG_TARGET)
 * \param fitMesh alloc the meshes at their exact sizes
 *
 * \return -1 : no possibility to save the mesh
 *         0  : failed but the mesh is correct
 *         1  : success
 *
 * if the existing group of only one mesh is too big, split it into into several
 * meshes.
 *
 * \warning tetra must be packed.
 *
 */
int PMMG_split_grps( PMMG_pParMesh parmesh,int target,int fitMesh)
{
  PMMG_pGrp grpOld;
  PMMG_pGrp grpsNew = NULL;
  MMG5_pMesh meshOld;
  int *countPerGrp = NULL;
  int ret_val = 1;
  /** remember meshOld->ne to correctly free the metis buffer */
  int meshOld_ne = 0;
  idx_t ngrp = 1;
  idx_t *part = NULL;
  int grpId,grpIdOld, tet;
  int ne_all[parmesh->nprocs],ngrps_all[parmesh->nprocs];

  if ( !parmesh->ngrp ) goto end;

  /* We are splitting group 0 */
  grpIdOld = 0;
  grpOld = &parmesh->listgrp[grpIdOld];
  meshOld = parmesh->listgrp[grpIdOld].mesh;

  assert ( (parmesh->ngrp == 1) && " split_grps can not split m groups to n");

  if ( !meshOld ) goto end;

  ngrp = PMMG_howManyGroups( meshOld->ne,abs(parmesh->info.target_mesh_size) );
  if ( parmesh->info.target_mesh_size < 0 ) {
    /* default value : do not authorize large number of groups */
    ngrp = MG_MIN ( PMMG_REMESHER_NGRPS_MAX, ngrp );
  }

  if ( target == PMMG_GRPSPL_METIS_TARGET ) {
    /* Compute the number of metis nodes from the number of groups */
    ngrp = MG_MIN( ngrp*abs(parmesh->info.metis_ratio), meshOld->ne/PMMG_METIS_NELEM_MIN+1 );
    if ( parmesh->info.metis_ratio < 0 ) {
      /* default value : do not authorize large number of groups */
      if ( ngrp > PMMG_METIS_NGRPS_MAX ) {
        printf("  ## Warning: %s: too much metis nodes needed...\n"
               "     Partitions may remains freezed. Try to use more processors.\n",
               __func__);
        ngrp = PMMG_METIS_NGRPS_MAX;
      }
    }
    if ( ngrp > meshOld->ne ) {
      /* Correction if it leads to more groups than elements */
      printf("  ## Warning: %s: too much metis nodes needed...\n"
             "     Partitions may remains freezed. Try to use more processors.\n",
             __func__);
      ngrp = MG_MIN ( meshOld->ne, ngrp );
    }
  }

  /* Print split info */
  MPI_CHECK( MPI_Gather(&ngrp,1,MPI_INT,
                        ngrps_all,1,MPI_INT,0,parmesh->comm),
             PMMG_CLEAN_AND_RETURN(parmesh,PMMG_LOWFAILURE) );
  MPI_CHECK( MPI_Gather(&meshOld->ne,1,MPI_INT,
                        ne_all,1,MPI_INT,0,parmesh->comm),
             PMMG_CLEAN_AND_RETURN(parmesh,PMMG_LOWFAILURE) );
  if ( parmesh->info.imprim > PMMG_VERB_STEPS ) {
    int i;
    for( i=0; i<parmesh->nprocs; i++ )
      fprintf(stdout,"         rank %d splitting %d elts into %d grps\n",
              i,ne_all[i],ngrps_all[i]);
  }

  /* Does the group need to be further subdivided to subgroups or not? */
  if ( ngrp == 1 )  {
    if ( parmesh->ddebug )
      fprintf( stdout,
               "[%d-%d]: %d group is enough, no need to create sub groups.\n",
               parmesh->myrank+1, parmesh->nprocs, ngrp );
    goto end;

  } else {
    if ( parmesh->ddebug )
      fprintf( stdout,
               "[%d-%d]: %d groups required, splitting into sub groups...\n",
               parmesh->myrank+1, parmesh->nprocs, ngrp );
  }

  /* Crude check whether there is enough free memory to allocate the new group */
  if ( parmesh->memCur+2*parmesh->listgrp[grpIdOld].mesh->memCur>parmesh->memGloMax ) {
    fprintf( stderr, "Not enough memory to create listgrp struct\n" );
    return 0;
  }

  /* use metis to partition the mesh into the computed number of groups needed
     part array contains the groupID computed by metis for each tetra */
  PMMG_CALLOC(parmesh,part,meshOld->ne,idx_t,"metis buffer ", return 0);
  meshOld_ne = meshOld->ne;

  if ( !PMMG_part_meshElts2metis(parmesh, part, ngrp) ) {
    ret_val = 0;
    goto fail_part;
  }

  /* count_per_grp: how many elements per group are there? */
  PMMG_CALLOC(parmesh,countPerGrp,ngrp,int,"counter buffer ",
              ret_val = 0;goto fail_part);
  for ( tet = 0; tet < meshOld->ne ; ++tet )
    ++countPerGrp[ part[ tet ] ];

  /* Allocate list of subgroups struct and allocate memory */
  PMMG_CALLOC(parmesh,grpsNew,ngrp,PMMG_Grp,"subgourp list ",
              ret_val = 0; goto fail_counters);


  /** Perform group splitting */
  ret_val = PMMG_split_eachGrp( parmesh,grpIdOld,grpsNew,ngrp,countPerGrp,part );
  if( ret_val != 1) goto fail_counters;
 
//DEBUGGING:  saveGrpsToMeshes( grpsNew, ngrp, parmesh->myrank, "AfterSplitGrp" );

  PMMG_listgrp_free(parmesh, &parmesh->listgrp, parmesh->ngrp);
  parmesh->listgrp = grpsNew;
  parmesh->ngrp = ngrp;

  /** Check grps contiguity */
  ret_val = PMMG_checkAndReset_grps_contiguity( parmesh );

  if ( PMMG_parmesh_updateMemMax(parmesh, 5, fitMesh) ) {
    /* No error so far, skip deallocation of lstgrps */
    goto fail_counters;
  }
  else
    ret_val = -1;

fail_counters:
  PMMG_DEL_MEM(parmesh,countPerGrp,int,"counter buffer ");
fail_part:
  PMMG_DEL_MEM(parmesh,part,idx_t,"free metis buffer ");

end:
  /* Check the communicators */
  assert ( PMMG_check_intNodeComm(parmesh) && "Wrong internal node comm" );
  assert ( PMMG_check_intFaceComm(parmesh) && "Wrong internal face comm" );
  assert ( PMMG_check_extNodeComm(parmesh) && "Wrong external node comm" );
  assert ( PMMG_check_extFaceComm(parmesh) && "Wrong external face comm" );

  return ret_val;
}

/**
 * \param parmesh pointer toward the parmesh structure.
 * \param target software for which we split the groups
 * (\a PMMG_GRPSPL_METIS_TARGET or \a PMMG_GRPSPL_MMG_TARGET)
 * \param fitMesh alloc the meshes at their exact sizes
 *
 * \return 0 if fail, 1 if success, -1 if the mesh is not correct
 *
 * Redistribute the n groups of listgrps into \a target_mesh_size groups.
 *
 */
int PMMG_split_n2mGrps(PMMG_pParMesh parmesh,int target,int fitMesh) {
  int     ier,ier1;
#ifndef NDEBUG
  int     ier_glob;
#endif
  int     tim;
  mytime  ctim[3];
  char    stim[32];

  assert ( PMMG_check_intFaceComm ( parmesh ) );
  assert ( PMMG_check_extFaceComm ( parmesh ) );
  assert ( PMMG_check_intNodeComm ( parmesh ) );
  assert ( PMMG_check_extNodeComm ( parmesh ) );

  if ( parmesh->info.imprim > PMMG_VERB_DETQUAL ) {
      tminit(ctim,3);
      tim = 0;
      chrono(ON,&(ctim[tim]));
  }

  /** Merge the parmesh groups into 1 group */
  ier = PMMG_merge_grps(parmesh);
  if ( !ier ) {
    fprintf(stderr,"\n  ## Merge groups problem.\n");
  }

  if ( parmesh->info.imprim > PMMG_VERB_DETQUAL ) {
    chrono(OFF,&(ctim[tim]));
    printim(ctim[tim].gdif,stim);
    fprintf(stdout,"\n                   merge group           %s\n",stim);

    tim = 1;
    chrono(ON,&(ctim[tim]));
  }

  /** Pack the tetra and update the face communicator */
  ier1 = 1;
  if ( parmesh->ngrp ) {
    ier1 = PMMG_packTetra(parmesh,0);
    if ( !ier1 ) {
      fprintf(stderr,"\n  ## Pack tetrahedra and face communicators problem.\n");
    }
  }
  ier = MG_MIN( ier, ier1 );

  if ( parmesh->info.imprim > PMMG_VERB_DETQUAL ) {
    chrono(OFF,&(ctim[tim]));
    printim(ctim[tim].gdif,stim);
    fprintf(stdout,"                   pack tetra            %s\n",stim);
  }

#ifndef NDEBUG
  /* In debug mode we have mpi comm in split_grps, thus, if 1 proc fails
   * and the other not we will deadlock */
  MPI_Allreduce( &ier, &ier_glob, 1, MPI_INT, MPI_MIN, parmesh->comm);
  if ( ier_glob <=0 ) return ier_glob;
#endif

  if ( parmesh->ddebug ) {
    size_t dummy1,dummy2;

    PMMG_TRANSFER_AVMEM_TO_MESHES(parmesh);

    PMMG_qualhisto( parmesh, PMMG_INQUA );
    PMMG_prilen( parmesh, 0 );

    PMMG_TRANSFER_AVMEM_TO_PARMESH(parmesh,dummy1,dummy2);

  }

  if ( parmesh->info.imprim > PMMG_VERB_DETQUAL ) {
    tim = 2;
    chrono(ON,&(ctim[tim]));
  }

  /** Split the group into the suitable number of groups */
  if ( ier )
    ier = PMMG_split_grps(parmesh,target,fitMesh);

  if ( parmesh->info.imprim > PMMG_VERB_DETQUAL ) {
    chrono(OFF,&(ctim[tim]));
    printim(ctim[tim].gdif,stim);
    fprintf(stdout,"                   group split           %s\n",stim);
  }

  if ( ier<=0 )
    fprintf(stderr,"\n  ## Split group problem.\n");

  assert ( PMMG_check_intFaceComm ( parmesh ) );
  assert ( PMMG_check_extFaceComm ( parmesh ) );
  assert ( PMMG_check_intNodeComm ( parmesh ) );
  assert ( PMMG_check_extNodeComm ( parmesh ) );

  return ier;
}<|MERGE_RESOLUTION|>--- conflicted
+++ resolved
@@ -998,105 +998,11 @@
   size_t memAv,oldMemMax;
   int poiPerGrp = 0;
   int *posInIntFaceComm,*iplocFaceComm;
-<<<<<<< HEAD
   int i, grpId, poi, fac, ie;
   int ret_val = 1;
  
   grpOld  = &parmesh->listgrp[grpIdOld];
   meshOld = grpOld->mesh;
-=======
-  int i, grpId, poi, tet, fac, ie;
-  int npmax,nemax,xpmax,xtmax;
-
-  if ( !parmesh->ngrp ) goto end;
-
-  meshOld = parmesh->listgrp[0].mesh;
-
-  n2inc_max = f2ifc_max = 0;
-
-  assert ( (parmesh->ngrp == 1) && " split_grps can not split m groups to n");
-
-  if ( !meshOld ) goto end;
-
-  ngrp = PMMG_howManyGroups( meshOld->ne,abs(parmesh->info.target_mesh_size) );
-  if ( parmesh->info.target_mesh_size < 0 ) {
-    /* default value : do not authorize large number of groups */
-    ngrp = MG_MIN ( PMMG_REMESHER_NGRPS_MAX, ngrp );
-  }
-
-  if ( target == PMMG_GRPSPL_METIS_TARGET ) {
-    /* Compute the number of metis nodes from the number of groups */
-    ngrp *= abs(parmesh->info.metis_ratio);
-    if ( parmesh->info.metis_ratio < 0 ) {
-      /* default value : do not authorize large number of groups */
-      if ( ngrp > PMMG_METIS_NGRPS_MAX ) {
-        printf("  ## Warning: %s: too much metis nodes needed...\n"
-               "     Partitions may remains freezed. Try to use more processors.\n",
-               __func__);
-        ngrp = PMMG_METIS_NGRPS_MAX;
-      }
-    }
-    if ( ngrp > meshOld->ne ) {
-      /* Correction if it leads to more groups than elements */
-      printf("  ## Warning: %s: too much metis nodes needed...\n"
-             "     Partitions may remains freezed. Try to reduce the number of processors.\n",
-             __func__);
-      ngrp = MG_MIN ( meshOld->ne, ngrp );
-    }
-  }
-
-  /* Does the group need to be further subdivided to subgroups or not? */
-  if ( ngrp == 1 )  {
-    if ( parmesh->ddebug )
-      fprintf( stdout,
-               "[%d-%d]: %d group is enough, no need to create sub groups.\n",
-               parmesh->myrank+1, parmesh->nprocs, ngrp );
-    goto end;
-
-  } else {
-    if ( parmesh->ddebug )
-      fprintf( stdout,
-               "[%d-%d]: %d groups required, splitting into sub groups...\n",
-               parmesh->myrank+1, parmesh->nprocs, ngrp );
-  }
-
-  /* Crude check whether there is enough free memory to allocate the new group */
-  if ( parmesh->memCur+2*meshOld->memCur>parmesh->memGloMax ) {
-    npmax = meshOld->npmax;
-    nemax = meshOld->nemax;
-    xpmax = meshOld->xpmax;
-    xtmax = meshOld->xtmax;
-    meshOld->npmax = meshOld->np;
-    meshOld->nemax = meshOld->ne;
-    meshOld->xpmax = meshOld->xp;
-    meshOld->xtmax = meshOld->xt;
-    if ( (!PMMG_setMemMax_realloc( meshOld, npmax, xpmax, nemax, xtmax )) ||
-         parmesh->memCur+2*meshOld->memCur>parmesh->memGloMax ) {
-      fprintf( stderr, "Not enough memory to create listgrp struct\n" );
-      return 0;
-    }
-  }
-
-  /* use metis to partition the mesh into the computed number of groups needed
-     part array contains the groupID computed by metis for each tetra */
-  PMMG_CALLOC(parmesh,part,meshOld->ne,idx_t,"metis buffer ", return 0);
-  meshOld_ne = meshOld->ne;
-
-  if ( !PMMG_part_meshElts2metis(parmesh, part, ngrp) ) {
-    ret_val = 0;
-    goto fail_part;
-  }
-
-  /* count_per_grp: how many elements per group are there? */
-  PMMG_CALLOC(parmesh,countPerGrp,ngrp,int,"counter buffer ",
-              ret_val = 0;goto fail_part);
-  for ( tet = 0; tet < meshOld->ne ; ++tet )
-    ++countPerGrp[ part[ tet ] ];
-
-  /* Allocate list of subgroups struct and allocate memory */
-  PMMG_CALLOC(parmesh,grpsNew,ngrp,PMMG_Grp,"subgourp list ",
-              ret_val = 0; goto fail_counters);
->>>>>>> 19381bf6
 
   /* Use the posInIntFaceComm array to remember the position of the tetra faces
    * in the internal face communicator */
@@ -1286,6 +1192,7 @@
   idx_t *part = NULL;
   int grpId,grpIdOld, tet;
   int ne_all[parmesh->nprocs],ngrps_all[parmesh->nprocs];
+  int npmax,nemax,xpmax,xtmax;
 
   if ( !parmesh->ngrp ) goto end;
 
@@ -1319,7 +1226,7 @@
     if ( ngrp > meshOld->ne ) {
       /* Correction if it leads to more groups than elements */
       printf("  ## Warning: %s: too much metis nodes needed...\n"
-             "     Partitions may remains freezed. Try to use more processors.\n",
+             "     Partitions may remains freezed. Try to reduce the number of processors.\n",
              __func__);
       ngrp = MG_MIN ( meshOld->ne, ngrp );
     }
@@ -1355,9 +1262,20 @@
   }
 
   /* Crude check whether there is enough free memory to allocate the new group */
-  if ( parmesh->memCur+2*parmesh->listgrp[grpIdOld].mesh->memCur>parmesh->memGloMax ) {
-    fprintf( stderr, "Not enough memory to create listgrp struct\n" );
-    return 0;
+  if ( parmesh->memCur+2*meshOld->memCur>parmesh->memGloMax ) {
+    npmax = meshOld->npmax;
+    nemax = meshOld->nemax;
+    xpmax = meshOld->xpmax;
+    xtmax = meshOld->xtmax;
+    meshOld->npmax = meshOld->np;
+    meshOld->nemax = meshOld->ne;
+    meshOld->xpmax = meshOld->xp;
+    meshOld->xtmax = meshOld->xt;
+    if ( (!PMMG_setMemMax_realloc( meshOld, npmax, xpmax, nemax, xtmax )) ||
+         parmesh->memCur+2*meshOld->memCur>parmesh->memGloMax ) {
+      fprintf( stderr, "Not enough memory to create listgrp struct\n" );
+      return 0;
+    }
   }
 
   /* use metis to partition the mesh into the computed number of groups needed
