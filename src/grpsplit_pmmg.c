/* =============================================================================
**  This file is part of the parmmg software package for parallel tetrahedral
**  mesh modification.
**  Copyright (c) Bx INP/Inria/UBordeaux, 2017-
**
**  parmmg is free software: you can redistribute it and/or modify it
**  under the terms of the GNU Lesser General Public License as published
**  by the Free Software Foundation, either version 3 of the License, or
**  (at your option) any later version.
**
**  parmmg is distributed in the hope that it will be useful, but WITHOUT
**  ANY WARRANTY; without even the implied warranty of MERCHANTABILITY or
**  FITNESS FOR A PARTICULAR PURPOSE. See the GNU Lesser General Public
**  License for more details.
**
**  You should have received a copy of the GNU Lesser General Public
**  License and of the GNU General Public License along with parmmg (in
**  files COPYING.LESSER and COPYING). If not, see
**  <http://www.gnu.org/licenses/>. Please read their terms carefully and
**  use this copy of the parmmg distribution only if you accept them.
** =============================================================================
*/

/**
 * \file grpsplit_pmmg.c
 * \brief Split groups into sub groups.
 * \author Cécile Dobrzynski (Bx INP/Inria)
 * \author Algiane Froehly (Inria)
 * \author Nikos Pattakos (Inria)
 * \version 1
 * \copyright GNU Lesser General Public License.
 */
#include "parmmg.h"
#include "metis_pmmg.h"

/**
 * \param nelem number of elements in the initial group
 * \param target_mesh_size wanted number of elements per group
 *
 * \return the needed number of groups
 *
 *  Compute the needed number of groups to create groups of \a target_mesh_size
 *  elements from a group of nelem elements.
 *
 */
static int PMMG_howManyGroups ( const int nelem, const int target_mesh_size )
{
  int ngrp = nelem / target_mesh_size;

  if ( ngrp == 0 )
    return ( 1 );
  else if ( ngrp * target_mesh_size < nelem )
    return ( ngrp + 1 );

  return ( ngrp );
}


/**
 * \param to       mesh to copy xtetra item to
 * \param from     mesh to copy xtetra item from
 * \param location location of xtetra to copy in original mesh
 *
 * \return 1 if tetra is successfully appended
 *         0 if tetra is not successfully appended
 *
 *  Append a tetraedron to the mesh, increasing the array if the allocated
 *  array is not big enough.
 */
static int PMMG_xtetraAppend( MMG5_pMesh to, MMG5_pMesh from, int location )
{
  int newsize;

  /* Adjust the value of scale to reallocate memory more or less agressively */
  const float scale = 2.f;
  if ( (to->xt + 1) >= to->xtmax ) {
    newsize = MG_MAX(scale*to->xtmax,to->xtmax+1);
    PMMG_REALLOC(to, to->xtetra, newsize+1, to->xtmax+1,MMG5_xTetra,
                  "larger xtetra table",return 0);
    to->xtmax = newsize;
  }
  ++to->xt;
  memcpy( &to->xtetra[ to->xt ],
          &from->xtetra[ from->tetra[ location ].xt ], sizeof(MMG5_xTetra) );
  return 1;
}

/**
 * \param to       mesh to copy xpoint item to
 * \param from     mesh to copy xpoint item from
 * \param location location of xpoint to copy in original mesh
 * \param point    xpoint's number in tetrahedron
 *
 * \return 1 if tetra is successfully appended
 *         0 if tetra is not successfully appended
 *
 *  Append a point in the point list, increasing the array if the allocated
 *  array is not big enough.
 */
static int PMMG_xpointAppend( MMG5_pMesh to, MMG5_pMesh from, int tetrahedron, int point )
{
  int newsize;

  // Adjust the value of scale to reallocate memory more or less agressively
  const float scale = 2.f;
  if ( (to->xp + 1) >= to->xpmax + 1 ) {
    newsize = MG_MAX(scale*to->xpmax,to->xpmax+1);
    PMMG_RECALLOC(to, to->xpoint, newsize+1, to->xpmax+1,MMG5_xPoint,
                  "larger xpoint table",return 0);
    to->xpmax = newsize;
  }
  ++to->xp;
  memcpy( &to->xpoint[ to->xp ],
          &from->xpoint[ from->point[ from->tetra[tetrahedron].v[point] ].xp ],
          sizeof(MMG5_xPoint) );
  return 1;
}
/**
 * \param parmesh parmmg struct pointer
 * \param grp     working group pointer
 * \param max     pointer toward the size of the node2int_node_comm arrays
 * \param idx1    index1 value
 * \param idx2    index2 value
 *
 * \return 1 if tetra is successfully appended
 *         0 if tetra is not successfully appended
 *
 *  Append new values in  group's internal communitor, resizing the buffers if
 *  required
 */
static int PMMG_n2incAppend( PMMG_pParMesh parmesh, PMMG_pGrp grp, int *max,
                             int idx1, int idx2 )
{
  int newsize;

  assert( (max != 0) && "null pointer passed" );
  // Adjust the value of scale to reallocate memory more or less agressively
  const float scale = 2.f;
  if ( (grp->nitem_int_node_comm + 1) >= *max ) {
    newsize = MG_MAX(scale * (*max),(*max)+1);
    PMMG_RECALLOC(parmesh, grp->node2int_node_comm_index1, newsize, *max, int,
                  "increasing node2int_node_comm_index1",return 0);
    PMMG_RECALLOC(parmesh, grp->node2int_node_comm_index2, newsize, *max, int,
                  "increasing node2int_node_comm_index2",return 0);
    *max  = newsize;
  }
  grp->node2int_node_comm_index1[ grp->nitem_int_node_comm ] = idx1;
  grp->node2int_node_comm_index2[ grp->nitem_int_node_comm ] = idx2;
  ++grp->nitem_int_node_comm;
  return 1;
}

/**
 * \param parmesh pointer toward the parmmg structure
 * \param grp     pointer toward the working group
 * \param max     pointer toward the size of the node2int_face_comm arrays
 * \param idx1    \f$ 12\times iel + 4\times ifac + iploc \f$ with \a iel the
 * index of the element to which the face belong, \a ifac the local index of the
 * face in \a iel and \a iploc as starting point in \a ifac (to be able to build
 * the node communicators from the face ones)
 * \param idx2    position of the face in the internal face communicator.
 *
 * \return 1 if tetra is successfully appended
 *         0 if tetra is not successfully appended
 *
 *  Append new values in the face internal communicator, resizing the buffers if
 *  required.
 */
static int PMMG_f2ifcAppend( PMMG_pParMesh parmesh, PMMG_pGrp grp, int *max,
                        int idx1, int idx2 )
{
  int newsize;

  assert( (max != 0) && "null pointer passed" );

  // Adjust the value of scale to reallocate memory more or less agressively
  const float scale = 2.f;

  if ( (grp->nitem_int_face_comm + 1) >= *max ) {
    newsize = MG_MAX(scale * (*max),(*max)+1);
    PMMG_RECALLOC(parmesh, grp->face2int_face_comm_index1,newsize, *max, int,
                  "increasing face2int_face_comm_index1",return 0);
    PMMG_RECALLOC(parmesh, grp->face2int_face_comm_index2,newsize, *max, int,
                  "increasing face2int_face_comm_index2",return 0);
    *max  = newsize;
  }

  grp->face2int_face_comm_index1[ grp->nitem_int_face_comm ] = idx1;
  grp->face2int_face_comm_index2[ grp->nitem_int_face_comm ] = idx2;
  ++grp->nitem_int_face_comm;

  return 1;
}

/**
 * \param mesh pointer toward the mesh structure.
 * \param np number of vertices.
 * \param ne number of tetrahedra.
 * \param nt number of triangles.
 * \param xp number of boundary point
 * \param xt number of boundary tetra
 *
 * \return 0 if failed, 1 otherwise.
 *
 * Check the input mesh size and assign their values to the mesh.
 *
 */
int PMMG_grpSplit_setMeshSize_initData(MMG5_pMesh mesh, int np, int ne,
                                       int nt, int xp, int xt ) {

  if ( ( (mesh->info.imprim > PMMG_VERB_DETQUAL) || mesh->info.ddebug ) &&
       ( mesh->point || mesh->xpoint || mesh->tetra || mesh->xtetra) )
    fprintf(stderr,"\n  ## Warning: %s: old mesh deletion.\n",__func__);

  if ( !np ) {
    fprintf(stderr,"  ** MISSING DATA:\n");
    fprintf(stderr,"     Your mesh must contains at least points.\n");
    return(0);
  }
  if ( !ne && (mesh->info.imprim > PMMG_VERB_DETQUAL || mesh->info.ddebug) ) {
    fprintf(stderr,"  ** WARNING:\n");
    fprintf(stderr,"     Your mesh don't contains tetrahedra.\n");
  }

  if ( mesh->point )
    MMG5_DEL_MEM(mesh,mesh->point);
  if ( mesh->tetra )
    MMG5_DEL_MEM(mesh,mesh->tetra);
  if ( mesh->prism )
    MMG5_DEL_MEM(mesh,mesh->prism);
  if ( mesh->tria )
    MMG5_DEL_MEM(mesh,mesh->tria);
  if ( mesh->quadra )
    MMG5_DEL_MEM(mesh,mesh->quadra);
  if ( mesh->edge )
    MMG5_DEL_MEM(mesh,mesh->edge);

  mesh->np = np;
  mesh->ne = ne;
  mesh->nt = nt;
  mesh->xp = xp;
  mesh->xt = xt;

  mesh->npi = mesh->np;
  mesh->nei = mesh->ne;
  mesh->nti = mesh->nt;

  return 1;
}

/**
 * \param mesh pointer toward the mesh structure.
 *
 * \return 0 if failed, 1 otherwise.
 *
 * Allocation of the array fields of the mesh for the given xpmax, npmax,xtmax,
 * nemax.
 *
 */
int PMMG_grpSplit_setMeshSize_alloc( MMG5_pMesh mesh ) {

  PMMG_CALLOC(mesh,mesh->point,mesh->npmax+1,MMG5_Point,
              "vertices array", return 0);

  PMMG_CALLOC(mesh,mesh->xpoint,mesh->xpmax+1,MMG5_xPoint,
              "boundary vertices array", return 0);

  PMMG_CALLOC(mesh,mesh->tetra,mesh->nemax+1,MMG5_Tetra,
              "tetra array", return 0);

  PMMG_CALLOC(mesh,mesh->xtetra,mesh->xtmax+1,MMG5_xTetra,
              "boundary tetra array", return 0);

  if ( mesh->nt ) {
    PMMG_CALLOC(mesh,mesh->tria,mesh->nt+1,MMG5_Tria,
                "triangles array", return 0);
  }

  return ( PMMG_link_mesh( mesh ) );
}


/**
 * \param mesh pointer toward the mesh structure.
 * \param np number of vertices.
 * \param ne number of tetrahedra.
 * \param nt number of triangles.
 * \param xp number of boundary points.
 * \param xt number of boundary tetra.
 *
 * \return 0 if failed, 1 otherwise.
 *
 * Check the input mesh size and assign their values to the mesh.
 *
 */
int PMMG_grpSplit_setMeshSize(MMG5_pMesh mesh,int np,int ne,
                              int nt,int xp,int xt ) {

  /* Check input data and set mesh->ne/na/np/nt to the suitable values */
  if ( !PMMG_grpSplit_setMeshSize_initData(mesh,np,ne,nt,xp,xt) )
    return 0;

  mesh->npmax  = mesh->np;
  mesh->nemax  = mesh->ne;
  mesh->ntmax  = mesh->nt;
  mesh->xpmax  = mesh->xp;
  mesh->xtmax  = mesh->xt;

  /* Mesh allocation and linkage */
  if ( !PMMG_grpSplit_setMeshSize_alloc( mesh ) ) return 0;

  return(1);

}

/**
 * \param parmesh pointer toward the parmesh structure
 * \param igrp index of the group to create
 *
 * \return 0 if fail, 1 if success
 *
 * Creation of a mimimal size new group for the background mesh (without
 * communication structures, info.inputMet == 1 if a metrics is provided by the
 * user).
 *
 */
<<<<<<< HEAD
int PMMG_create_oldGrp( PMMG_pParMesh parmesh,int igrp ) {
=======
int PMMG_oldGrps_newGroup( PMMG_pParMesh parmesh,int igrp,size_t *memAv,size_t *oldMemMax ) {
>>>>>>> c6102567
  MMG5_pMesh const meshOld= parmesh->listgrp[igrp].mesh;
  MMG5_pSol  const metOld = parmesh->listgrp[igrp].met;
  PMMG_pGrp        grp;
  MMG5_pMesh       mesh;
  MMG5_pSol        met;
<<<<<<< HEAD
  MMG5_pTetra      pt,ptCur;
  MMG5_pTria       ptr,ptrCur;
  MMG5_pPoint      ppt,pptCur;
  MMG5_Hash        hash;
  int              *adja,*oldAdja;
  int              *adjt,*oldAdjt;
  size_t           oldMemMax,memAv;
  int              ie,ip,k;
=======
>>>>>>> c6102567

  grp = &parmesh->old_listgrp[igrp];
  grp->mesh = NULL;
  grp->met  = NULL;

  MMG3D_Init_mesh( MMG5_ARG_start,
                   MMG5_ARG_ppMesh, &grp->mesh,
                   MMG5_ARG_ppMet, &grp->met,
                   MMG5_ARG_end );

  mesh = grp->mesh;
  met  = grp->met;

<<<<<<< HEAD
  oldMemMax = parmesh->memCur;
  memAv     = parmesh->memMax-oldMemMax;


  /** 1) Create the boundary */

  /* Give all the available memory to the mesh */
  PMMG_TRANSFER_AVMEM_FROM_PMESH_TO_MESH(parmesh,meshOld,memAv,oldMemMax);

  /* Create boundary */
  meshOld->nt = 0;
  if ( !MMG5_chkBdryTria(meshOld) ) {
    fprintf(stderr,"\n  ## Problem building boundary.\n");
    return 0;
  }

  /* Create surface adjacency */
  memset ( &hash, 0x0, sizeof(MMG5_Hash));
  if ( !MMG3D_hashTria(meshOld,&hash) ) {
    MMG5_DEL_MEM(meshOld,hash.item);
    fprintf(stderr,"\n  ## Hashing problem.\n");
    return 0;
  }
  MMG5_DEL_MEM(meshOld,hash.item);

  /* Give the available memory to the parmesh */
  PMMG_TRANSFER_AVMEM_FROM_MESH_TO_PMESH(parmesh,meshOld,memAv,oldMemMax);


  /** 2) Create old group */

  /* Give all the available memory to the mesh */
  PMMG_TRANSFER_AVMEM_FROM_PMESH_TO_MESH(parmesh,mesh,memAv,oldMemMax);
=======
  /* Mesh memory isn't defined yet */
  mesh->memMax = 0;
  mesh->memCur = 0;

  /* Give all the available memory to the mesh */
  PMMG_TRANSFER_AVMEM_FROM_PMESH_TO_MESH(parmesh,mesh,*memAv,*oldMemMax);
>>>>>>> c6102567

  /* Copy the mesh filenames */
  if ( !MMG5_Set_inputMeshName(  mesh,meshOld->namein) )      return 0;
  if ( !MMG5_Set_inputSolName(   mesh,met,metOld->namein ) )  return 0;
  if ( !MMG5_Set_outputMeshName( mesh,meshOld->nameout ) )    return 0;
  if ( !MMG5_Set_outputSolName(  mesh,met,metOld->nameout ) ) return 0;

  /* Set sizes and allocate new mesh */
  if ( !PMMG_grpSplit_setMeshSize( mesh,meshOld->np,meshOld->ne,meshOld->nt,0,0) )
    return 0;

  PMMG_CALLOC(mesh,mesh->adja,4*mesh->nemax+5,int,"tetra adjacency table",return 0);
  PMMG_CALLOC(mesh,mesh->adjt,3*mesh->ntmax+4,int,"tria adjacency table",return 0);

  /* Set metrics size */
  if ( parmesh->info.inputMet == 1 )
    if ( !MMG3D_Set_solSize(mesh,met,MMG5_Vertex,meshOld->np,metOld->type) )
      return 0;

  /* Copy the info structure of the initial mesh: it contains the remeshing
   * options */
  memcpy(&(mesh->info),&(meshOld->info),sizeof(MMG5_Info) );

  /* Loop on tetras */
  for ( ie = 1; ie < meshOld->ne+1; ++ie ) {
    pt = &meshOld->tetra[ie];
    ptCur = &mesh->tetra[ie];
 
    if ( !MG_EOK(pt) ) continue;

    /* Copy tetra */
    memcpy( ptCur, pt, sizeof(MMG5_Tetra) );

    /* Copy element's adjacency */
    assert( meshOld->adja );
    if( meshOld->adja ) {
      adja    =    &mesh->adja[ 4*( ie-1 )+1 ];
      oldAdja = &meshOld->adja[ 4*( ie-1 )+1 ];
      memcpy( adja, oldAdja, 4*sizeof(int) );
    }

    /* Skip xtetra */
    ptCur->xt = 0;

  }

  /* Loop on points */
  for ( ip = 1; ip < meshOld->np+1; ++ip ) {
    ppt = &meshOld->point[ip];
    pptCur = &mesh->point[ip];

    if ( !MG_VOK(ppt) ) {

      /* Only copy the tag (to detect the not VOK point) */
      pptCur->tag = ppt->tag;

    } else {

      /* Copy point */
      memcpy( pptCur, ppt, sizeof(MMG5_Point) );

      /* Copy metrics */
      if ( mesh->info.inputMet == 1 )
        memcpy( &met->m[ ip*met->size ], &metOld->m[ip*met->size], met->size*sizeof(double) );

      /* Skip xpoint */
      pptCur->xp = 0;

    }
  }

  /* Loop on trias */
  for ( k = 1; k < meshOld->nt+1; ++k ) {
    ptr = &meshOld->tria[k];
    ptrCur = &mesh->tria[k];

    if ( !MG_EOK(ptr) ) continue;

    /* Copy tria */
    memcpy( ptrCur, ptr, sizeof(MMG5_Tria) );

    /* Copy element's adjacency */
    if( meshOld->adjt ) {
      adjt    =    &mesh->adjt[ 3*( k-1 )+1 ];
      oldAdjt = &meshOld->adjt[ 3*( k-1 )+1 ];
      memcpy( adjt, oldAdjt, 3*sizeof(int) );
    }

  }

  /* Give the available memory to the parmesh */
  PMMG_TRANSFER_AVMEM_FROM_MESH_TO_PMESH(parmesh,mesh,*memAv,*oldMemMax);


  /** 3) Destroy boundary in the new mesh */

  /* Give the available memory to the mesh */
  PMMG_TRANSFER_AVMEM_FROM_PMESH_TO_MESH(parmesh,meshOld,memAv,oldMemMax);

  MMG5_DEL_MEM(meshOld,meshOld->tria);
  meshOld->nt = 0;

  /* Give the available memory to the parmesh */
  PMMG_TRANSFER_AVMEM_FROM_MESH_TO_PMESH(parmesh,meshOld,memAv,oldMemMax);


  return 1;
}

/**
 * \param parmesh pointer toward the parmesh structure
 * \param group pointer toward the new group to create
 * \param igrp index of the old group which is splitted
 * \param memAv available mem for the mesh allocation
 * \param ne number of elements in the new group mesh
 * \param f2ifc_max maximum number of elements in the face2int_face_comm arrays
 * \param n2inc_max maximum number of elements in the node2int_node_comm arrays
 *
 * \return 0 if fail, 1 if success
 *
 * Creation of the new group \a grp: allocation and initialization of the mesh
 * and communicator structures. Set the f2ifc_max variable at the size at which
 * we allocate the face2int_face_comm arrays and the n2inc_max variable at the
 * size at which the node2int_node_comm arrays are allocated.
 *
 */
static int
PMMG_splitGrps_newGroup( PMMG_pParMesh parmesh,PMMG_pGrp grp,int igrp,
                         size_t *memAv,int ne,int *f2ifc_max,int *n2inc_max ) {
  PMMG_pGrp  const grpOld = &parmesh->listgrp[igrp];
  MMG5_pMesh const meshOld= parmesh->listgrp[igrp].mesh;
  MMG5_pMesh       mesh;
  size_t           oldMemMax;

  grp->mesh = NULL;
  grp->met  = NULL;
  grp->disp = NULL;

  MMG3D_Init_mesh( MMG5_ARG_start, MMG5_ARG_ppMesh, &grp->mesh,
                   MMG5_ARG_ppMet, &grp->met, MMG5_ARG_end );

  mesh      = grp->mesh;

  /* Give all the available memory to the mesh */
  mesh->memMax = *memAv;

  /* Copy the mesh filenames */
  if ( !MMG5_Set_inputMeshName( mesh,meshOld->namein) )                return 0;
  if ( !MMG5_Set_inputSolName(  mesh,grp->met,grpOld->met->namein ) )  return 0;
  if ( !MMG5_Set_outputMeshName(mesh, meshOld->nameout ) )             return 0;
  if ( !MMG5_Set_outputSolName( mesh,grp->met,grpOld->met->nameout ) ) return 0;

  /* Uses the Euler-poincare formulae to estimate the number of entities (np =
   * ne/6, nt=ne/3 */
  if ( !PMMG_grpSplit_setMeshSize( mesh,MG_MAX(ne/6,4),ne,0,MG_MAX(ne/6,3),MG_MAX(ne/3,1)) ) return 0;

  PMMG_CALLOC(mesh,mesh->adja,4*mesh->nemax+5,int,"adjacency table",return 0);

  grp->mesh->np = 0;
  grp->mesh->npi = 0;

  if ( grpOld->met->m ) {
    if ( grpOld->met->size == 1 )
      grp->met->type = MMG5_Scalar;
    else if ( grpOld->met->size == 6 )
      grp->met->type = MMG5_Tensor;

    /** If we have an initial metric, force the metric allocation (even if for
     * now, we don't know the number of point that will be stored in it) */
    int allocMetric = 1;
    if ( !MMG3D_Set_solSize(grp->mesh,grp->met,MMG5_Vertex,allocMetric,grp->met->type) )
      return 0;
  }

  /* Copy the info structure of the initial mesh: it contains the remeshing
   * options */
  if ( !PMMG_copy_mmgInfo ( &meshOld->info,&grp->mesh->info ) ) return 0;


  /* Give the available memory to the parmesh */
  grp->mesh->memMax = grp->mesh->memCur;
  if ( *memAv < grp->mesh->memMax ) {
      fprintf(stderr,"\n  ## Error: %s: not enough memory to allocate a new"
              " mesh.\n",__func__);
      return 0;
  }

  *memAv           -= grp->mesh->memMax;

  oldMemMax         = parmesh->memMax;
  parmesh->memMax  += *memAv;

  *n2inc_max = ne/3;
  assert( (grp->nitem_int_node_comm == 0 ) && "non empty comm" );
  PMMG_CALLOC(parmesh,grp->node2int_node_comm_index1,*n2inc_max,int,
              "subgroup internal1 communicator ",return 0);
  PMMG_CALLOC(parmesh,grp->node2int_node_comm_index2,*n2inc_max,int,
              "subgroup internal2 communicator ",return 0);

  *f2ifc_max = mesh->xtmax;
  PMMG_CALLOC(parmesh,grp->face2int_face_comm_index1,*f2ifc_max,int,
              "face2int_face_comm_index1 communicator",return 0);
  PMMG_CALLOC(parmesh,grp->face2int_face_comm_index2,*f2ifc_max,int,
              "face2int_face_comm_index2 communicator",return 0);

  /* Update the available memory */
  parmesh->memMax = parmesh->memCur;
  assert ( parmesh->memMax >= oldMemMax );
  if ( *memAv < (parmesh->memMax - oldMemMax) ) {
      fprintf(stderr,"\n  ## Error: %s: not enough memory.\n",__func__);
      return 0;
  }

  *memAv -= (parmesh->memMax - oldMemMax);

  return 1;
}

/**
 * \param parmesh pointer toward the parmesh structure
<<<<<<< HEAD
=======
 * \param igrp index of the group to fill
 *
 * Fill the background mesh with the current mesh on group igrp
 * (info.inputMet == 1 if a  metrics is provided by the user).
 *
 */
int PMMG_oldGrps_fillGroup( PMMG_pParMesh parmesh,int igrp ) {

  MMG5_pMesh const meshOld= parmesh->listgrp[igrp].mesh;
  MMG5_pSol  const metOld = parmesh->listgrp[igrp].met;
  MMG5_pMesh       mesh;
  MMG5_pSol        met;
  MMG5_pTetra      pt,ptCur;
  MMG5_pPoint      ppt,pptCur;
  int              *adja,*oldAdja,ie,ip;

  mesh = parmesh->old_listgrp[igrp].mesh;
  met  = parmesh->old_listgrp[igrp].met;

  assert( mesh->ne == meshOld->ne );
  assert( mesh->np == meshOld->np );

  /* Loop on tetras */
  for ( ie = 1; ie < meshOld->ne+1; ++ie ) {
    pt = &meshOld->tetra[ie];
    ptCur = &mesh->tetra[ie];
 
    if ( !MG_EOK(pt) ) continue;

    /* Copy tetra */
    memcpy( ptCur, pt, sizeof(MMG5_Tetra) );

    /* Copy element's adjacency */
    assert( meshOld->adja );
    if( meshOld->adja ) {
      adja    =    &mesh->adja[ 4*( ie-1 )+1 ];
      oldAdja = &meshOld->adja[ 4*( ie-1 )+1 ];
      memcpy( adja, oldAdja, 4*sizeof(int) );
    }

    /* Skip xtetra */
    ptCur->xt = 0;

  }

  /* Loop on points */
  for ( ip = 1; ip < meshOld->np+1; ++ip ) {
    ppt = &meshOld->point[ip];
    pptCur = &mesh->point[ip];

    if ( !MG_VOK(ppt) ) {

      /* Only copy the tag (to detect the not VOK point) */
      pptCur->tag = ppt->tag;

    } else {

      /* Copy point */
      memcpy( pptCur, ppt, sizeof(MMG5_Point) );

      /* Copy metrics */
      if ( parmesh->info.inputMet == 1 )
        memcpy( &met->m[ ip*met->size ], &metOld->m[ip*met->size], met->size*sizeof(double) );

      /* Skip xpoint */
      pptCur->xp = 0;

    }
  }
  
  return 1;
}

/**
 * \param parmesh pointer toward the parmesh structure
>>>>>>> c6102567
 * \param group pointer toward the new group to fill
 * \param mesh pointer toward the new mesh to fill
 * \param meshOld pointer toward the old mesh
 * \param tetraCur pointer to the current tetra
 * \param pt pointer to the old tetra
 * \param tet index of the old tetra
 * \param grpId intex of the current group
 * \param n2ifc_max maximum number of nodes in the node2int_node_comm arrays
 * \param part partition array for the old tetrahedra
 * \param memAv pointer to the available memory
 * \param oldMemMax pointer to the old max memory
 *
 * \return 0 if fail, 1 if success.
 *
 * Fill the node communicator with new interface nodes.
 *
 */
static int PMMG_splitGrps_updateNodeCommNew( PMMG_pParMesh parmesh,PMMG_pGrp grp,
    MMG5_pMesh mesh, MMG5_pMesh meshOld,MMG5_pTetra tetraCur,MMG5_pTetra pt,
    int tet,int grpId,int *n2inc_max,int *part,size_t *memAv,size_t *oldMemMax ) {
  MMG5_pPoint ppt;
  int *adja,fac,poi,adjidx;

  adja = &meshOld->adja[ 4 * ( tet - 1 ) + 1 ];
  for ( fac = 0; fac < 4; ++fac ) {
    adjidx = adja[ fac ] / 4;

    if ( adjidx && grpId != part[ adjidx - 1 ] ) {
      for ( poi = 0; poi < 3; ++poi ) {
        ppt = & mesh->point[ tetraCur->v[ MMG5_idir[fac][poi] ] ];
        if ( ppt->tmp == -1 ) {
          if (   !PMMG_n2incAppend( parmesh, grp, n2inc_max,
                                   tetraCur->v[ MMG5_idir[fac][poi] ],
                                   parmesh->int_node_comm->nitem + 1 ) ) {
            return 0;
          }

          meshOld->point[ pt->v[ MMG5_idir[fac][poi]  ] ].tmp =
            parmesh->int_node_comm->nitem + 1;
          ppt->tmp = parmesh->int_node_comm->nitem + 1;

          ++parmesh->int_node_comm->nitem;
        }
      }
    }
  }
  return 1;
}

/**
 * \param parmesh pointer toward the parmesh structure
 * \param group pointer toward the new group to fill
 * \param mesh pointer toward the new mesh to fill
 * \param ppt pointer to the current point
 * \param it index of the current point
 * \param fac intex of the current face
 * \param n2ifc_max maximum number of nodes in the node2int_node_comm arrays
 * \param memAv pointer to the available memory
 * \param oldMemMax pointer to the old max memory
 * \param pos pointer to the tetra+face index
 *
 * \return 0 if fail, 1 if success.
 *
 * Fill the node communicator if the node was already parallel.
 *
 */
static int PMMG_splitGrps_updateNodeCommOld( PMMG_pParMesh parmesh,PMMG_pGrp grp,
    MMG5_pMesh mesh,MMG5_pPoint ppt,int ip,int *n2inc_max,size_t *memAv,size_t *oldMemMax ) {

  /* Give the available memory to the parmesh */
  PMMG_TRANSFER_AVMEM_FROM_MESH_TO_PMESH(parmesh,mesh,*memAv,*oldMemMax);

  /* Add point in subgroup's communicator if it already was in group's
     communicator */
  if ( ppt->tmp != PMMG_UNSET ) {
    if (  !PMMG_n2incAppend( parmesh, grp, n2inc_max,
                             ip, ppt->tmp ) ) {
      return 0;
    }
    ++parmesh->int_node_comm->nitem;
  }

  /* Give back the memory to the mesh */
  PMMG_TRANSFER_AVMEM_FROM_PMESH_TO_MESH(parmesh,mesh,*memAv,*oldMemMax);

  return 1;
}

/**
 * \param parmesh pointer toward the parmesh structure
 * \param group pointer toward the new group to fill
 * \param mesh pointer toward the new mesh to fill
 * \param meshOld pointer toward the old mesh
 * \param fac intex of the current face
 * \param adjidx index of the old tetra
 * \param vidx face of the old tetra
,* \param posInIntFaceComm position of each tetra face in the internal face
 * \param iplocFaceComm starting index to list the vertices of the faces in the
 * \param f2ifc_max maximum number of elements in the face2int_face_comm arrays
 * face2int_face arrays (to be able to build the node communicators from the
 * face ones).
 * communicator (-1 if not in the internal face comm)
 * \param tetPerGrp number of tetra in the group
 * \param memAv pointer to the available memory
 * \param oldMemMax pointer to the old max memory
 * \param pos tetra+face index
 *
 * \return 0 if fail, 1 if success.
 *
 * Fill the face communicator with new parallel faces.
 *
 */
static int PMMG_splitGrps_updateFaceCommNew( PMMG_pParMesh parmesh,
    PMMG_pGrp grp, MMG5_pMesh mesh,MMG5_pMesh meshOld,MMG5_pTetra pt,int fac,int adjidx,int vidx,
    int *posInIntFaceComm, int *iplocFaceComm,int *f2ifc_max,int tetPerGrp,
    size_t *memAv,size_t *oldMemMax,int pos ) {
  MMG5_pTetra ptadj;
  int ip,iploc,iplocadj;

  /* Give the available memory to the parmesh */
  PMMG_TRANSFER_AVMEM_FROM_MESH_TO_PMESH(parmesh,mesh,*memAv,*oldMemMax);

  /** Build the internal communicator for the boundary faces */
  /* 1) Check if this face has already a position in the internal face
   * communicator, and if not, increment the internal face comm and
   * store the face position in posInIntFaceComm */
  if ( posInIntFaceComm[4*(adjidx-1)+1+vidx]<0 ) {

    posInIntFaceComm[pos]                 = parmesh->int_face_comm->nitem;
    posInIntFaceComm[4*(adjidx-1)+1+vidx] = parmesh->int_face_comm->nitem;

    /* Find a common starting point inside the face for both tetra */
    iploc = 0; // We impose the starting point in tet
    ip    = pt->v[MMG5_idir[fac][iploc]];

    ptadj = &meshOld->tetra[adjidx];
    for ( iplocadj=0; iplocadj < 3; ++iplocadj )
      if ( ptadj->v[MMG5_idir[vidx][iplocadj]] == ip ) break;
    assert ( iplocadj < 3 );

    iplocFaceComm[pos]                 = iploc;
    iplocFaceComm[4*(adjidx-1)+1+vidx] = iplocadj;

    /* 2) Add the face in the list of interface faces of the group */
    if ( !PMMG_f2ifcAppend( parmesh, grp, f2ifc_max,12*tetPerGrp+3*fac+iploc,
                           posInIntFaceComm[pos] ) ) {

      return 0;
    }
    ++parmesh->int_face_comm->nitem;
  }
  else {
    assert ( posInIntFaceComm[pos] >=0 );
    assert ( iplocFaceComm   [pos] >=0 );

    /* 2) Add the face in the list of interface faces of the group */
    iploc = iplocFaceComm[pos];
    if ( !PMMG_f2ifcAppend( parmesh, grp, f2ifc_max,12*tetPerGrp+3*fac+iploc,
                           posInIntFaceComm[pos] ) ) {

      return 0;
    }
  }

  PMMG_TRANSFER_AVMEM_FROM_PMESH_TO_MESH(parmesh,mesh,*memAv,*oldMemMax);

  return 1;

}

/**
 * \param parmesh pointer toward the parmesh structure
 * \param group pointer toward the new group to fill
 * \param mesh pointer toward the new mesh to fill
 * \param adja pointer to the current tetra adjacency
 * \param tet index of the current tetra
 * \param fac intex of the current face
,* \param posInIntFaceComm position of each tetra face in the internal face
 * \param iplocFaceComm starting index to list the vertices of the faces in the
 * \param f2ifc_max maximum number of elements in the face2int_face_comm arrays
 * face2int_face arrays (to be able to build the node communicators from the
 * face ones).
 * communicator (-1 if not in the internal face comm)
 * \param tetPerGrp number of tetra in the group
 * \param memAv pointer to the available memory
 * \param oldMemMax pointer to the old max memory
 * \param pos pointer to the tetra+face index
 *
 * \return 0 if fail, 1 if success, -1 if you can continue to the next tetra
 *
 * Fill the face communicator if the face was already parallel.
 *
 */
static int PMMG_splitGrps_updateFaceCommOld( PMMG_pParMesh parmesh,
    PMMG_pGrp grp, MMG5_pMesh mesh,int *adja,int tet,int fac,
    int *posInIntFaceComm, int *iplocFaceComm,int *f2ifc_max,int tetPerGrp,
    size_t *memAv,size_t *oldMemMax,int *pos ) {
  int iploc;
 
  *pos   = 4*(tet-1)+1+fac;

  /* Give the available memory to the parmesh */
  PMMG_TRANSFER_AVMEM_FROM_MESH_TO_PMESH(parmesh,mesh,*memAv,*oldMemMax);

  if ( adja[ fac ] == 0 ) {
    /** Build the internal communicator for the parallel faces */
    /* 1) Check if this face has a position in the internal face
     * communicator. If not, the face is not parallel and we have nothing
     * to do */
    if ( posInIntFaceComm[*pos]<0 ) {
      /* Give the available memory to the mesh */
      PMMG_TRANSFER_AVMEM_FROM_PMESH_TO_MESH(parmesh,mesh,*memAv,*oldMemMax);
      return -1;
    }

    /* 2) Add the point in the list of interface faces of the group */
    iploc = iplocFaceComm[*pos];
    assert ( iploc >=0 );

    if ( !PMMG_f2ifcAppend( parmesh, grp, f2ifc_max,12*tetPerGrp+3*fac+iploc,
                           posInIntFaceComm[*pos] ) ) {
      return 0;
    }
    /* Give the available memory to the mesh */
    PMMG_TRANSFER_AVMEM_FROM_PMESH_TO_MESH(parmesh,mesh,*memAv,*oldMemMax);
    return -1;
  }

  /* Give the available memory to the mesh */
  PMMG_TRANSFER_AVMEM_FROM_PMESH_TO_MESH(parmesh,mesh,*memAv,*oldMemMax);

  return 1;
}

/**
 * \param parmesh pointer toward the parmesh structure
 * \param group pointer toward the new group to fill
 * \param grpIdOld index of the group that is splitted in the old list of groups
 * \param grpId index of the group that we create in the list of groups
 * \param ne number of elements in the new group mesh
 * \param np pointer toward number of points in the new group mesh
 * \param f2ifc_max maximum number of elements in the face2int_face_comm arrays
 * \param n2inc_max maximum number of elements in the node2int_node_comm arrays
 * \param part metis partition
 * \param posInIntFaceComm position of each tetra face in the internal face
 * \param iplocFaceComm starting index to list the vertices of the faces in the
 * face2int_face arrays (to be able to build the node communicators from the
 * face ones).
 * communicator (-1 if not in the internal face comm)
 *
 * \return 0 if fail, 1 if success
 *
 * Fill the mesh and communicators of the new group \a grp.
 *
 */
static int
PMMG_splitGrps_fillGroup( PMMG_pParMesh parmesh,PMMG_pGrp grp,int grpIdOld,int grpId,int ne,
                          int *np,int *f2ifc_max,int *n2inc_max,idx_t *part,
                          int* posInIntFaceComm,int* iplocFaceComm,size_t *memAv ) {

  PMMG_pGrp  const grpOld = &parmesh->listgrp[grpIdOld];
  MMG5_pMesh const meshOld= parmesh->listgrp[grpIdOld].mesh;
  MMG5_pMesh       mesh;
  MMG5_pSol        met;
  MMG5_pTetra      pt,ptadj,tetraCur;
  MMG5_pxTetra     pxt;
  MMG5_pPoint      ppt;
  size_t           oldMemMax;
  int              *adja,adjidx,vidx,fac,pos,ip,iploc,iplocadj;
  int              ie,tetPerGrp,tet,poi,j,newsize;
  int              ier;

  mesh = grp->mesh;
  met  = grp->met;

  /** Give the available memory to the mesh */
  oldMemMax = mesh->memMax;
  mesh->memMax += *memAv;

  /** Reinitialize to the value that n2i_n_c arrays are initially allocated
      Otherwise grp #1,2,etc will incorrectly use the values that the previous
      grps assigned to n2inc_max */
  (*n2inc_max) = ne/3;

  /* Loop over tetras and choose the ones to add in the submesh being constructed */
  *np       = 0;

  for( tetPerGrp = 1; tetPerGrp <= ne; tetPerGrp++ ) {
    tetraCur = mesh->tetra + tetPerGrp;
    tet = tetraCur->flag;
    pt = &meshOld->tetra[tet];

    if ( !MG_EOK(pt) ) continue;

    /* Skip elements that do not belong in the group processed in this iteration */
    assert( grpId == part[ tet - 1 ] );

    /** MMG3D_Tetra.flag is used to update adjacency vector:
       if the tetra belongs to the group we store the local tetrahedron id
       in the tet.flag */
    assert( ( tetPerGrp <= mesh->nemax ) && "overflowing tetra array?" );
    assert( pt->flag == tetPerGrp );

    /* add tetrahedron to subgroup (copy from original group) */
    memcpy( tetraCur, pt, sizeof(MMG5_Tetra) );
    tetraCur->base = 0;
    tetraCur->flag = tet;

    /* xTetra: this element was already an xtetra (in meshOld) */
    if ( tetraCur->xt != 0 ) {
      if ( !PMMG_xtetraAppend( mesh, meshOld, tet ) )
        return 0;
      tetraCur->xt = mesh->xt;
    }

    /* Add tetrahedron vertices in points struct and
       adjust tetrahedron vertices indices */
    for ( poi = 0; poi < 4 ; ++poi ) {
      if ( meshOld->point[ pt->v[poi] ].s != grpId ) {
        /* 1st time that this point is seen in this subgroup
           Add point in subgroup point array */
        ++(*np);

        if ( *np > mesh->npmax ) {
          newsize = MG_MAX((int)((1+mesh->gap)*mesh->npmax),mesh->npmax+1);
          PMMG_RECALLOC(mesh,mesh->point,newsize+1,mesh->npmax+1,MMG5_Point,
                        "point array",return 0);
          mesh->npmax = newsize;
          mesh->npnil = (*np)+1;;
          for (j=mesh->npnil; j<mesh->npmax-1; j++)
            mesh->point[j].tmp  = j+1;

          if ( met->m ) {
            PMMG_REALLOC(mesh,met->m,met->size*(mesh->npmax+1),
                         met->size*(met->npmax+1),double,
                         "metric array",return 0);
          }
          met->npmax = mesh->npmax;
          assert ( *np<=mesh->npmax );
        }
        memcpy( mesh->point+(*np),&meshOld->point[pt->v[poi]],
                sizeof(MMG5_Point) );
        if ( met->m ) {
          memcpy( &met->m[ (*np) * met->size ],
                  &grpOld->met->m[pt->v[poi] * met->size],
                  met->size * sizeof( double ) );
        }

        /* Update tetra vertex index */
        tetraCur->v[poi] = (*np);

        /* Store the point group */
        meshOld->point[ pt->v[poi] ].s = grpId;

        /* Store the point id */
        meshOld->point[ pt->v[poi] ].flag = (*np);

        ppt = &mesh->point[*np];
        /* xPoints: this was already a boundary point */
        if ( mesh->point[*np].xp != 0 ) {
          if ( !PMMG_xpointAppend(mesh,meshOld,tet,poi) ) {
            return 0;
          }
          mesh->point[*np].xp = mesh->xp;
        }

        if( !PMMG_splitGrps_updateNodeCommOld( parmesh,grp,mesh,ppt,*np,
              n2inc_max,memAv,&oldMemMax ) ) return 0;

      } else {
        // point is already included in this subgroup, update current tetra
        // vertex reference
        tetraCur->v[poi] = meshOld->point[ pt->v[poi] ].flag;
      }
    }


    /* Copy element's vertices adjacency from old mesh and update them to the
     * new mesh values */
    assert( ((4*(tetPerGrp-1)+4)<(4*(mesh->ne-1)+5)) && "adja overflow" );
    adja = &mesh->adja[ 4 * ( tetPerGrp - 1 ) + 1 ];

    assert( (4 *(tet-1)+1+3) < (4*(meshOld->ne-1)+1+5) && "mesh->adja overflow" );
    memcpy( adja, &meshOld->adja[ 4 * ( tet - 1 ) + 1 ], 4 * sizeof(int) );

    /* Update element's adjaceny to elements in the new mesh */
    for ( fac = 0; fac < 4; ++fac ) {

      ier = PMMG_splitGrps_updateFaceCommOld( parmesh,grp,mesh,adja,tet,fac,
          posInIntFaceComm,iplocFaceComm,f2ifc_max,tetPerGrp,memAv,&oldMemMax,&pos );
      if( ier == 0 )  return 0;
      if( ier == -1 ) continue; /* not in the old communicator, continue */

      adjidx = adja[ fac ] / 4;
      vidx   = adja[ fac ] % 4;

      /* new boundary face: set to 0, add xtetra and set tags */
      assert( ((adjidx - 1) < meshOld->ne ) && "part[adjaidx] would overflow" );
      if ( part[ adjidx - 1 ] != grpId ) {
        adja[ fac ] = 0;

        /* creation of the interface faces : ref 0 and tag MG_PARBDY */
        if( !mesh->tetra[tetPerGrp].xt ) {
          if ( !PMMG_xtetraAppend( mesh, meshOld, tet ) ) {
            return 0;
          }
          tetraCur->xt = mesh->xt;
        }
        pxt = &mesh->xtetra[tetraCur->xt];
        pxt->ref[fac] = 0;
        /* If already boundary, make it recognizable as a "true" boundary */
        if( pxt->ftag[fac] & MG_BDY ) pxt->ftag[fac] |= MG_PARBDYBDY;
        PMMG_tag_par_face(pxt,fac);

        if( !PMMG_splitGrps_updateFaceCommNew( parmesh,grp,mesh,meshOld,pt,fac,adjidx,vidx,posInIntFaceComm,iplocFaceComm,f2ifc_max,tetPerGrp,memAv,&oldMemMax,pos ) ) return 0;

        for ( j=0; j<3; ++j ) {
          /* Update the face and face vertices tags */
          PMMG_tag_par_edge(pxt,MMG5_iarf[fac][j]);
          ppt = &mesh->point[tetraCur->v[MMG5_idir[fac][j]]];
          PMMG_tag_par_node(ppt);

          /** Add an xPoint if needed */
// TO REMOVE WHEN MMG WILL BE READY
          if ( !ppt->xp ) {
            if ( (mesh->xp+1) > mesh->xpmax ) {
              /* realloc of xtetras table */
              newsize = MG_MAX((int)((1+mesh->gap)*mesh->xpmax),mesh->xpmax+1);
              PMMG_RECALLOC(mesh,mesh->xpoint,newsize+1,mesh->xpmax+1,MMG5_xPoint,
                            "larger xpoint ",return 0);
              mesh->xpmax = newsize;
            }
            ++mesh->xp;
            ppt->xp = mesh->xp;
          }
// TO REMOVE WHEN MMG WILL BE READY
        }

        // if the adjacent number is already processed
      } else if ( adjidx < tet ) {
        adja[ fac ] =  4 * meshOld->tetra[ adjidx ].flag  + vidx;
        // Now that we know the local gr_idx for both tetra we should also
        // update the adjacency entry for the adjacent face
        assert(     (4 * (meshOld->tetra[adjidx].flag-1) + 1 + vidx )
                    < (4 * (mesh->ne -1 ) + 1 + 4)
                    && "adja overflow" );
        mesh->adja[4*(meshOld->tetra[adjidx].flag-1)+1+vidx] =
          4*tetPerGrp+fac;
      }
    }

  }
  assert( (mesh->ne == ne) && "Error in the tetra count" );

  /* Give the available memory to the parmesh */
  PMMG_TRANSFER_AVMEM_FROM_MESH_TO_PMESH(parmesh,mesh,*memAv,oldMemMax);

  for ( ie = 1; ie <= mesh->ne; ie++ ) {
    /* Get tetra in the new mesh */
    tetraCur = &mesh->tetra[ie];

    /* Get tetra in the old mesh */
    tet = tetraCur->flag;
    pt = &meshOld->tetra[tet];

    if( !PMMG_splitGrps_updateNodeCommNew( parmesh,grp,mesh,meshOld,tetraCur,pt,
          tet,grpId,n2inc_max,part,memAv,&oldMemMax ) ) return 0;
  }

  PMMG_TRANSFER_AVMEM_FROM_PMESH_TO_MESH(parmesh,mesh,*memAv,oldMemMax);

  return 1;
}

/**
 * \param parmesh pointer toward the parmesh structure
 * \param meshOld pointer toward the old mesh
 * \param part partition array for the tetra in the old mesh
 * \param tetPerGrp array of number of tetra for each new group
 *
 * Count the number of new tetra in each group, and store the new tetra ID in
 * the old tetra flag.
 *
 */
static void
PMMG_splitGrps_countTetPerGrp( PMMG_pParMesh parmesh,MMG5_pMesh meshOld,
                               idx_t *part,int *tetPerGrp) {
  MMG5_pTetra pt;
  int ie;

  for( ie = 1; ie <= meshOld->ne; ie++ ) {
    pt = &meshOld->tetra[ie];
    pt->flag = ++tetPerGrp[ part[ie-1] ];
  }
}

/**
 * \param mesh pointer toward an MMG5 mesh structure
 * \param met pointer toward an MMG5 metric structure
 * \param np number of points in the mesh
 *
 * \return 0 if fail, 1 if success
 *
 * Clean the mesh filled by the \a split_grps function to make it valid:
 *   - reallocate the mesh at it exact size
 *   - set the np/ne/npi/nei/npnil/nenil fields to suitables value and keep
 *   track of empty link
 *   - update the edge tags in all the xtetra of the edge shell
 *
 */
static inline
int PMMG_splitGrps_cleanMesh( MMG5_pMesh mesh,MMG5_pSol met,int np )
{
  MMG5_pTetra  pt;
  MMG5_pxTetra pxt;
  int          k,i;

  /* Mesh reallocation at the smallest possible size */
  PMMG_REALLOC(mesh,mesh->point,np+1,mesh->npmax+1,
               MMG5_Point,"fitted point table",return 0);
  mesh->npmax = np;
  mesh->npnil = 0;
  mesh->nenil = 0;

  PMMG_REALLOC(mesh,mesh->xpoint,mesh->xp+1,mesh->xpmax+1,
               MMG5_xPoint,"fitted xpoint table",return 0);
  mesh->xpmax = mesh->xp;
  PMMG_REALLOC(mesh,mesh->tetra,mesh->ne+1,mesh->nemax+1,
               MMG5_Tetra,"fitted tetra table",return 0);
  mesh->nemax = mesh->ne;
  PMMG_REALLOC(mesh,mesh->xtetra,mesh->xt+1,mesh->xtmax+1,
               MMG5_xTetra,"fitted xtetra table",return 0);
  mesh->xtmax = mesh->xt;
  if ( met->m )
    PMMG_REALLOC(mesh,met->m,met->size*(np+1),met->size*(met->npmax+1),
                 double,"fitted metric table",return 0);
  met->npmax = mesh->npmax;

  /* Set memMax to the smallest possible value */
  mesh->memMax = mesh->memCur;

  // Update the empty points' values as per the convention used in MMG3D
  mesh->np  = np;
  mesh->npi = np;

  if ( met->m ) {
    met->np  = np;
    met->npi = np;
  }

  /* Udate tags and refs of tetra edges (if we have 2 boundary tetra in the
   * shell of an edge, it is possible that one of the xtetra has set the edge
   * as MG_PARBDY. In this case, this tag must be reported in the second
   * xtetra) */
  for ( k = 1; k < mesh->ne +1; ++k ) {
    pt = &mesh->tetra[k];

    if ( !MG_EOK(pt) ) continue;
    if ( !pt->xt )     continue;

    pxt = &mesh->xtetra[pt->xt];

    for ( i=0; i<6; ++i ) {
      if ( !(pxt->tag[i] & MG_PARBDY ) )  continue;
      // Algiane: if this step is too long, try to hash the updated edges to not
      // update twice the same shell (PMMG_bdryUpdate function).
      MMG5_settag(mesh,k,i,pxt->tag[i],pxt->edg[i]);
    }
  }

  return 1;
}

/**
 * \param parmesh pointer toward the parmesh structure.
 *
 * \return 0 if fail, 1 if success
 *
 * Copy all groups from the current to the background list.
 *
 */
int PMMG_update_oldGrps( PMMG_pParMesh parmesh,size_t *memAv,size_t *oldMemMax ) {
  int grpId;

  PMMG_listgrp_free(parmesh, &parmesh->old_listgrp, parmesh->nold_grp);

  /* Allocate list of subgroups struct and allocate memory */
  parmesh->nold_grp = parmesh->ngrp;
  PMMG_CALLOC(parmesh,parmesh->old_listgrp,parmesh->nold_grp,PMMG_Grp,
              "old group list ",return 0);

  /** Copy every group */
  for ( grpId = 0; grpId < parmesh->ngrp; ++grpId ) {

    /* New group initialisation */
<<<<<<< HEAD
    /* New group initialisation and fill */
    if ( !PMMG_create_oldGrp( parmesh, grpId ) ) {
=======
    if ( !PMMG_oldGrps_newGroup( parmesh, grpId, memAv, oldMemMax ) ) {
>>>>>>> c6102567
      fprintf(stderr,"\n  ## Error: %s: unable to initialize new background"
              " group (%d).\n",__func__,grpId);
      return 0;
    }

  }

  return 1;
}

int PMMG_split_eachGrp( PMMG_pParMesh parmesh,int grpIdOld,PMMG_pGrp grpsNew,idx_t ngrp,int *countPerGrp,idx_t *part ) {
  PMMG_pGrp grpOld,grpCur;
  MMG5_pMesh meshOld,meshCur;
  /** size of allocated node2int_node_comm_idx. when comm is ready trim to
   *  actual node2int_node_comm */
  int *n2inc_max,*f2ifc_max,*poiPerGrp;
  size_t memAv,oldMemMax;
  int *posInIntFaceComm,*iplocFaceComm;
  int i, grpId, poi, fac, ie;
  int ret_val = 1;
 
  grpOld  = &parmesh->listgrp[grpIdOld];
  meshOld = grpOld->mesh;

  PMMG_CALLOC(parmesh,n2inc_max,ngrp,int,"n2inc_max",
              ret_val = 0;goto fail_facePos);
  PMMG_CALLOC(parmesh,f2ifc_max,ngrp,int,"f2ifc_max",
              ret_val = 0;goto fail_facePos);
  PMMG_CALLOC(parmesh,poiPerGrp,ngrp,int,"poiPerGrp",
              ret_val = 0;goto fail_facePos);

  /* Use the posInIntFaceComm array to remember the position of the tetra faces
   * in the internal face communicator */
  posInIntFaceComm = NULL;
  iplocFaceComm    = NULL;
  PMMG_MALLOC(parmesh,posInIntFaceComm,4*meshOld->ne+1,int,
              "array of faces position in the internal face commmunicator ",
              ret_val = 0;goto fail_facePos);
  for ( i=0; i<=4*meshOld->ne; ++i )
    posInIntFaceComm[i] = PMMG_UNSET;

  PMMG_MALLOC(parmesh,iplocFaceComm,4*meshOld->ne+1,int,
              "starting vertices of the faces of face2int_face_comm_index1",
              ret_val = 0;goto fail_facePos);
  for ( i=0; i<=4*meshOld->ne; ++i )
    iplocFaceComm[i] = PMMG_UNSET;

  for ( i=0; i<grpOld->nitem_int_face_comm; ++i ) {
    ie  =  grpOld->face2int_face_comm_index1[i]/12;
    fac = (grpOld->face2int_face_comm_index1[i]%12)/3;
    posInIntFaceComm[4*(ie-1)+1+fac] = grpOld->face2int_face_comm_index2[i];
    iplocFaceComm[4*(ie-1)+1+fac] = (grpOld->face2int_face_comm_index1[i]%12)%3;
  }

  /* 
   * Use point[].tmp field to store index in internal communicator of
     vertices. specifically: place a copy of vertices' node2index2 position at
     point[].tmp field or -1 if they are not in the comm.
     Use point[].s field to store assigned point subgroup.
     Use point[].flag field to "remember" assigned local(in subgroup) numbering
     (no need to initialize it).
   */
  for ( poi = 1; poi < meshOld->np + 1; ++poi ) {
    meshOld->point[poi].tmp  = PMMG_UNSET;
    meshOld->point[poi].s    = PMMG_UNSET;
  }

  for ( i = 0; i < grpOld->nitem_int_node_comm; i++ )
    meshOld->point[ grpOld->node2int_node_comm_index1[ i ] ].tmp =
      grpOld->node2int_node_comm_index2[ i ];

  /* Available memory to create the groups */
  parmesh->memMax = parmesh->memCur;
  parmesh->listgrp[grpIdOld].mesh->memMax = parmesh->listgrp[grpIdOld].mesh->memCur;
  memAv = parmesh->memGloMax-parmesh->memMax-parmesh->listgrp[grpIdOld].mesh->memCur;

  for ( grpId = 0; grpId < ngrp; ++grpId ) {
    /** New group */
    grpCur  = &grpsNew[grpId];

    /** New group initialisation */
    if ( !PMMG_splitGrps_newGroup(parmesh,&grpsNew[grpId],grpIdOld,&memAv,
                                  countPerGrp[grpId],&f2ifc_max[grpId],
                                  &n2inc_max[grpId]) ) {
      fprintf(stderr,"\n  ## Error: %s: unable to initialize new"
              " group (%d).\n",__func__,grpId);
      ret_val = -1;
      goto fail_sgrp;
    }
  }

  /* Store index of the old tetra in the new tetra field, for all grps */
  for ( ie = 1; ie <= meshOld->ne; ie++ ) {
    grpId = part[ ie-1 ];
    grpCur  = &grpsNew[grpId];
    meshCur = grpCur->mesh;
    meshCur->tetra[ meshOld->tetra[ie].flag ].flag = ie;
  }

  for ( grpId = 0; grpId < ngrp; ++grpId ) {
    /** New group filling */
    grpCur  = &grpsNew[grpId];
    meshCur = grpCur->mesh;

    if ( !PMMG_splitGrps_fillGroup(parmesh,&grpsNew[grpId],grpIdOld,grpId,
                                   countPerGrp[grpId],&poiPerGrp[grpId],
                                   &f2ifc_max[grpId],
                                   &n2inc_max[grpId],part,posInIntFaceComm,
                                   iplocFaceComm,&memAv) ) {
      fprintf(stderr,"\n  ## Error: %s: unable to fill new group (%d).\n",
              __func__,grpId);
      ret_val = -1;
      goto fail_sgrp;
    }

    /* Mesh cleaning in the new group */
    if ( !PMMG_splitGrps_cleanMesh(meshCur,grpCur->met,poiPerGrp[grpId]) ) {
      fprintf(stderr,"\n  ## Error: %s: unable to clean the mesh of"
              " new group (%d).\n",__func__,grpId);
      ret_val = -1;
      goto fail_sgrp;
    }
    /* Remove the memory used by this mesh from the available memory */
    if ( memAv < meshCur->memMax ) {
      fprintf(stderr,"\n  ## Error: %s: not enough memory to allocate a new"
              " mesh.\n",__func__);
      goto fail_sgrp;
    }
    memAv -= meshCur->memMax;

    /* Give the memory to the parmesh */
    oldMemMax        = parmesh->memMax;
    parmesh->memMax += memAv;

    /* Fitting of the communicator sizes */
    PMMG_RECALLOC(parmesh, grpCur->node2int_node_comm_index1,
                  grpCur->nitem_int_node_comm, n2inc_max[grpId], int,
                  "subgroup internal1 communicator ",
                  ret_val = -1;goto fail_sgrp );
    PMMG_RECALLOC(parmesh, grpCur->node2int_node_comm_index2,
                  grpCur->nitem_int_node_comm, n2inc_max[grpId], int,
                  "subgroup internal2 communicator ",
                  ret_val = -1;goto fail_sgrp );
    n2inc_max[grpId] = grpCur->nitem_int_node_comm;
    PMMG_RECALLOC(parmesh, grpCur->face2int_face_comm_index1,
                  grpCur->nitem_int_face_comm, f2ifc_max[grpId], int,
                  "subgroup interface faces communicator ",
                  ret_val = -1;goto fail_sgrp );
    PMMG_RECALLOC(parmesh, grpCur->face2int_face_comm_index2,
                  grpCur->nitem_int_face_comm, f2ifc_max[grpId], int,
                  "subgroup interface faces communicator ",
                  ret_val = -1;goto fail_sgrp );

    parmesh->memMax = parmesh->memCur;
    assert ( parmesh->memMax <= oldMemMax );
    if ( memAv < oldMemMax - parmesh->memMax ) {
      fprintf(stderr,"\n  ## Error: %s: not enough memory.\n",__func__);
      goto fail_sgrp;
    }
    memAv          -= (parmesh->memMax - oldMemMax);
  }

  /* No error so far, skip deallocation of lstgrps */
  goto fail_facePos;

  /* fail_sgrp deallocates any mesh that has been allocated in listgroup.
     Should be executed only if an error has occured */
fail_sgrp:
  for ( grpId = 0; grpId < ngrp; ++grpId ) {
    grpCur  = &grpsNew[grpId];
    meshCur = grpCur->mesh;

    /* internal comm for nodes */
    if ( grpCur->node2int_node_comm_index2 != NULL )
      PMMG_DEL_MEM(parmesh,grpCur->node2int_node_comm_index2,int,
                   "subgroup internal2 communicator ");
    if ( grpCur->node2int_node_comm_index1 != NULL )
      PMMG_DEL_MEM(parmesh,grpCur->node2int_node_comm_index1,int,
                   "subgroup internal1 communicator ");

    /* internal communicator for faces */
    if ( grpCur->face2int_face_comm_index1 )
      PMMG_DEL_MEM(parmesh,grpCur->face2int_face_comm_index1,int,
                   "face2int_face_comm_index1 communicator ");
    if ( grpCur->face2int_face_comm_index2 )
      PMMG_DEL_MEM(parmesh,grpCur->face2int_face_comm_index2,int,
                   "face2int_face_comm_index1 communicator ");

    /* mesh */
    if ( meshCur ) {
      if ( meshCur->adja != NULL )
        PMMG_DEL_MEM(meshCur,meshCur->adja,int,"adjacency table");
      if ( meshCur->xpoint != NULL )
        PMMG_DEL_MEM(meshCur,meshCur->xpoint,MMG5_xPoint,"boundary points");
      if ( meshCur->xtetra != NULL )
        PMMG_DEL_MEM(meshCur,meshCur->xtetra,MMG5_xTetra,"msh boundary tetra");
    }
  }

  /* these labels should be executed as part of normal code execution before
     returning as well as error handling */
fail_facePos:
  PMMG_DEL_MEM(parmesh,n2inc_max,int,"n2inc_max");
  PMMG_DEL_MEM(parmesh,f2ifc_max,int,"f2ifc_max");
  PMMG_DEL_MEM(parmesh,poiPerGrp,int,"poiPerGrp");
  PMMG_DEL_MEM(parmesh,iplocFaceComm,int,
               "starting vertices of the faces of face2int_face_comm_index1");

  PMMG_DEL_MEM(parmesh,posInIntFaceComm,int,
               "array to store faces positions in internal face communicator");

  return ret_val;
}


/**
 * \param parmesh pointer toward the parmesh structure.
 * \param grpIdOld label of the original group to be splitted.
 * \param ngrp number of groups to split the mesh into.
 * \param part array of the mesh element partitioning.
 * \param fitMesh alloc the meshes at their exact sizes
 *
 * \return -1 : no possibility to save the mesh
 *         0  : failed but the mesh is correct
 *         1  : success
 *
 * Split one mesh it into into several meshes.
 *
 * \warning tetra must be packed.
 *
 */
int PMMG_split_grps( PMMG_pParMesh parmesh,int grpIdOld,int ngrp,idx_t *part,int fitMesh ) {
  PMMG_pGrp grpOld;
  PMMG_pGrp grpsNew = NULL;
  MMG5_pMesh meshOld;
  int *countPerGrp = NULL;
  int ret_val = 1;

  /* Get mesh to split */
  grpOld = &parmesh->listgrp[grpIdOld];
  meshOld = parmesh->listgrp[grpIdOld].mesh;

  /* count_per_grp: count new tetra per group, and store new ID in the old
   * tetra flag */
  PMMG_CALLOC(parmesh,countPerGrp,ngrp,int,"counter buffer ",return 0);
  PMMG_splitGrps_countTetPerGrp( parmesh,meshOld,part,countPerGrp );

  /* Allocate list of subgroups struct and allocate memory */
  PMMG_CALLOC(parmesh,grpsNew,ngrp,PMMG_Grp,"subgourp list ",
              ret_val = 0; goto fail_counters);


  /** Perform group splitting */
  ret_val = PMMG_split_eachGrp( parmesh,grpIdOld,grpsNew,ngrp,countPerGrp,part );
  if( ret_val != 1) goto fail_counters;

//DEBUGGING:  saveGrpsToMeshes( grpsNew, ngrp, parmesh->myrank, "AfterSplitGrp" );

  PMMG_listgrp_free(parmesh, &parmesh->listgrp, parmesh->ngrp);
  parmesh->listgrp = grpsNew;
  parmesh->ngrp = ngrp;

  /** Check grps contiguity */
  ret_val = PMMG_checkAndReset_grps_contiguity( parmesh );

  if ( PMMG_parmesh_updateMemMax(parmesh, 5, fitMesh) ) {
    /* No error so far, skip deallocation of lstgrps */
    goto fail_counters;
  }
  else
    ret_val = -1;

fail_counters:
  PMMG_DEL_MEM(parmesh,countPerGrp,int,"counter buffer ");
end:

  return ret_val;

}

/**
 * \param parmesh pointer toward the parmesh structure.
 * \param target software for which we split the groups
 * (\a PMMG_GRPSPL_DISTR_TARGET or \a PMMG_GRPSPL_MMG_TARGET)
 * \param fitMesh alloc the meshes at their exact sizes
 * \param redistrMode 0 for graph balancing, 1 for interface displacement
 *
 * \return -1 : no possibility to save the mesh
 *         0  : failed but the mesh is correct
 *         1  : success
 *
 * if the existing group of only one mesh is too big, split it into into several
 * meshes.
 *
 * \warning tetra must be packed.
 *
 */
int PMMG_splitPart_grps( PMMG_pParMesh parmesh,int target,int fitMesh,int redistrMode )
{
  PMMG_pGrp grpOld;
  MMG5_pMesh meshOld;
  int ret_val = 1;
  /** remember meshOld->ne to correctly free the metis buffer */
  int meshOld_ne = 0;
  idx_t ngrp = 1;
  idx_t *part = NULL;
  int grpId,grpIdOld, tet;
  int ne_all[parmesh->nprocs],ngrps_all[parmesh->nprocs],noldgrps_all[parmesh->nprocs];
  int npmax,nemax,xpmax,xtmax;

  if ( !parmesh->ngrp ) goto end;

  /* We are splitting group 0 */
  grpIdOld = 0;
  grpOld = &parmesh->listgrp[grpIdOld];
  meshOld = parmesh->listgrp[grpIdOld].mesh;

  assert ( (parmesh->ngrp == 1) && " split_grps can not split m groups to n");

  if ( !meshOld ) goto end;

  /* Count how many groups to split into */
  if( (redistrMode == PMMG_REDISTRIBUTION_ifc_displacement) &&
      (target == PMMG_GRPSPL_DISTR_TARGET) ) {
    /* Set to a value higher than 1 just to continue until the true
     * computation (which is after a jump on ngrp==1) */
#warning: fix this conditional jump
    ngrp = 2;
  } else {

    ngrp = PMMG_howManyGroups( meshOld->ne,abs(parmesh->info.target_mesh_size) );
    if ( parmesh->info.target_mesh_size < 0 ) {
      /* default value : do not authorize large number of groups */
      ngrp = MG_MIN ( PMMG_REMESHER_NGRPS_MAX, ngrp );
    }

    if ( target == PMMG_GRPSPL_DISTR_TARGET ) {
      /* Compute the number of metis nodes from the number of groups */
      ngrp = MG_MIN( ngrp*abs(parmesh->info.metis_ratio), meshOld->ne/PMMG_REDISTR_NELEM_MIN+1 );
      if ( parmesh->info.metis_ratio < 0 ) {
        /* default value : do not authorize large number of groups */
        if ( ngrp > PMMG_REDISTR_NGRPS_MAX ) {
          printf("  ## Warning: %s: too much metis nodes needed...\n"
                 "     Partitions may remains freezed. Try to use more processors.\n",
                 __func__);
          ngrp = PMMG_REDISTR_NGRPS_MAX;
        }
      }
      if ( ngrp > meshOld->ne ) {
        /* Correction if it leads to more groups than elements */
        printf("  ## Warning: %s: too much metis nodes needed...\n"
               "     Partitions may remains freezed. Try to reduce the number of processors.\n",
               __func__);
        ngrp = MG_MIN ( meshOld->ne, ngrp );
      }
    }
  }

  /* Print split info */
  MPI_CHECK( MPI_Gather(&ngrp,1,MPI_INT,
                        ngrps_all,1,MPI_INT,0,parmesh->comm),
             PMMG_CLEAN_AND_RETURN(parmesh,PMMG_LOWFAILURE) );
  MPI_CHECK( MPI_Gather(&meshOld->ne,1,MPI_INT,
                        ne_all,1,MPI_INT,0,parmesh->comm),
             PMMG_CLEAN_AND_RETURN(parmesh,PMMG_LOWFAILURE) );
  MPI_CHECK( MPI_Allgather(&parmesh->nold_grp,1,MPI_INT,noldgrps_all,1,MPI_INT,
                             parmesh->comm), return 0 );

  if ( parmesh->info.imprim > PMMG_VERB_DETQUAL ) {
    int i;
    for( i=0; i<parmesh->nprocs; i++ ) {
      fprintf(stdout,"         rank %d splitting %d elts into %d grps\n",
              i,ne_all[i],ngrps_all[i]);
    }
  }

  /* Does the group need to be further subdivided to subgroups or not? */
  if ( ngrp == 1 )  {
    if ( parmesh->ddebug )
      fprintf( stdout,
               "[%d-%d]: %d group is enough, no need to create sub groups.\n",
               parmesh->myrank+1, parmesh->nprocs, ngrp );
    goto end;

  } else {
    if ( parmesh->ddebug )
      fprintf( stdout,
               "[%d-%d]: %d groups required, splitting into sub groups...\n",
               parmesh->myrank+1, parmesh->nprocs, ngrp );
  }

  /* Crude check whether there is enough free memory to allocate the new group */
  if ( parmesh->memCur+2*meshOld->memCur>parmesh->memGloMax ) {
    npmax = meshOld->npmax;
    nemax = meshOld->nemax;
    xpmax = meshOld->xpmax;
    xtmax = meshOld->xtmax;
    meshOld->npmax = meshOld->np;
    meshOld->nemax = meshOld->ne;
    meshOld->xpmax = meshOld->xp;
    meshOld->xtmax = meshOld->xt;
    if ( (!PMMG_setMemMax_realloc( meshOld, npmax, xpmax, nemax, xtmax )) ||
         parmesh->memCur+2*meshOld->memCur>parmesh->memGloMax ) {
      fprintf( stderr, "Not enough memory to create listgrp struct\n" );
      return 0;
    }
  }

  /* use metis to partition the mesh into the computed number of groups needed
     part array contains the groupID computed by metis for each tetra */
  PMMG_CALLOC(parmesh,part,meshOld->ne,idx_t,"metis buffer ", return 0);
  meshOld_ne = meshOld->ne;

  /* Get interfaces layers or call metis. Use interface displacement if:
   * - This is the required method, and
   * - you are before group distribution or there are not too many groups.
   */
  if( (redistrMode == PMMG_REDISTRIBUTION_ifc_displacement) &&
      ((target == PMMG_GRPSPL_DISTR_TARGET) ||
       ((target == PMMG_GRPSPL_MMG_TARGET) &&
        (ngrp <= parmesh->info.grps_ratio*parmesh->nold_grp))) ) {
    ngrp = PMMG_part_getInterfaces( parmesh, part, noldgrps_all, target );
    if ( ngrp == 1 )  {
      if ( parmesh->ddebug )
        fprintf( stdout,
                 "[%d-%d]: %d group is enough, no need to create sub groups.\n",
                 parmesh->myrank+1, parmesh->nprocs, ngrp );
      goto fail_part;
    } 
  }
  else {
    if ( (redistrMode == PMMG_REDISTRIBUTION_ifc_displacement) &&
         (parmesh->info.imprim > PMMG_VERB_ITWAVES) )
      fprintf(stdout,"\n         calling Metis on proc%d\n\n",parmesh->myrank);
    if ( !PMMG_part_meshElts2metis(parmesh, part, ngrp) ) {
      ret_val = 0;
      goto fail_part;
    }
    
    /* If this is the first split of the input mesh, and interface displacement
     * will be performed, check that the groups are contiguous. */
    if( parmesh->info.repartitioning == PMMG_REDISTRIBUTION_ifc_displacement )
      if( !PMMG_fix_contiguity_split( parmesh,ngrp,part ) ) return 0;
  }


  /* Split the mesh */
  ret_val = PMMG_split_grps( parmesh,grpIdOld,ngrp,part,fitMesh );

fail_part:
  PMMG_DEL_MEM(parmesh,part,idx_t,"free metis buffer ");

end:
  /* Check the communicators */
  assert ( PMMG_check_intNodeComm(parmesh) && "Wrong internal node comm" );
  assert ( PMMG_check_intFaceComm(parmesh) && "Wrong internal face comm" );
  assert ( PMMG_check_extNodeComm(parmesh) && "Wrong external node comm" );
  assert ( PMMG_check_extFaceComm(parmesh) && "Wrong external face comm" );

  return ret_val;
}

/**
 * \param parmesh pointer toward the parmesh structure.
 * \param target software for which we split the groups
 * (\a PMMG_GRPSPL_DISTR_TARGET or \a PMMG_GRPSPL_MMG_TARGET)
 * \param fitMesh alloc the meshes at their exact sizes
 *
 * \return 0 if fail, 1 if success, -1 if the mesh is not correct
 *
 * Redistribute the n groups of listgrps into \a target_mesh_size groups.
 *
 */
int PMMG_split_n2mGrps(PMMG_pParMesh parmesh,int target,int fitMesh) {
  int     *vtxdist,*priorityMap;
  int     ier,ier1;
#ifndef NDEBUG
  int     ier_glob;
#endif
  int     tim;
  mytime  ctim[3];
  char    stim[32];

  assert ( PMMG_check_intFaceComm ( parmesh ) );
  assert ( PMMG_check_extFaceComm ( parmesh ) );
  assert ( PMMG_check_intNodeComm ( parmesh ) );
  assert ( PMMG_check_extNodeComm ( parmesh ) );

  if ( parmesh->info.imprim > PMMG_VERB_DETQUAL ) {
      tminit(ctim,3);
      tim = 0;
      chrono(ON,&(ctim[tim]));
  }

  /* Store the nb of tetra per group bbefore merging */
  if( (parmesh->info.repartitioning == PMMG_REDISTRIBUTION_ifc_displacement) &&
      (target == PMMG_GRPSPL_DISTR_TARGET) ) {
    if( !PMMG_init_ifcDirection( parmesh, &vtxdist, &priorityMap ) ) return 0;
  }

  /** Merge the parmesh groups into 1 group */
  ier = PMMG_merge_grps(parmesh,target);
  if ( !ier ) {
    fprintf(stderr,"\n  ## Merge groups problem.\n");
  }

  if ( parmesh->info.imprim > PMMG_VERB_DETQUAL ) {
    chrono(OFF,&(ctim[tim]));
    printim(ctim[tim].gdif,stim);
    fprintf(stdout,"\n                   merge group           %s\n",stim);

    tim = 1;
    chrono(ON,&(ctim[tim]));
  }

  /** Pack the tetra and update the face communicator */
  ier1 = 1;
  if ( parmesh->ngrp ) {
    ier1 = PMMG_packTetra(parmesh,0);
    if ( !ier1 ) {
      fprintf(stderr,"\n  ## Pack tetrahedra and face communicators problem.\n");
    }
  }
  ier = MG_MIN( ier, ier1 );

  if ( parmesh->info.imprim > PMMG_VERB_DETQUAL ) {
    chrono(OFF,&(ctim[tim]));
    printim(ctim[tim].gdif,stim);
    fprintf(stdout,"                   pack tetra            %s\n",stim);
  }

#ifndef NDEBUG
  /* In debug mode we have mpi comm in split_grps, thus, if 1 proc fails
   * and the other not we will deadlock */
  MPI_Allreduce( &ier, &ier_glob, 1, MPI_INT, MPI_MIN, parmesh->comm);
  if ( ier_glob <=0 ) return ier_glob;
#endif

  if ( parmesh->ddebug ) {
    size_t dummy1,dummy2;

    PMMG_TRANSFER_AVMEM_TO_MESHES(parmesh);

    PMMG_qualhisto( parmesh, PMMG_INQUA, 0 );
    PMMG_prilen( parmesh, 0, 0 );

    PMMG_TRANSFER_AVMEM_TO_PARMESH(parmesh,dummy1,dummy2);

  }

  if ( parmesh->info.imprim > PMMG_VERB_DETQUAL ) {
    tim = 2;
    chrono(ON,&(ctim[tim]));
  }

  if( parmesh->info.repartitioning == PMMG_REDISTRIBUTION_ifc_displacement ) {
    /* Rebuild tetra adjacency (mesh graph construction is skipped) */
    size_t available,oldMemMax;
    MMG5_pMesh mesh = parmesh->listgrp[0].mesh;
    PMMG_TRANSFER_AVMEM_TO_PARMESH(parmesh,available,oldMemMax);
    PMMG_TRANSFER_AVMEM_FROM_PMESH_TO_MESH(parmesh,mesh,available,oldMemMax);
    if ( !mesh->adja ) {
      if ( !MMG3D_hashTetra(mesh,1) ) {
        fprintf(stderr,"\n  ## Hashing problem. Exit program.\n");
        return 0;
      }
    }
    PMMG_TRANSFER_AVMEM_FROM_MESH_TO_PMESH(parmesh,mesh,available,oldMemMax);
    /*  Move interfaces */
    if( target == PMMG_GRPSPL_DISTR_TARGET ) {
      int base_front;
      base_front = PMMG_mark_interfacePoints( parmesh, mesh, vtxdist, priorityMap );
      if( !PMMG_set_ifcDirection( parmesh, &vtxdist, &priorityMap ) ) return 0;
      ier = PMMG_part_moveInterfaces( parmesh, vtxdist, priorityMap, &base_front );
    }
  }

  /** Split the group into the suitable number of groups */
  if ( ier )
    ier = PMMG_splitPart_grps(parmesh,target,fitMesh,parmesh->info.repartitioning);

  if ( parmesh->info.imprim > PMMG_VERB_DETQUAL ) {
    chrono(OFF,&(ctim[tim]));
    printim(ctim[tim].gdif,stim);
    fprintf(stdout,"                   group split           %s\n",stim);
  }

  if ( ier<=0 )
    fprintf(stderr,"\n  ## Split group problem.\n");

  assert ( PMMG_check_intFaceComm ( parmesh ) );
  assert ( PMMG_check_extFaceComm ( parmesh ) );
  assert ( PMMG_check_intNodeComm ( parmesh ) );
  assert ( PMMG_check_extNodeComm ( parmesh ) );

  return ier;
}<|MERGE_RESOLUTION|>--- conflicted
+++ resolved
@@ -324,27 +324,19 @@
  * user).
  *
  */
-<<<<<<< HEAD
-int PMMG_create_oldGrp( PMMG_pParMesh parmesh,int igrp ) {
-=======
-int PMMG_oldGrps_newGroup( PMMG_pParMesh parmesh,int igrp,size_t *memAv,size_t *oldMemMax ) {
->>>>>>> c6102567
+int PMMG_create_oldGrp( PMMG_pParMesh parmesh,int igrp,size_t *memAv,size_t *oldMemMax ) {
   MMG5_pMesh const meshOld= parmesh->listgrp[igrp].mesh;
   MMG5_pSol  const metOld = parmesh->listgrp[igrp].met;
   PMMG_pGrp        grp;
   MMG5_pMesh       mesh;
   MMG5_pSol        met;
-<<<<<<< HEAD
   MMG5_pTetra      pt,ptCur;
   MMG5_pTria       ptr,ptrCur;
   MMG5_pPoint      ppt,pptCur;
   MMG5_Hash        hash;
   int              *adja,*oldAdja;
   int              *adjt,*oldAdjt;
-  size_t           oldMemMax,memAv;
   int              ie,ip,k;
-=======
->>>>>>> c6102567
 
   grp = &parmesh->old_listgrp[igrp];
   grp->mesh = NULL;
@@ -358,15 +350,14 @@
   mesh = grp->mesh;
   met  = grp->met;
 
-<<<<<<< HEAD
-  oldMemMax = parmesh->memCur;
-  memAv     = parmesh->memMax-oldMemMax;
-
+  /* Mesh memory isn't defined yet */
+  mesh->memMax = 0;
+  mesh->memCur = 0;
 
   /** 1) Create the boundary */
 
   /* Give all the available memory to the mesh */
-  PMMG_TRANSFER_AVMEM_FROM_PMESH_TO_MESH(parmesh,meshOld,memAv,oldMemMax);
+  PMMG_TRANSFER_AVMEM_FROM_PMESH_TO_MESH(parmesh,meshOld,*memAv,*oldMemMax);
 
   /* Create boundary */
   meshOld->nt = 0;
@@ -385,21 +376,12 @@
   MMG5_DEL_MEM(meshOld,hash.item);
 
   /* Give the available memory to the parmesh */
-  PMMG_TRANSFER_AVMEM_FROM_MESH_TO_PMESH(parmesh,meshOld,memAv,oldMemMax);
-
+  PMMG_TRANSFER_AVMEM_FROM_MESH_TO_PMESH(parmesh,meshOld,*memAv,*oldMemMax);
 
   /** 2) Create old group */
-
-  /* Give all the available memory to the mesh */
-  PMMG_TRANSFER_AVMEM_FROM_PMESH_TO_MESH(parmesh,mesh,memAv,oldMemMax);
-=======
-  /* Mesh memory isn't defined yet */
-  mesh->memMax = 0;
-  mesh->memCur = 0;
 
   /* Give all the available memory to the mesh */
   PMMG_TRANSFER_AVMEM_FROM_PMESH_TO_MESH(parmesh,mesh,*memAv,*oldMemMax);
->>>>>>> c6102567
 
   /* Copy the mesh filenames */
   if ( !MMG5_Set_inputMeshName(  mesh,meshOld->namein) )      return 0;
@@ -462,7 +444,7 @@
       memcpy( pptCur, ppt, sizeof(MMG5_Point) );
 
       /* Copy metrics */
-      if ( mesh->info.inputMet == 1 )
+      if ( parmesh->info.inputMet == 1 )
         memcpy( &met->m[ ip*met->size ], &metOld->m[ip*met->size], met->size*sizeof(double) );
 
       /* Skip xpoint */
@@ -493,17 +475,16 @@
   /* Give the available memory to the parmesh */
   PMMG_TRANSFER_AVMEM_FROM_MESH_TO_PMESH(parmesh,mesh,*memAv,*oldMemMax);
 
-
   /** 3) Destroy boundary in the new mesh */
 
   /* Give the available memory to the mesh */
-  PMMG_TRANSFER_AVMEM_FROM_PMESH_TO_MESH(parmesh,meshOld,memAv,oldMemMax);
+  PMMG_TRANSFER_AVMEM_FROM_PMESH_TO_MESH(parmesh,meshOld,*memAv,*oldMemMax);
 
   MMG5_DEL_MEM(meshOld,meshOld->tria);
   meshOld->nt = 0;
 
   /* Give the available memory to the parmesh */
-  PMMG_TRANSFER_AVMEM_FROM_MESH_TO_PMESH(parmesh,meshOld,memAv,oldMemMax);
+  PMMG_TRANSFER_AVMEM_FROM_MESH_TO_PMESH(parmesh,meshOld,*memAv,*oldMemMax);
 
 
   return 1;
@@ -620,84 +601,6 @@
 
 /**
  * \param parmesh pointer toward the parmesh structure
-<<<<<<< HEAD
-=======
- * \param igrp index of the group to fill
- *
- * Fill the background mesh with the current mesh on group igrp
- * (info.inputMet == 1 if a  metrics is provided by the user).
- *
- */
-int PMMG_oldGrps_fillGroup( PMMG_pParMesh parmesh,int igrp ) {
-
-  MMG5_pMesh const meshOld= parmesh->listgrp[igrp].mesh;
-  MMG5_pSol  const metOld = parmesh->listgrp[igrp].met;
-  MMG5_pMesh       mesh;
-  MMG5_pSol        met;
-  MMG5_pTetra      pt,ptCur;
-  MMG5_pPoint      ppt,pptCur;
-  int              *adja,*oldAdja,ie,ip;
-
-  mesh = parmesh->old_listgrp[igrp].mesh;
-  met  = parmesh->old_listgrp[igrp].met;
-
-  assert( mesh->ne == meshOld->ne );
-  assert( mesh->np == meshOld->np );
-
-  /* Loop on tetras */
-  for ( ie = 1; ie < meshOld->ne+1; ++ie ) {
-    pt = &meshOld->tetra[ie];
-    ptCur = &mesh->tetra[ie];
- 
-    if ( !MG_EOK(pt) ) continue;
-
-    /* Copy tetra */
-    memcpy( ptCur, pt, sizeof(MMG5_Tetra) );
-
-    /* Copy element's adjacency */
-    assert( meshOld->adja );
-    if( meshOld->adja ) {
-      adja    =    &mesh->adja[ 4*( ie-1 )+1 ];
-      oldAdja = &meshOld->adja[ 4*( ie-1 )+1 ];
-      memcpy( adja, oldAdja, 4*sizeof(int) );
-    }
-
-    /* Skip xtetra */
-    ptCur->xt = 0;
-
-  }
-
-  /* Loop on points */
-  for ( ip = 1; ip < meshOld->np+1; ++ip ) {
-    ppt = &meshOld->point[ip];
-    pptCur = &mesh->point[ip];
-
-    if ( !MG_VOK(ppt) ) {
-
-      /* Only copy the tag (to detect the not VOK point) */
-      pptCur->tag = ppt->tag;
-
-    } else {
-
-      /* Copy point */
-      memcpy( pptCur, ppt, sizeof(MMG5_Point) );
-
-      /* Copy metrics */
-      if ( parmesh->info.inputMet == 1 )
-        memcpy( &met->m[ ip*met->size ], &metOld->m[ip*met->size], met->size*sizeof(double) );
-
-      /* Skip xpoint */
-      pptCur->xp = 0;
-
-    }
-  }
-  
-  return 1;
-}
-
-/**
- * \param parmesh pointer toward the parmesh structure
->>>>>>> c6102567
  * \param group pointer toward the new group to fill
  * \param mesh pointer toward the new mesh to fill
  * \param meshOld pointer toward the old mesh
@@ -1293,12 +1196,8 @@
   for ( grpId = 0; grpId < parmesh->ngrp; ++grpId ) {
 
     /* New group initialisation */
-<<<<<<< HEAD
     /* New group initialisation and fill */
-    if ( !PMMG_create_oldGrp( parmesh, grpId ) ) {
-=======
-    if ( !PMMG_oldGrps_newGroup( parmesh, grpId, memAv, oldMemMax ) ) {
->>>>>>> c6102567
+    if ( !PMMG_create_oldGrp( parmesh, grpId, memAv, oldMemMax ) ) {
       fprintf(stderr,"\n  ## Error: %s: unable to initialize new background"
               " group (%d).\n",__func__,grpId);
       return 0;
