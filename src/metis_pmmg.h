--- conflicted
+++ resolved
@@ -38,11 +38,7 @@
  * Huge integer weight for parallel faces in load balancing
  *
  */
-<<<<<<< HEAD
-#define PMMG_WGTVAL_HUGEINT   100000
-=======
 #define PMMG_WGTVAL_HUGEINT   1000000
->>>>>>> 0d8d58da
 
 /**
  * \def PMMG_UBVEC_DEF
@@ -101,8 +97,7 @@
                                     real_t**,real_t**);
 int PMMG_part_parmeshGrps2parmetis(PMMG_pParMesh,idx_t*,idx_t);
 int PMMG_part_parmeshGrps2metis(PMMG_pParMesh,idx_t*,idx_t);
-int PMMG_correct_parmeshGrps2parmetis( PMMG_pParMesh parmesh,idx_t *vtxdist,
-                                       idx_t* mypart,idx_t nproc );  
-double PMMG_computeWgt( MMG5_pMesh mesh,MMG5_pSol met,MMG5_pTetra pt );
+int PMMG_correct_parmeshGrps2parmetis( PMMG_pParMesh parmesh, idx_t *vtxdist,
+                                       idx_t* mypart,idx_t nproc );
 
 #endif