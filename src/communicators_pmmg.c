--- conflicted
+++ resolved
@@ -16,7 +16,7 @@
  *
  * deallocate all internal communicator's fields
  */
-void PMMG_int_comm_free( PMMG_pParMesh parmesh,PMMG_pint_comm comm )
+void PMMG_int_comm_free( PMMG_pParMesh parmesh,PMMG_pInt_comm comm )
 {
   if ( comm == NULL )
     return;
@@ -39,7 +39,7 @@
  *
  * deallocate all external communicators's fields
  */
-void PMMG_ext_comm_free( PMMG_pParMesh parmesh,PMMG_pext_comm comm,
+void PMMG_ext_comm_free( PMMG_pParMesh parmesh,PMMG_pExt_comm comm,
                                  int ncomm )
 {
   int i = 0;
@@ -108,7 +108,7 @@
   PMMG_int_comm_free( parmesh,parmesh->int_node_comm);
   PMMG_ext_comm_free( parmesh,parmesh->ext_node_comm,parmesh->next_node_comm);
   PMMG_DEL_MEM(parmesh, parmesh->ext_node_comm, parmesh->next_node_comm,
-               PMMG_ext_comm, "ext node comm");
+               PMMG_Ext_comm, "ext node comm");
 
   parmesh->next_node_comm       = 0;
   parmesh->int_node_comm->nitem = 0;
@@ -811,12 +811,7 @@
     ext_node_comm->color_out      = PMMG_UNSET;
   }
 
-<<<<<<< HEAD
-  PMMG_CALLOC(parmesh,comm_ptr,parmesh->nprocs,PMMG_pext_comm,
-=======
-  comm_ptr = NULL;
   PMMG_CALLOC(parmesh,comm_ptr,parmesh->nprocs,PMMG_pExt_comm,
->>>>>>> e69199dd
               "array of pointers toward the external communicators",
               goto end);
 
@@ -906,11 +901,9 @@
         pos += PMMG_packInArray_lnkdList(proclists[idx],&itosend[pos]);
       }
       assert ( pos==nitem2comm );
-
-      if ( color >=0 )
-        MPI_CHECK( MPI_Isend(itosend,nitem2comm,MPI_INT,color,
-                             MPI_COMMUNICATORS_NODE_TAG,parmesh->comm,
-                             &request[color]),goto end );
+      MPI_CHECK( MPI_Isend(itosend,nitem2comm,MPI_INT,color,
+                           MPI_COMMUNICATORS_NODE_TAG,parmesh->comm,
+                           &request[color]),goto end );
     }
 
     /** Recv the list of procs to which belong each point of the communicator */
